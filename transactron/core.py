--- conflicted
+++ resolved
@@ -1113,7 +1113,7 @@
 
     def _validate_arguments(self, arg_rec: Record) -> ValueLike:
         if self.validate_arguments is not None:
-            return self.ready & method_def_helper(self, self.validate_arguments, arg_rec, **arg_rec.fields)
+            return self.ready & method_def_helper(self, self.validate_arguments, arg_rec)
         return self.ready
 
     def __call__(
@@ -1258,13 +1258,8 @@
         out = Record.like(method.data_out)
         ret_out = None
 
-<<<<<<< HEAD
         with method.body(m, ready=ready, out=out, validate_arguments=validate_arguments) as arg:
-            ret_out = method_def_helper(method, func, arg, **arg.fields)
-=======
-        with method.body(m, ready=ready, out=out) as arg:
             ret_out = method_def_helper(method, func, arg)
->>>>>>> fc8c9b9c
 
         if ret_out is not None:
             m.d.top_comb += assign(out, ret_out, fields=AssignType.ALL)
