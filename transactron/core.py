--- conflicted
+++ resolved
@@ -21,11 +21,7 @@
 from amaranth import *
 from amaranth import tracer
 from itertools import count, chain, filterfalse, product
-<<<<<<< HEAD
-from amaranth.hdl._dsl import FSM, _ModuleBuilderDomain
-=======
-from amaranth.hdl.dsl import FSM
->>>>>>> 5a7390cd
+from amaranth.hdl._dsl import FSM
 
 from transactron.utils.assign import AssignArg
 
