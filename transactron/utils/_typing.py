from typing import (
    Tuple,
    Callable,
    Concatenate,
    Generic,
    NoReturn,
    Optional,
    ParamSpec,
    Protocol,
    TypeAlias,
    TypeVar,
    cast,
    runtime_checkable,
    Union,
    Any,
    TYPE_CHECKING,
)
from collections.abc import Iterable, Iterator, Mapping
from contextlib import AbstractContextManager
from enum import Enum
from amaranth import *
from amaranth.lib.data import StructLayout, View
from amaranth.lib.wiring import Flow, Member
from amaranth.hdl import ShapeCastable, ValueCastable

if TYPE_CHECKING:
    from amaranth.hdl._ast import Statement
    from amaranth.hdl._dsl import _ModuleBuilderSubmodules, _ModuleBuilderDomainSet, _ModuleBuilderDomain
    import amaranth.hdl._dsl

__all__ = [
    "FragmentLike",
    "ValueLike",
    "ShapeLike",
    "StatementLike",
<<<<<<< HEAD
    "LayoutLike",
    "SimpleLayout",
=======
>>>>>>> 1c273ffb
    "SwitchKey",
    "SrcLoc",
    "MethodLayout",
    "MethodStruct",
    "SrcLoc",
    "SignalBundle",
    "LayoutListField",
    "LayoutList",
    "LayoutIterable",
    "RecordIntDict",
    "RecordIntDictRet",
    "RecordValueDict",
    "ROGraph",
    "Graph",
    "GraphCC",
    "_ModuleBuilderDomainsLike",
    "ModuleLike",
    "HasElaborate",
    "HasDebugSignals",
]

# Types representing Amaranth concepts
FragmentLike: TypeAlias = Fragment | Elaboratable
ValueLike: TypeAlias = Value | int | Enum | ValueCastable
ShapeLike: TypeAlias = Shape | ShapeCastable | int | range | type[Enum]
StatementLike: TypeAlias = Union["Statement", Iterable["StatementLike"]]
SwitchKey: TypeAlias = str | int | Enum
SrcLoc: TypeAlias = tuple[str, int]

# Internal Coreblocks types
SignalBundle: TypeAlias = Signal | Record | View | Iterable["SignalBundle"] | Mapping[str, "SignalBundle"]
LayoutListField: TypeAlias = tuple[str, "ShapeLike | LayoutList"]
LayoutList: TypeAlias = list[LayoutListField]
<<<<<<< HEAD
SimpleLayout = list[Tuple[str, Union[int, "SimpleLayout"]]]
=======
LayoutIterable: TypeAlias = Iterable[LayoutListField]
MethodLayout: TypeAlias = StructLayout | LayoutIterable
MethodStruct: TypeAlias = "View[StructLayout]"
>>>>>>> 1c273ffb

RecordIntDict: TypeAlias = Mapping[str, Union[int, "RecordIntDict"]]
RecordIntDictRet: TypeAlias = Mapping[str, Any]  # full typing hard to work with
RecordValueDict: TypeAlias = Mapping[str, Union[ValueLike, "RecordValueDict"]]

T = TypeVar("T")
U = TypeVar("U")
P = ParamSpec("P")

ROGraph: TypeAlias = Mapping[T, Iterable[T]]
Graph: TypeAlias = dict[T, set[T]]
GraphCC: TypeAlias = set[T]


# Protocols for Amaranth classes
class _ModuleBuilderDomainsLike(Protocol):
    def __getattr__(self, name: str) -> "_ModuleBuilderDomain":
        ...

    def __getitem__(self, name: str) -> "_ModuleBuilderDomain":
        ...

    def __setattr__(self, name: str, value: "_ModuleBuilderDomain") -> None:
        ...

    def __setitem__(self, name: str, value: "_ModuleBuilderDomain") -> None:
        ...


_T_ModuleBuilderDomains = TypeVar("_T_ModuleBuilderDomains", bound=_ModuleBuilderDomainsLike)


class ModuleLike(Protocol, Generic[_T_ModuleBuilderDomains]):
    submodules: "_ModuleBuilderSubmodules"
    domains: "_ModuleBuilderDomainSet"
    d: _T_ModuleBuilderDomains

    def If(self, cond: ValueLike) -> AbstractContextManager[None]:  # noqa: N802
        ...

    def Elif(self, cond: ValueLike) -> AbstractContextManager[None]:  # noqa: N802
        ...

    def Else(self) -> AbstractContextManager[None]:  # noqa: N802
        ...

    def Switch(self, test: ValueLike) -> AbstractContextManager[None]:  # noqa: N802
        ...

    def Case(self, *patterns: SwitchKey) -> AbstractContextManager[None]:  # noqa: N802
        ...

    def Default(self) -> AbstractContextManager[None]:  # noqa: N802
        ...

    def FSM(  # noqa: N802
        self, reset: Optional[str] = ..., domain: str = ..., name: str = ...
    ) -> AbstractContextManager["amaranth.hdl._dsl.FSM"]:
        ...

    def State(self, name: str) -> AbstractContextManager[None]:  # noqa: N802
        ...

    @property
    def next(self) -> NoReturn:
        ...

    @next.setter
    def next(self, name: str) -> None:
        ...


class AbstractSignatureMembers(Protocol):
    def flip(self) -> "AbstractSignatureMembers":
        ...

    def __eq__(self, other) -> bool:
        ...

    def __contains__(self, name: str) -> bool:
        ...

    def __getitem__(self, name: str) -> Member:
        ...

    def __setitem__(self, name: str, member: Member) -> NoReturn:
        ...

    def __delitem__(self, name: str) -> NoReturn:
        ...

    def __iter__(self) -> Iterator[str]:
        ...

    def __len__(self) -> int:
        ...

    def flatten(self, *, path: tuple[str | int, ...] = ...) -> Iterator[tuple[tuple[str | int, ...], Member]]:
        ...

    def create(self, *, path: tuple[str | int, ...] = ..., src_loc_at: int = ...) -> dict[str, Any]:
        ...

    def __repr__(self) -> str:
        ...


class AbstractSignature(Protocol):
    def flip(self) -> "AbstractSignature":
        ...

    @property
    def members(self) -> AbstractSignatureMembers:
        ...

    def __eq__(self, other) -> bool:
        ...

    def flatten(self, obj) -> Iterator[tuple[tuple[str | int, ...], Flow, ValueLike]]:
        ...

    def is_compliant(self, obj, *, reasons: Optional[list[str]] = ..., path: tuple[str, ...] = ...) -> bool:
        ...

    def create(
        self, *, path: tuple[str | int, ...] = ..., src_loc_at: int = ...
    ) -> "AbstractInterface[AbstractSignature]":
        ...

    def __repr__(self) -> str:
        ...


_T_AbstractSignature = TypeVar("_T_AbstractSignature", bound=AbstractSignature)


class AbstractInterface(Protocol, Generic[_T_AbstractSignature]):
    signature: _T_AbstractSignature


class HasElaborate(Protocol):
    def elaborate(self, platform) -> "HasElaborate":
        ...


@runtime_checkable
class HasDebugSignals(Protocol):
    def debug_signals(self) -> SignalBundle:
        ...


def type_self_kwargs_as(as_func: Callable[Concatenate[Any, P], Any]):
    """
    Decorator used to annotate `**kwargs` type to be the same as named arguments from `as_func` method.

    Works only with methods with (self, **kwargs) signature. `self` parameter is also required in `as_func`.
    """

    def return_func(func: Callable[Concatenate[Any, ...], T]) -> Callable[Concatenate[Any, P], T]:
        return cast(Callable[Concatenate[Any, P], T], func)

    return return_func<|MERGE_RESOLUTION|>--- conflicted
+++ resolved
@@ -33,11 +33,7 @@
     "ValueLike",
     "ShapeLike",
     "StatementLike",
-<<<<<<< HEAD
-    "LayoutLike",
     "SimpleLayout",
-=======
->>>>>>> 1c273ffb
     "SwitchKey",
     "SrcLoc",
     "MethodLayout",
@@ -71,13 +67,10 @@
 SignalBundle: TypeAlias = Signal | Record | View | Iterable["SignalBundle"] | Mapping[str, "SignalBundle"]
 LayoutListField: TypeAlias = tuple[str, "ShapeLike | LayoutList"]
 LayoutList: TypeAlias = list[LayoutListField]
-<<<<<<< HEAD
 SimpleLayout = list[Tuple[str, Union[int, "SimpleLayout"]]]
-=======
 LayoutIterable: TypeAlias = Iterable[LayoutListField]
 MethodLayout: TypeAlias = StructLayout | LayoutIterable
 MethodStruct: TypeAlias = "View[StructLayout]"
->>>>>>> 1c273ffb
 
 RecordIntDict: TypeAlias = Mapping[str, Union[int, "RecordIntDict"]]
 RecordIntDictRet: TypeAlias = Mapping[str, Any]  # full typing hard to work with
