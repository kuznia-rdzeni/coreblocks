from typing import (
    Generic,
    NoReturn,
    Optional,
    Protocol,
    TypeAlias,
    TypeVar,
    runtime_checkable,
    Union,
    Any,
)
from collections.abc import Iterable, Mapping, Sequence
from contextlib import AbstractContextManager
from enum import Enum
from amaranth import *
from amaranth.lib.data import View
from amaranth.hdl.ast import ShapeCastable, Statement, ValueCastable
from amaranth.hdl.dsl import _ModuleBuilderSubmodules, _ModuleBuilderDomainSet, _ModuleBuilderDomain, FSM
from amaranth.hdl.rec import Direction, Layout

__all__ = [
    "FragmentLike",
    "ValueLike",
    "StatementLike",
    "LayoutLike",
    "SwitchKey",
    "MethodLayout",
    "SignalBundle",
    "LayoutListField",
    "LayoutList",
    "RecordIntDict",
    "RecordIntDictRet",
    "RecordValueDict",
    "ROGraph",
    "Graph",
    "GraphCC",
    "_ModuleBuilderDomainsLike",
    "ModuleLike",
    "HasElaborate",
    "HasDebugSignals",
]

# Types representing Amaranth concepts
FragmentLike: TypeAlias = Fragment | Elaboratable
ValueLike: TypeAlias = Value | int | Enum | ValueCastable
ShapeLike: TypeAlias = Shape | ShapeCastable | int | range | type[Enum]
StatementLike: TypeAlias = Statement | Iterable["StatementLike"]
LayoutLike: TypeAlias = (
    Layout | Sequence[tuple[str, "ShapeLike | LayoutLike"] | tuple[str, "ShapeLike | LayoutLike", Direction]]
)
SwitchKey: TypeAlias = str | int | Enum
<<<<<<< HEAD
SrcLoc = tuple[str, int]
=======
MethodLayout: TypeAlias = LayoutLike
>>>>>>> c63beb4f

# Internal Coreblocks types
SignalBundle: TypeAlias = Signal | Record | View | Iterable["SignalBundle"] | Mapping[str, "SignalBundle"]
LayoutListField: TypeAlias = tuple[str, "ShapeLike | LayoutList"]
LayoutList: TypeAlias = list[LayoutListField]

RecordIntDict: TypeAlias = Mapping[str, Union[int, "RecordIntDict"]]
RecordIntDictRet: TypeAlias = Mapping[str, Any]  # full typing hard to work with
RecordValueDict: TypeAlias = Mapping[str, Union[ValueLike, "RecordValueDict"]]

T = TypeVar("T")
U = TypeVar("U")

ROGraph: TypeAlias = Mapping[T, Iterable[T]]
Graph: TypeAlias = dict[T, set[T]]
GraphCC: TypeAlias = set[T]


class _ModuleBuilderDomainsLike(Protocol):
    def __getattr__(self, name: str) -> _ModuleBuilderDomain:
        ...

    def __getitem__(self, name: str) -> _ModuleBuilderDomain:
        ...

    def __setattr__(self, name: str, value: _ModuleBuilderDomain) -> None:
        ...

    def __setitem__(self, name: str, value: _ModuleBuilderDomain) -> None:
        ...


_T_ModuleBuilderDomains = TypeVar("_T_ModuleBuilderDomains", bound=_ModuleBuilderDomainsLike)


class ModuleLike(Protocol, Generic[_T_ModuleBuilderDomains]):
    submodules: _ModuleBuilderSubmodules
    domains: _ModuleBuilderDomainSet
    d: _T_ModuleBuilderDomains

    def If(self, cond: ValueLike) -> AbstractContextManager[None]:  # noqa: N802
        ...

    def Elif(self, cond: ValueLike) -> AbstractContextManager[None]:  # noqa: N802
        ...

    def Else(self) -> AbstractContextManager[None]:  # noqa: N802
        ...

    def Switch(self, test: ValueLike) -> AbstractContextManager[None]:  # noqa: N802
        ...

    def Case(self, *patterns: SwitchKey) -> AbstractContextManager[None]:  # noqa: N802
        ...

    def Default(self) -> AbstractContextManager[None]:  # noqa: N802
        ...

    def FSM(  # noqa: N802
        self, reset: Optional[str] = ..., domain: str = ..., name: str = ...
    ) -> AbstractContextManager[FSM]:
        ...

    def State(self, name: str) -> AbstractContextManager[None]:  # noqa: N802
        ...

    @property
    def next(self) -> NoReturn:
        ...

    @next.setter
    def next(self, name: str) -> None:
        ...


class HasElaborate(Protocol):
    def elaborate(self, platform) -> "HasElaborate":
        ...


@runtime_checkable
class HasDebugSignals(Protocol):
    def debug_signals(self) -> SignalBundle:
        ...<|MERGE_RESOLUTION|>--- conflicted
+++ resolved
@@ -49,11 +49,8 @@
     Layout | Sequence[tuple[str, "ShapeLike | LayoutLike"] | tuple[str, "ShapeLike | LayoutLike", Direction]]
 )
 SwitchKey: TypeAlias = str | int | Enum
-<<<<<<< HEAD
-SrcLoc = tuple[str, int]
-=======
+SrcLoc: TypeAlias = tuple[str, int]
 MethodLayout: TypeAlias = LayoutLike
->>>>>>> c63beb4f
 
 # Internal Coreblocks types
 SignalBundle: TypeAlias = Signal | Record | View | Iterable["SignalBundle"] | Mapping[str, "SignalBundle"]
