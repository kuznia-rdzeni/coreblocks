--- conflicted
+++ resolved
@@ -4,9 +4,6 @@
 from .assign import *  # noqa: F401
 from .amaranth_ext import *  # noqa: F401
 from .transactron_helpers import *  # noqa: F401
-<<<<<<< HEAD
 from .assert_hw import *  # noqa: F401
-=======
 from .dependencies import *  # noqa: F401
-from .depcache import *  # noqa: F401
->>>>>>> f2428647
+from .depcache import *  # noqa: F401