from dataclasses import dataclass, field
from dataclasses_json import dataclass_json

from amaranth import *
from amaranth.back import verilog
from amaranth.hdl import Fragment

from transactron.core import TransactionManager, MethodMap, TransactionManagerKey
from transactron.lib.metrics import HardwareMetricsManager
<<<<<<< HEAD
from transactron.utils.dependencies import DependencyContext
from transactron.utils.idgen import IdGenerator
from transactron.profiler import ProfileData
=======
from transactron.utils._typing import SrcLoc
from transactron.utils.assertion import assert_bits

from typing import TYPE_CHECKING

if TYPE_CHECKING:
    from amaranth.hdl._ast import SignalDict
>>>>>>> 903ab2ed


__all__ = [
    "MetricLocation",
    "AssertLocation",
    "GenerationInfo",
    "generate_verilog",
]


@dataclass_json
@dataclass
class MetricLocation:
    """Information about the location of a metric in the generated Verilog code.

    Attributes
    ----------
    regs : dict[str, list[str]]
        The location of each register of that metric. The location is a list of
        Verilog identifiers that denote a path consiting of modules names
        (and the signal name at the end) leading to the register wire.
    """

    regs: dict[str, list[str]] = field(default_factory=dict)


@dataclass_json
@dataclass
<<<<<<< HEAD
class TransactionSignalsLocation:
    request: list[str]
    runnable: list[str]
    grant: list[str]


@dataclass_json
@dataclass
class MethodSignalsLocation:
    run: list[str]
=======
class AssertLocation:
    """Information about an assert signal in the generated Verilog code.

    Attributes
    ----------
    location : list[str]
        The location of the assert signal. The location is a list of Verilog
        identifiers that denote a path consisting of module names (and the
        signal name at the end) leading to the signal wire.
    src_loc : SrcLoc
        Source location of the assertion.
    """

    location: list[str]
    src_loc: SrcLoc
>>>>>>> 903ab2ed


@dataclass_json
@dataclass
class GenerationInfo:
    """Various information about the generated circuit.

    Attributes
    ----------
    metrics_location : dict[str, MetricInfo]
        Mapping from a metric name to an object storing Verilog locations
        of its registers.
    asserts : list[AssertLocation]
        Locations and metadata for assertion signals.
    """

<<<<<<< HEAD
    metrics_location: dict[str, MetricLocation]
    transaction_signals_location: dict[int, TransactionSignalsLocation]
    method_signals_location: dict[int, MethodSignalsLocation]
    profile_data: ProfileData
=======
    metrics_location: dict[str, MetricLocation] = field(default_factory=dict)
    asserts: list[AssertLocation] = field(default_factory=list)
>>>>>>> 903ab2ed

    def encode(self, file_name: str):
        """
        Encodes the generation information as JSON and saves it to a file.
        """
        with open(file_name, "w") as fp:
            fp.write(self.to_json())  # type: ignore

    @staticmethod
    def decode(file_name: str) -> "GenerationInfo":
        """
        Loads the generation information from a JSON file.
        """
        with open(file_name, "r") as fp:
            return GenerationInfo.from_json(fp.read())  # type: ignore


def escape_verilog_identifier(identifier: str) -> str:
    """
    Escapes a Verilog identifier according to the language standard.

    From IEEE Std 1364-2001 (IEEE Standard Verilog® Hardware Description Language)

    "2.7.1 Escaped identifiers

    Escaped identifiers shall start with the backslash character and end with white
    space (space, tab, newline). They provide a means of including any of the printable ASCII
    characters in an identifier (the decimal values 33 through 126, or 21 through 7E in hexadecimal)."
    """

    # The standard says how to escape a identifier, but not when. So this is
    # a non-exhaustive list of characters that Yosys escapes (it is used
    # by Amaranth when generating Verilog code).
    characters_to_escape = [".", "$"]

    for char in characters_to_escape:
        if char in identifier:
            return f"\\{identifier} "

    return identifier


def get_signal_location(signal: Signal, name_map: "SignalDict") -> list[str]:
    raw_location = name_map[signal]

    # Amaranth escapes identifiers when generating Verilog code, but returns non-escaped identifiers
    # in the name map, so we need to escape it manually.
    return [escape_verilog_identifier(component) for component in raw_location]


def collect_metric_locations(name_map: "SignalDict") -> dict[str, MetricLocation]:
    metrics_location: dict[str, MetricLocation] = {}

    # Collect information about the location of metric registers in the generated code.
    metrics_manager = HardwareMetricsManager()
    for metric_name, metric in metrics_manager.get_metrics().items():
        metric_loc = MetricLocation()
        for reg_name in metric.regs:
            metric_loc.regs[reg_name] = get_signal_location(
                metrics_manager.get_register_value(metric_name, reg_name), name_map
            )

        metrics_location[metric_name] = metric_loc

    return metrics_location


<<<<<<< HEAD
def collect_transaction_method_signals(
    transaction_manager: TransactionManager, name_map: SignalDict
) -> tuple[dict[int, TransactionSignalsLocation], dict[int, MethodSignalsLocation]]:
    transaction_signals_location: dict[int, TransactionSignalsLocation] = {}
    method_signals_location: dict[int, MethodSignalsLocation] = {}

    method_map = MethodMap(transaction_manager.transactions)
    get_id = IdGenerator()

    for transaction in method_map.transactions:
        request_loc = get_signal_location(transaction.request, name_map)
        runnable_loc = get_signal_location(transaction.runnable, name_map)
        grant_loc = get_signal_location(transaction.grant, name_map)
        transaction_signals_location[get_id(transaction)] = TransactionSignalsLocation(
            request_loc, runnable_loc, grant_loc
        )

    for method in method_map.methods:
        run_loc = get_signal_location(method.run, name_map)
        method_signals_location[get_id(method)] = MethodSignalsLocation(run_loc)

    return (transaction_signals_location, method_signals_location)
=======
def collect_asserts(name_map: "SignalDict") -> list[AssertLocation]:
    asserts: list[AssertLocation] = []

    for v, src_loc in assert_bits():
        asserts.append(AssertLocation(get_signal_location(v, name_map), src_loc))

    return asserts
>>>>>>> 903ab2ed


def generate_verilog(
    top_module: Elaboratable, ports: list[Signal], top_name: str = "top"
) -> tuple[str, GenerationInfo]:
    fragment = Fragment.get(top_module, platform=None).prepare(ports=ports)
    verilog_text, name_map = verilog.convert_fragment(fragment, name=top_name, emit_src=True, strip_internal_attrs=True)

<<<<<<< HEAD
    transaction_manager = DependencyContext.get().get_dependency(TransactionManagerKey())
    transaction_signals, method_signals = collect_transaction_method_signals(
        transaction_manager, name_map  # type: ignore
    )
    profile_data, _ = ProfileData.make(transaction_manager)
    gen_info = GenerationInfo(
        metrics_location=collect_metric_locations(name_map),  # type: ignore
        transaction_signals_location=transaction_signals,
        method_signals_location=method_signals,
        profile_data=profile_data,
    )
=======
    gen_info = GenerationInfo(metrics_location=collect_metric_locations(name_map), asserts=collect_asserts(name_map))
>>>>>>> 903ab2ed

    return verilog_text, gen_info<|MERGE_RESOLUTION|>--- conflicted
+++ resolved
@@ -7,11 +7,9 @@
 
 from transactron.core import TransactionManager, MethodMap, TransactionManagerKey
 from transactron.lib.metrics import HardwareMetricsManager
-<<<<<<< HEAD
 from transactron.utils.dependencies import DependencyContext
 from transactron.utils.idgen import IdGenerator
 from transactron.profiler import ProfileData
-=======
 from transactron.utils._typing import SrcLoc
 from transactron.utils.assertion import assert_bits
 
@@ -19,7 +17,6 @@
 
 if TYPE_CHECKING:
     from amaranth.hdl._ast import SignalDict
->>>>>>> 903ab2ed
 
 
 __all__ = [
@@ -48,7 +45,6 @@
 
 @dataclass_json
 @dataclass
-<<<<<<< HEAD
 class TransactionSignalsLocation:
     request: list[str]
     runnable: list[str]
@@ -59,7 +55,10 @@
 @dataclass
 class MethodSignalsLocation:
     run: list[str]
-=======
+
+
+@dataclass_json
+@dataclass
 class AssertLocation:
     """Information about an assert signal in the generated Verilog code.
 
@@ -75,7 +74,6 @@
 
     location: list[str]
     src_loc: SrcLoc
->>>>>>> 903ab2ed
 
 
 @dataclass_json
@@ -92,15 +90,12 @@
         Locations and metadata for assertion signals.
     """
 
-<<<<<<< HEAD
     metrics_location: dict[str, MetricLocation]
     transaction_signals_location: dict[int, TransactionSignalsLocation]
     method_signals_location: dict[int, MethodSignalsLocation]
     profile_data: ProfileData
-=======
-    metrics_location: dict[str, MetricLocation] = field(default_factory=dict)
-    asserts: list[AssertLocation] = field(default_factory=list)
->>>>>>> 903ab2ed
+    metrics_location: dict[str, MetricLocation]
+    asserts: list[AssertLocation]
 
     def encode(self, file_name: str):
         """
@@ -168,9 +163,8 @@
     return metrics_location
 
 
-<<<<<<< HEAD
 def collect_transaction_method_signals(
-    transaction_manager: TransactionManager, name_map: SignalDict
+    transaction_manager: TransactionManager, name_map: "SignalDict"
 ) -> tuple[dict[int, TransactionSignalsLocation], dict[int, MethodSignalsLocation]]:
     transaction_signals_location: dict[int, TransactionSignalsLocation] = {}
     method_signals_location: dict[int, MethodSignalsLocation] = {}
@@ -191,7 +185,8 @@
         method_signals_location[get_id(method)] = MethodSignalsLocation(run_loc)
 
     return (transaction_signals_location, method_signals_location)
-=======
+
+
 def collect_asserts(name_map: "SignalDict") -> list[AssertLocation]:
     asserts: list[AssertLocation] = []
 
@@ -199,7 +194,6 @@
         asserts.append(AssertLocation(get_signal_location(v, name_map), src_loc))
 
     return asserts
->>>>>>> 903ab2ed
 
 
 def generate_verilog(
@@ -208,7 +202,6 @@
     fragment = Fragment.get(top_module, platform=None).prepare(ports=ports)
     verilog_text, name_map = verilog.convert_fragment(fragment, name=top_name, emit_src=True, strip_internal_attrs=True)
 
-<<<<<<< HEAD
     transaction_manager = DependencyContext.get().get_dependency(TransactionManagerKey())
     transaction_signals, method_signals = collect_transaction_method_signals(
         transaction_manager, name_map  # type: ignore
@@ -219,9 +212,7 @@
         transaction_signals_location=transaction_signals,
         method_signals_location=method_signals,
         profile_data=profile_data,
+        asserts=collect_asserts(name_map),
     )
-=======
-    gen_info = GenerationInfo(metrics_location=collect_metric_locations(name_map), asserts=collect_asserts(name_map))
->>>>>>> 903ab2ed
 
     return verilog_text, gen_info