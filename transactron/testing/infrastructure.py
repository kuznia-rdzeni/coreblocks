import sys
import pytest
import os
import random
import functools
import hypothesis as hp
import hypothesis.strategies as hpst
from contextlib import contextmanager, nullcontext
from typing import TypeVar, Generic, Type, TypeGuard, Any, Union, Callable, cast, TypeAlias, Optional
from abc import ABC
from amaranth import *
from amaranth.sim import *

from transactron.utils.dependencies import DependencyContext, DependencyManager
from .testbenchio import TestbenchIO
from .profiler import profiler_process, Profile
from .functions import TestGen
from .logging import make_logging_process, parse_logging_level
from .gtkw_extension import write_vcd_ext
from transactron import Method
from transactron.lib import AdapterTrans
from transactron.core.keys import TransactionManagerKey
from transactron.core import TransactionModule
from transactron.utils import ModuleConnector, HasElaborate, auto_debug_signals, HasDebugSignals

T = TypeVar("T")
_T_nested_collection: TypeAlias = T | list["_T_nested_collection[T]"] | dict[str, "_T_nested_collection[T]"]


def guard_nested_collection(cont: Any, t: Type[T]) -> TypeGuard[_T_nested_collection[T]]:
    if isinstance(cont, (list, dict)):
        if isinstance(cont, dict):
            cont = cont.values()
        return all([guard_nested_collection(elem, t) for elem in cont])
    elif isinstance(cont, t):
        return True
    else:
        return False


_T_HasElaborate = TypeVar("_T_HasElaborate", bound=HasElaborate)


class SimpleTestCircuit(Elaboratable, Generic[_T_HasElaborate]):
    def __init__(self, dut: _T_HasElaborate):
        self._dut = dut
        self._io: dict[str, _T_nested_collection[TestbenchIO]] = {}

    def __getattr__(self, name: str) -> Any:
        try:
            return self._io[name]
        except KeyError:
            raise AttributeError(f"No mock for '{name}'")

    def elaborate(self, platform):
        def transform_methods_to_testbenchios(
            container: _T_nested_collection[Method],
        ) -> tuple[_T_nested_collection["TestbenchIO"], Union[ModuleConnector, "TestbenchIO"]]:
            if isinstance(container, list):
                tb_list = []
                mc_list = []
                for elem in container:
                    tb, mc = transform_methods_to_testbenchios(elem)
                    tb_list.append(tb)
                    mc_list.append(mc)
                return tb_list, ModuleConnector(*mc_list)
            elif isinstance(container, dict):
                tb_dict = {}
                mc_dict = {}
                for name, elem in container.items():
                    tb, mc = transform_methods_to_testbenchios(elem)
                    tb_dict[name] = tb
                    mc_dict[name] = mc
                return tb_dict, ModuleConnector(*mc_dict)
            else:
                tb = TestbenchIO(AdapterTrans(container))
                return tb, tb

        m = Module()

        m.submodules.dut = self._dut

        for name, attr in vars(self._dut).items():
            if guard_nested_collection(attr, Method) and attr:
                tb_cont, mc = transform_methods_to_testbenchios(attr)
                self._io[name] = tb_cont
                m.submodules[name] = mc

        return m

    def debug_signals(self):
        sigs = {"_dut": auto_debug_signals(self._dut)}
        for name, io in self._io.items():
            sigs[name] = auto_debug_signals(io)
        return sigs


class _TestModule(Elaboratable):
    def __init__(self, tested_module: HasElaborate, add_transaction_module: bool):
        self.tested_module = (
            TransactionModule(tested_module, dependency_manager=DependencyContext.get())
            if add_transaction_module
            else tested_module
        )
        self.add_transaction_module = add_transaction_module

    def elaborate(self, platform) -> HasElaborate:
        m = Module()

        # so that Amaranth allows us to use add_clock
        _dummy = Signal()
        m.d.sync += _dummy.eq(1)

        m.submodules.tested_module = self.tested_module

        m.domains.sync_neg = ClockDomain(clk_edge="neg", local=True)

        return m


class CoreblocksCommand(ABC):
    pass


class Now(CoreblocksCommand):
    pass


class SyncProcessWrapper:
    def __init__(self, f):
        self.org_process = f
        self.current_cycle = 0

    def _wrapping_function(self):
        response = None
        org_coroutine = self.org_process()
        try:
            while True:
                # call orginal test process and catch data yielded by it in `command` variable
                command = org_coroutine.send(response)
                # If process wait for new cycle
                if command is None:
                    self.current_cycle += 1
                    # forward to amaranth
                    yield
                elif isinstance(command, Now):
                    response = self.current_cycle
                # Pass everything else to amaranth simulator without modifications
                else:
                    response = yield command
        except StopIteration:
            pass


class PysimSimulator(Simulator):
    def __init__(
        self,
        module: HasElaborate,
        max_cycles: float = 10e4,
        add_transaction_module=True,
        traces_file=None,
        clk_period=1e-6,
    ):
        test_module = _TestModule(module, add_transaction_module)
        self.tested_module = tested_module = test_module.tested_module
        super().__init__(test_module)

        self.add_clock(clk_period)
        self.add_clock(clk_period, domain="sync_neg")

        if isinstance(tested_module, HasDebugSignals):
            extra_signals = tested_module.debug_signals
        else:
            extra_signals = functools.partial(auto_debug_signals, tested_module)

        if traces_file:
            traces_dir = "test/__traces__"
            os.makedirs(traces_dir, exist_ok=True)
            # Signal handling is hacky and accesses Simulator internals.
            # TODO: try to merge with Amaranth.
            if isinstance(extra_signals, Callable):
                extra_signals = extra_signals()
            clocks = [d.clk for d in cast(Any, self)._fragment.domains.values()]

            self.ctx = write_vcd_ext(
                cast(Any, self)._engine,
                f"{traces_dir}/{traces_file}.vcd",
                f"{traces_dir}/{traces_file}.gtkw",
                traces=[clocks, extra_signals],
            )
        else:
            self.ctx = nullcontext()

        self.deadline = clk_period * max_cycles

    def add_sync_process(self, f: Callable[[], TestGen]):
        f_wrapped = SyncProcessWrapper(f)
        super().add_sync_process(f_wrapped._wrapping_function)

    def run(self) -> bool:
        with self.ctx:
            self.run_until(self.deadline)

        return not self.advance()


<<<<<<< HEAD
class TestCaseWithSimulator():
    dependency_manager: DependencyManager

    def manual_setup_method(self):
=======
class TestCaseWithSimulator:
    dependency_manager: DependencyManager

    @pytest.fixture(autouse=True)
    def configure_dependency_context(self, request):
>>>>>>> 2974bd96
        self.dependency_manager = DependencyManager()
        with DependencyContext(self.dependency_manager):
            yield

    def add_class_mocks(self, sim: PysimSimulator) -> None:
        for key in dir(self):
            val = getattr(self, key)
            if hasattr(val, "_transactron_testing_process"):
                sim.add_sync_process(val)

    def add_local_mocks(self, sim: PysimSimulator, frame_locals: dict) -> None:
        for key, val in frame_locals.items():
            if hasattr(val, "_transactron_testing_process"):
                sim.add_sync_process(val)

    def add_all_mocks(self, sim: PysimSimulator, frame_locals: dict) -> None:
        self.add_class_mocks(sim)
        self.add_local_mocks(sim, frame_locals)

    @pytest.fixture(autouse=True)
    def configure_traces(self, request):
        traces_file = None
<<<<<<< HEAD
# TODO: fix
#        if "__TRANSACTRON_DUMP_TRACES" in os.environ:
#            traces_file = unittest.TestCase.id(self)
=======
        if "__TRANSACTRON_DUMP_TRACES" in os.environ:
            traces_file = ".".join(request.node.nodeid.split("/"))
        self._transactron_infrastructure_traces_file = traces_file

    @pytest.fixture(autouse=True)
    def fixture_sim_processes_to_add(self):
        # By default return empty lists, it will be updated by other fixtures based on needs
        self._transactron_sim_processes_to_add: list[Callable[[], Optional[Callable]]] = []

    @pytest.fixture(autouse=True)
    def configure_profiles(self, request, fixture_sim_processes_to_add, configure_dependency_context):
        profile = None
        if "__TRANSACTRON_PROFILE" in os.environ:

            def f():
                nonlocal profile
                try:
                    transaction_manager = DependencyContext.get().get_dependency(TransactionManagerKey())
                    profile = Profile()
                    return profiler_process(transaction_manager, profile)
                except KeyError:
                    pass
                return None

            self._transactron_sim_processes_to_add.append(f)

        yield

        if profile is not None:
            profile_dir = "test/__profiles__"
            profile_file = ".".join(request.node.nodeid.split("/"))
            os.makedirs(profile_dir, exist_ok=True)
            profile.encode(f"{profile_dir}/{profile_file}.json")

    @pytest.fixture(autouse=True)
    def configure_logging(self, fixture_sim_processes_to_add):
        def on_error():
            assert False, "Simulation finished due to an error"
>>>>>>> 2974bd96

        log_level = parse_logging_level(os.environ["__TRANSACTRON_LOG_LEVEL"])
        log_filter = os.environ["__TRANSACTRON_LOG_FILTER"]
        self._transactron_sim_processes_to_add.append(lambda: make_logging_process(log_level, log_filter, on_error))

    @contextmanager
    def run_simulation(self, module: HasElaborate, max_cycles: float = 10e4, add_transaction_module=True):
        clk_period = 1e-6
        sim = PysimSimulator(
            module,
            max_cycles=max_cycles,
            add_transaction_module=add_transaction_module,
            traces_file=self._transactron_infrastructure_traces_file,
            clk_period=clk_period,
        )
        self.add_all_mocks(sim, sys._getframe(2).f_locals)

        yield sim

<<<<<<< HEAD
        profile = None
        if "__TRANSACTRON_PROFILE" in os.environ and isinstance(sim.tested_module, TransactionModule):
            profile = Profile()
            sim.add_sync_process(
                profiler_process(sim.tested_module.manager.get_dependency(TransactionManagerKey()), profile)
            )

        def on_error():
            assert False, "Simulation finished due to an error"

        log_level = parse_logging_level(os.environ["__TRANSACTRON_LOG_LEVEL"])
        log_filter = os.environ["__TRANSACTRON_LOG_FILTER"]
        sim.add_sync_process(make_logging_process(log_level, log_filter, on_error))

        res = sim.run()
# TODO fix
#        if profile is not None:
#            profile_dir = "test/__profiles__"
#            profile_file = unittest.TestCase.id(self)
#            os.makedirs(profile_dir, exist_ok=True)
#            profile.encode(f"{profile_dir}/{profile_file}.json")

=======
        for f in self._transactron_sim_processes_to_add:
            ret = f()
            if ret is not None:
                sim.add_sync_process(ret)

        res = sim.run()
>>>>>>> 2974bd96
        assert res, "Simulation time limit exceeded"

    def tick(self, cycle_cnt: int = 1):
        """
        Yields for the given number of cycles.
        """

        for _ in range(cycle_cnt):
            yield

    def random_wait(self, max_cycle_cnt: int, *, min_cycle_cnt: int = 0):
        """
        Wait for a random amount of cycles in range [min_cycle_cnt, max_cycle_cnt]
        """
        yield from self.tick(random.randrange(min_cycle_cnt, max_cycle_cnt + 1))

    def random_wait_geom(self, prob: float = 0.5):
        """
        Wait till the first success, where there is `prob` probability for success in each cycle.
        """
        while random.random() > prob:
            yield

class TransactronHypothesis():
    def init_transactron_hypothesis(self, hp_data : hpst.DataObject):
        self.hp_data = hp_data

    def shrinkable_loop(self, iter_count, hp_data):
        """
        Trick based on https://github.com/HypothesisWorks/hypothesis/blob/6867da71beae0e4ed004b54b92ef7c74d0722815/hypothesis-python/src/hypothesis/stateful.py#L143
        """
        if iter_count == 0:
            return
        i = 0
        force_val = None
        while True:
            b = hp_data.draw(hpst.booleans())
            #b = self.hp_data.conjecture_data.draw_boolean(p=2**-16, forced = force_val)
            print("shr loop", b)
            if not b:
                break
            yield i
            i += 1
            if i == iter_count:
                force_val = False

        <|MERGE_RESOLUTION|>--- conflicted
+++ resolved
@@ -3,8 +3,6 @@
 import os
 import random
 import functools
-import hypothesis as hp
-import hypothesis.strategies as hpst
 from contextlib import contextmanager, nullcontext
 from typing import TypeVar, Generic, Type, TypeGuard, Any, Union, Callable, cast, TypeAlias, Optional
 from abc import ABC
@@ -204,18 +202,11 @@
         return not self.advance()
 
 
-<<<<<<< HEAD
-class TestCaseWithSimulator():
-    dependency_manager: DependencyManager
-
-    def manual_setup_method(self):
-=======
 class TestCaseWithSimulator:
     dependency_manager: DependencyManager
 
     @pytest.fixture(autouse=True)
     def configure_dependency_context(self, request):
->>>>>>> 2974bd96
         self.dependency_manager = DependencyManager()
         with DependencyContext(self.dependency_manager):
             yield
@@ -238,11 +229,6 @@
     @pytest.fixture(autouse=True)
     def configure_traces(self, request):
         traces_file = None
-<<<<<<< HEAD
-# TODO: fix
-#        if "__TRANSACTRON_DUMP_TRACES" in os.environ:
-#            traces_file = unittest.TestCase.id(self)
-=======
         if "__TRANSACTRON_DUMP_TRACES" in os.environ:
             traces_file = ".".join(request.node.nodeid.split("/"))
         self._transactron_infrastructure_traces_file = traces_file
@@ -281,7 +267,6 @@
     def configure_logging(self, fixture_sim_processes_to_add):
         def on_error():
             assert False, "Simulation finished due to an error"
->>>>>>> 2974bd96
 
         log_level = parse_logging_level(os.environ["__TRANSACTRON_LOG_LEVEL"])
         log_filter = os.environ["__TRANSACTRON_LOG_FILTER"]
@@ -301,37 +286,12 @@
 
         yield sim
 
-<<<<<<< HEAD
-        profile = None
-        if "__TRANSACTRON_PROFILE" in os.environ and isinstance(sim.tested_module, TransactionModule):
-            profile = Profile()
-            sim.add_sync_process(
-                profiler_process(sim.tested_module.manager.get_dependency(TransactionManagerKey()), profile)
-            )
-
-        def on_error():
-            assert False, "Simulation finished due to an error"
-
-        log_level = parse_logging_level(os.environ["__TRANSACTRON_LOG_LEVEL"])
-        log_filter = os.environ["__TRANSACTRON_LOG_FILTER"]
-        sim.add_sync_process(make_logging_process(log_level, log_filter, on_error))
-
-        res = sim.run()
-# TODO fix
-#        if profile is not None:
-#            profile_dir = "test/__profiles__"
-#            profile_file = unittest.TestCase.id(self)
-#            os.makedirs(profile_dir, exist_ok=True)
-#            profile.encode(f"{profile_dir}/{profile_file}.json")
-
-=======
         for f in self._transactron_sim_processes_to_add:
             ret = f()
             if ret is not None:
                 sim.add_sync_process(ret)
 
         res = sim.run()
->>>>>>> 2974bd96
         assert res, "Simulation time limit exceeded"
 
     def tick(self, cycle_cnt: int = 1):
@@ -353,29 +313,4 @@
         Wait till the first success, where there is `prob` probability for success in each cycle.
         """
         while random.random() > prob:
-            yield
-
-class TransactronHypothesis():
-    def init_transactron_hypothesis(self, hp_data : hpst.DataObject):
-        self.hp_data = hp_data
-
-    def shrinkable_loop(self, iter_count, hp_data):
-        """
-        Trick based on https://github.com/HypothesisWorks/hypothesis/blob/6867da71beae0e4ed004b54b92ef7c74d0722815/hypothesis-python/src/hypothesis/stateful.py#L143
-        """
-        if iter_count == 0:
-            return
-        i = 0
-        force_val = None
-        while True:
-            b = hp_data.draw(hpst.booleans())
-            #b = self.hp_data.conjecture_data.draw_boolean(p=2**-16, forced = force_val)
-            print("shr loop", b)
-            if not b:
-                break
-            yield i
-            i += 1
-            if i == iter_count:
-                force_val = False
-
-        +            yield