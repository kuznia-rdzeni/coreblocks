--- conflicted
+++ resolved
@@ -8,11 +8,7 @@
 from transactron.utils import assign, AssignType, LayoutList
 from .reqres import ArgumentsToResultsZipper
 
-<<<<<<< HEAD
-__all__ = ["MemoryBank", "ContentAddressableMemory"]
-=======
-__all__ = ["MemoryBank", "AsyncMemoryBank"]
->>>>>>> 2974bd96
+__all__ = ["MemoryBank", "ContentAddressableMemory", "AsyncMemoryBank"]
 
 
 class MemoryBank(Elaboratable):
@@ -142,7 +138,6 @@
         return m
 
 
-<<<<<<< HEAD
 class ContentAddressableMemory(Elaboratable):
     """Content addresable memory
 
@@ -168,7 +163,7 @@
         Inserts new data.
     """
 
-    def __init__(self, address_layout: MethodLayout, data_layout: MethodLayout, entries_number: int):
+    def __init__(self, address_layout: LayoutList, data_layout: LayoutList, entries_number: int):
         """
         Parameters
         ----------
@@ -185,7 +180,44 @@
 
         self.pop = Method(i=[("addr", self.address_layout)], o=[("data", self.data_layout), ("not_found", 1)])
         self.push = Method(i=[("addr", self.address_layout), ("data", self.data_layout)])
-=======
+
+    def elaborate(self, platform) -> TModule:
+        m = TModule()
+
+
+        address_array = Array([Signal(self.address_layout) for _ in range(self.entries_number)])
+        data_array = Array([Signal(self.data_layout) for _ in range(self.entries_number)])
+        valids = Signal(self.entries_number, name="valids")
+
+        m.submodules.encoder_addr = encoder_addr = MultiPriorityEncoder(self.entries_number, 1)
+        m.submodules.encoder_valids = encoder_valids = MultiPriorityEncoder(self.entries_number, 1)
+        m.d.comb += encoder_valids.input.eq(~valids)
+
+        @def_method(m, self.push, ready=~valids.all())
+        def _(addr, data):
+            id = Signal(range(self.entries_number), name="id_push")
+            m.d.comb += id.eq(encoder_valids.outputs[0])
+            m.d.sync += address_array[id].eq(addr)
+            m.d.sync += data_array[id].eq(data)
+            m.d.sync += valids.bit_select(id, 1).eq(1)
+
+        if_addr = Signal(self.entries_number, name="if_addr")
+        data_to_send = Signal(self.data_layout)
+
+        @def_method(m, self.pop)
+        def _(addr):
+            m.d.top_comb += if_addr.eq(Cat([addr == stored_addr for stored_addr in address_array]) & valids)
+            id = encoder_addr.outputs[0]
+            with m.If(if_addr.any()):
+                m.d.comb += data_to_send.eq(data_array[id])
+                m.d.sync += valids.bit_select(id, 1).eq(0)
+
+            return {"data": data_to_send, "not_found": ~if_addr.any()}
+
+        m.d.comb += encoder_addr.input.eq(if_addr)
+        return m
+
+
 class AsyncMemoryBank(Elaboratable):
     """AsyncMemoryBank module.
 
@@ -235,43 +267,10 @@
 
         self.read = Method(i=self.read_req_layout, o=self.data_layout, src_loc=self.src_loc)
         self.write = Method(i=self.write_layout, src_loc=self.src_loc)
->>>>>>> 2974bd96
 
     def elaborate(self, platform) -> TModule:
         m = TModule()
 
-<<<<<<< HEAD
-        address_array = Array([Signal(self.address_layout) for _ in range(self.entries_number)])
-        data_array = Array([Signal(self.data_layout) for _ in range(self.entries_number)])
-        valids = Signal(self.entries_number, name="valids")
-
-        m.submodules.encoder_addr = encoder_addr = MultiPriorityEncoder(self.entries_number, 1)
-        m.submodules.encoder_valids = encoder_valids = MultiPriorityEncoder(self.entries_number, 1)
-        m.d.comb += encoder_valids.input.eq(~valids)
-
-        @def_method(m, self.push, ready=~valids.all())
-        def _(addr, data):
-            id = Signal(range(self.entries_number), name="id_push")
-            m.d.comb += id.eq(encoder_valids.outputs[0])
-            m.d.sync += address_array[id].eq(addr)
-            m.d.sync += data_array[id].eq(data)
-            m.d.sync += valids.bit_select(id, 1).eq(1)
-
-        if_addr = Signal(self.entries_number, name="if_addr")
-        data_to_send = Signal(self.data_layout)
-
-        @def_method(m, self.pop)
-        def _(addr):
-            m.d.top_comb += if_addr.eq(Cat([addr == stored_addr for stored_addr in address_array]) & valids)
-            id = encoder_addr.outputs[0]
-            with m.If(if_addr.any()):
-                m.d.comb += data_to_send.eq(data_array[id])
-                m.d.sync += valids.bit_select(id, 1).eq(0)
-
-            return {"data": data_to_send, "not_found": ~if_addr.any()}
-
-        m.d.comb += encoder_addr.input.eq(if_addr)
-=======
         mem = Memory(width=self.width, depth=self.elem_count)
         m.submodules.read_port = read_port = mem.read_port(domain="comb")
         m.submodules.write_port = write_port = mem.write_port()
@@ -289,6 +288,5 @@
                 m.d.comb += write_port.en.eq(1)
             else:
                 m.d.comb += write_port.en.eq(arg.mask)
->>>>>>> 2974bd96
 
         return m