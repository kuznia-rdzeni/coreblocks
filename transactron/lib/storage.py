from amaranth import *
from amaranth.utils import *

from transactron.utils.transactron_helpers import from_method_layout, make_layout
from ..core import *
from ..utils import SrcLoc, get_src_loc, MultiPriorityEncoder
from typing import Optional
<<<<<<< HEAD
from transactron.utils import assign, AssignType, LayoutLike
=======
from transactron.utils import assign, AssignType, LayoutList
>>>>>>> 1c273ffb
from .reqres import ArgumentsToResultsZipper

__all__ = ["MemoryBank", "ContentAddressableMemory"]


class MemoryBank(Elaboratable):
    """MemoryBank module.

    Provides a transactional interface to synchronous Amaranth Memory with one
    read and one write port. It supports optionally writing with given granularity.

    Attributes
    ----------
    read_req: Method
        The read request method. Accepts an `addr` from which data should be read.
        Only ready if there is there is a place to buffer response.
    read_resp: Method
        The read response method. Return `data_layout` View which was saved on `addr` given by last
        `read_req` method call. Only ready after `read_req` call.
    write: Method
        The write method. Accepts `addr` where data should be saved, `data` in form of `data_layout`
        and optionally `mask` if `granularity` is not None. `1` in mask means that appropriate part should be written.
    """

    def __init__(
        self,
        *,
        data_layout: LayoutList,
        elem_count: int,
        granularity: Optional[int] = None,
        safe_writes: bool = True,
        src_loc: int | SrcLoc = 0
    ):
        """
        Parameters
        ----------
        data_layout: method layout
            The format of structures stored in the Memory.
        elem_count: int
            Number of elements stored in Memory.
        granularity: Optional[int]
            Granularity of write, forwarded to Amaranth. If `None` the whole structure is always saved at once.
            If not, the width of `data_layout` is split into `granularity` parts, which can be saved independently.
        safe_writes: bool
            Set to `False` if an optimisation can be done to increase throughput of writes. This will cause that
            writes will be reordered with respect to reads eg. in sequence "read A, write A X", read can return
            "X" even when write was called later. By default `True`, which disable optimisation.
        src_loc: int | SrcLoc
            How many stack frames deep the source location is taken from.
            Alternatively, the source location to use instead of the default.
        """
        self.src_loc = get_src_loc(src_loc)
        self.data_layout = make_layout(*data_layout)
        self.elem_count = elem_count
        self.granularity = granularity
        self.width = from_method_layout(self.data_layout).size
        self.addr_width = bits_for(self.elem_count - 1)
        self.safe_writes = safe_writes

        self.read_req_layout: LayoutList = [("addr", self.addr_width)]
        write_layout = [("addr", self.addr_width), ("data", self.data_layout)]
        if self.granularity is not None:
            write_layout.append(("mask", self.width // self.granularity))
        self.write_layout = make_layout(*write_layout)

        self.read_req = Method(i=self.read_req_layout, src_loc=self.src_loc)
        self.read_resp = Method(o=self.data_layout, src_loc=self.src_loc)
        self.write = Method(i=self.write_layout, src_loc=self.src_loc)
        self._internal_read_resp_trans = None

    def elaborate(self, platform) -> TModule:
        m = TModule()

        mem = Memory(width=self.width, depth=self.elem_count)
        m.submodules.read_port = read_port = mem.read_port()
        m.submodules.write_port = write_port = mem.write_port()
        read_output_valid = Signal()
        prev_read_addr = Signal(self.addr_width)
        write_pending = Signal()
        write_req = Signal()
        write_args = Signal(self.write_layout)
        write_args_prev = Signal(self.write_layout)
        m.d.comb += read_port.addr.eq(prev_read_addr)

        zipper = ArgumentsToResultsZipper([("valid", 1)], self.data_layout)
        m.submodules.zipper = zipper

        self._internal_read_resp_trans = Transaction(src_loc=self.src_loc)
        with self._internal_read_resp_trans.body(m, request=read_output_valid):
            m.d.sync += read_output_valid.eq(0)
            zipper.write_results(m, read_port.data)

        write_trans = Transaction(src_loc=self.src_loc)
        with write_trans.body(m, request=write_req | (~read_output_valid & write_pending)):
            if self.safe_writes:
                with m.If(write_pending):
                    m.d.comb += assign(write_args, write_args_prev, fields=AssignType.ALL)
            m.d.sync += write_pending.eq(0)
            m.d.comb += write_port.addr.eq(write_args.addr)
            m.d.comb += write_port.data.eq(write_args.data)
            if self.granularity is None:
                m.d.comb += write_port.en.eq(1)
            else:
                m.d.comb += write_port.en.eq(write_args.mask)

        @def_method(m, self.read_resp)
        def _():
            output = zipper.read(m)
            return output.results

        @def_method(m, self.read_req, ~write_pending)
        def _(addr):
            m.d.sync += read_output_valid.eq(1)
            m.d.comb += read_port.addr.eq(addr)
            m.d.sync += prev_read_addr.eq(addr)
            zipper.write_args(m, valid=1)

        @def_method(m, self.write, ~write_pending)
        def _(arg):
            if self.safe_writes:
                with m.If((arg.addr == read_port.addr) & (read_output_valid | self.read_req.run)):
                    m.d.sync += write_pending.eq(1)
                    m.d.sync += assign(write_args_prev, arg, fields=AssignType.ALL)
                with m.Else():
                    m.d.comb += write_req.eq(1)
            else:
                m.d.comb += write_req.eq(1)
            m.d.comb += assign(write_args, arg, fields=AssignType.ALL)

        return m


class ContentAddressableMemory(Elaboratable):
    """Content addresable memory

    This module implements a content-addressable memory (in short CAM) with Transactron interface. 
    CAM is a type of memory where instead of predefined indexes there are used values feed in runtime
    as keys (smimlar as in python dictionary). To insert new entry a pair `(key, value)` has to be
    provided. Such pair takes an free slot which depends on internal implementation. To read value
    a `key` has to be provided. It is compared with every valid key stored in CAM. If there is a hit,
    a value is read. There can be many instances of the same key in CAM. In such case it is undefined
    which value will be read.


    .. warning::
       Current implementation has critical path O(entries_number). If needed we can
       optimise it in future to have O(log(entries_number)).


    Attributes
    ----------
    pop : Method
        Looks for the data in memory and, if found, returns it and removes it.
    push : Method
        Inserts new data.
    """

    def __init__(self, address_layout: LayoutLike, data_layout: LayoutLike, entries_number: int):
        """
        Parameters
        ----------
        address_layout : LayoutLike
            The layout of the address records.
        data_layout : LayoutLike
            The layout of the data.
        entries_number : int
            The number of slots to create in memory.
        """
        self.address_layout = address_layout
        self.data_layout = data_layout
        self.entries_number = entries_number

        self.pop = Method(i=[("addr", self.address_layout)], o=[("data", self.data_layout), ("not_found", 1)])
        self.push = Method(i=[("addr", self.address_layout), ("data", self.data_layout)])

    def elaborate(self, platform) -> TModule:
        m = TModule()

        address_array = Array([Signal(self.address_layout) for _ in range(self.entries_number)])
        data_array = Array([Signal(self.data_layout) for _ in range(self.entries_number)])
        valids = Signal(self.entries_number, name="valids")

        m.submodules.encoder_addr = encoder_addr = MultiPriorityEncoder(self.entries_number, 1)
        m.submodules.encoder_valids = encoder_valids = MultiPriorityEncoder(self.entries_number, 1)
        m.d.comb += encoder_valids.input.eq(~valids)

        @def_method(m, self.push, ready=~valids.all())
        def _(addr, data):
            id = Signal(range(self.entries_number), name="id_push")
            m.d.comb += id.eq(encoder_valids.outputs[0])
            m.d.sync += address_array[id].eq(addr)
            m.d.sync += data_array[id].eq(data)
            m.d.sync += valids.bit_select(id, 1).eq(1)

        if_addr = Signal(self.entries_number, name="if_addr")
        data_to_send = Record(self.data_layout)

        @def_method(m, self.pop)
        def _(addr):
            m.d.top_comb += if_addr.eq(Cat([addr == stored_addr for stored_addr in address_array]) & valids)
            id = encoder_addr.outputs[0]
            with m.If(if_addr.any()):
                m.d.comb += data_to_send.eq(data_array[id])
                m.d.sync += valids.bit_select(id, 1).eq(0)

            return {"data": data_to_send, "not_found": ~if_addr.any()}

        m.d.comb += encoder_addr.input.eq(if_addr)

        return m<|MERGE_RESOLUTION|>--- conflicted
+++ resolved
@@ -5,11 +5,7 @@
 from ..core import *
 from ..utils import SrcLoc, get_src_loc, MultiPriorityEncoder
 from typing import Optional
-<<<<<<< HEAD
-from transactron.utils import assign, AssignType, LayoutLike
-=======
 from transactron.utils import assign, AssignType, LayoutList
->>>>>>> 1c273ffb
 from .reqres import ArgumentsToResultsZipper
 
 __all__ = ["MemoryBank", "ContentAddressableMemory"]
@@ -167,7 +163,7 @@
         Inserts new data.
     """
 
-    def __init__(self, address_layout: LayoutLike, data_layout: LayoutLike, entries_number: int):
+    def __init__(self, address_layout: LayoutList, data_layout: LayoutList, entries_number: int):
         """
         Parameters
         ----------
