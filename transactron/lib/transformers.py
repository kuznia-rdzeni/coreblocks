from abc import ABC
from amaranth import *
from ..core import *
from ..core import RecordDict
from typing import Optional
from collections.abc import Callable
from transactron.utils import ValueLike, assign, AssignType, ModuleLike
from .connectors import Forwarder, ManyToOneConnectTrans, ConnectTrans

__all__ = [
<<<<<<< HEAD
=======
    "Transformer",
>>>>>>> 6b4dbf32
    "MethodMap",
    "MethodFilter",
    "MethodProduct",
    "MethodTryProduct",
    "Collector",
    "CatTrans",
    "ConnectAndMapTrans",
]


<<<<<<< HEAD
class Combiner(ABC):
    """Method combiner abstract class.

    Method combiners construct a new method which utilizes other methods.
=======
class Transformer(ABC):
    """Method transformer abstract class.

    Method transformers construct a new method which utilizes other methods.
>>>>>>> 6b4dbf32

    Attributes
    ----------
    method: Method
        The method.
    """

    method: Method

    def use(self, m: ModuleLike):
        """
<<<<<<< HEAD
        Returns the method and adds the combiner to a module.
=======
        Returns the method and adds the transformer to a module.
>>>>>>> 6b4dbf32

        Parameters
        ----------
        m: Module or TModule
<<<<<<< HEAD
            The module to which this combiner is added as a submodule.
=======
            The module to which this transformer is added as a submodule.
>>>>>>> 6b4dbf32
        """
        m.submodules += self
        return self.method


<<<<<<< HEAD
class MethodMap(Combiner, Elaboratable):
    """Method transformer.
=======
class MethodMap(Transformer, Elaboratable):
    """Bidirectional map for methods.
>>>>>>> 6b4dbf32

    Takes a target method and creates a transformed method which calls the
    original target method, mapping the input and output values with
    functions. The mapping functions take two parameters, a `Module` and the
    `Record` being transformed. Alternatively, a `Method` can be
    passed.

    Attributes
    ----------
    method: Method
        The transformed method.
    """

    def __init__(
        self,
        target: Method,
        *,
        i_transform: Optional[tuple[MethodLayout, Callable[[TModule, Record], RecordDict]]] = None,
        o_transform: Optional[tuple[MethodLayout, Callable[[TModule, Record], RecordDict]]] = None,
    ):
        """
        Parameters
        ----------
        target: Method
            The target method.
        i_transform: (record layout, function or Method), optional
            Input mapping function. If specified, it should be a pair of a
            function and a input layout for the transformed method.
            If not present, input is passed unmodified.
        o_transform: (record layout, function or Method), optional
            Output mapping function. If specified, it should be a pair of a
            function and a output layout for the transformed method.
            If not present, output is passed unmodified.
        """
        if i_transform is None:
            i_transform = (target.data_in.layout, lambda _, x: x)
        if o_transform is None:
            o_transform = (target.data_out.layout, lambda _, x: x)

        self.target = target
        self.method = Method(i=i_transform[0], o=o_transform[0])
        self.i_fun = i_transform[1]
        self.o_fun = o_transform[1]

    def elaborate(self, platform):
        m = TModule()

        @def_method(m, self.method)
        def _(arg):
            return self.o_fun(m, self.target(m, self.i_fun(m, arg)))

        return m


<<<<<<< HEAD
class MethodFilter(Combiner, Elaboratable):
=======
class MethodFilter(Transformer, Elaboratable):
>>>>>>> 6b4dbf32
    """Method filter.

    Takes a target method and creates a method which calls the target method
    only when some condition is true. The condition function takes two
    parameters, a module and the input `Record` of the method. Non-zero
    return value is interpreted as true. Alternatively to using a function,
    a `Method` can be passed as a condition.

    Caveat: because of the limitations of transaction scheduling, the target
    method is locked for usage even if it is not called.

    Attributes
    ----------
    method: Method
        The transformed method.
    """

    def __init__(
        self, target: Method, condition: Callable[[TModule, Record], ValueLike], default: Optional[RecordDict] = None
    ):
        """
        Parameters
        ----------
        target: Method
            The target method.
        condition: function or Method
            The condition which, when true, allows the call to `target`. When
            false, `default` is returned.
        default: Value or dict, optional
            The default value returned from the filtered method when the condition
            is false. If omitted, zero is returned.
        """
        if default is None:
            default = Record.like(target.data_out)

        self.target = target
        self.method = Method.like(target)
        self.condition = condition
        self.default = default

    def elaborate(self, platform):
        m = TModule()

        ret = Record.like(self.target.data_out)
        m.d.comb += assign(ret, self.default, fields=AssignType.ALL)

        @def_method(m, self.method)
        def _(arg):
            with m.If(self.condition(m, arg)):
                m.d.comb += ret.eq(self.target(m, arg))
            return ret

        return m


<<<<<<< HEAD
class MethodProduct(Combiner, Elaboratable):
=======
class MethodProduct(Transformer, Elaboratable):
>>>>>>> 6b4dbf32
    def __init__(
        self,
        targets: list[Method],
        combiner: Optional[tuple[MethodLayout, Callable[[TModule, list[Record]], RecordDict]]] = None,
    ):
        """Method product.

        Takes arbitrary, non-zero number of target methods, and constructs
        a method which calls all of the target methods using the same
        argument. The return value of the resulting method is, by default,
        the return value of the first of the target methods. A combiner
        function can be passed, which can compute the return value from
        the results of every target method.

        Parameters
        ----------
        targets: list[Method]
            A list of methods to be called.
        combiner: (int or method layout, function), optional
            A pair of the output layout and the combiner function. The
            combiner function takes two parameters: a `Module` and
            a list of outputs of the target methods.

        Attributes
        ----------
        method: Method
            The product method.
        """
        if combiner is None:
            combiner = (targets[0].data_out.layout, lambda _, x: x[0])
        self.targets = targets
        self.combiner = combiner
        self.method = Method(i=targets[0].data_in.layout, o=combiner[0])

    def elaborate(self, platform):
        m = TModule()

        @def_method(m, self.method)
        def _(arg):
            results = []
            for target in self.targets:
                results.append(target(m, arg))
            return self.combiner[1](m, results)

        return m


<<<<<<< HEAD
class MethodTryProduct(Combiner, Elaboratable):
=======
class MethodTryProduct(Transformer, Elaboratable):
>>>>>>> 6b4dbf32
    def __init__(
        self,
        targets: list[Method],
        combiner: Optional[tuple[MethodLayout, Callable[[TModule, list[tuple[Value, Record]]], RecordDict]]] = None,
    ):
        """Method product with optional calling.

        Takes arbitrary, non-zero number of target methods, and constructs
        a method which tries to call all of the target methods using the same
        argument. The methods which are not ready are not called. The return
        value of the resulting method is, by default, empty. A combiner
        function can be passed, which can compute the return value from the
        results of every target method.

        Parameters
        ----------
        targets: list[Method]
            A list of methods to be called.
        combiner: (int or method layout, function), optional
            A pair of the output layout and the combiner function. The
            combiner function takes two parameters: a `Module` and
            a list of pairs. Each pair contains a bit which signals
            that a given call succeeded, and the result of the call.

        Attributes
        ----------
        method: Method
            The product method.
        """
        if combiner is None:
            combiner = ([], lambda _, __: {})
        self.targets = targets
        self.combiner = combiner
        self.method = Method(i=targets[0].data_in.layout, o=combiner[0])

    def elaborate(self, platform):
        m = TModule()

        @def_method(m, self.method)
        def _(arg):
            results: list[tuple[Value, Record]] = []
            for target in self.targets:
                success = Signal()
                with Transaction().body(m):
                    m.d.comb += success.eq(1)
                    results.append((success, target(m, arg)))
            return self.combiner[1](m, results)

        return m


<<<<<<< HEAD
class Collector(Combiner, Elaboratable):
=======
class Collector(Transformer, Elaboratable):
>>>>>>> 6b4dbf32
    """Single result collector.

    Creates method that collects results of many methods with identical
    layouts. Each call of this method will return a single result of one
    of the provided methods.

    Attributes
    ----------
    method: Method
        Method which returns single result of provided methods.
    """

    def __init__(self, targets: list[Method]):
        """
        Parameters
        ----------
        method_list: list[Method]
            List of methods from which results will be collected.
        """
        self.method_list = targets
        layout = targets[0].data_out.layout
        self.method = Method(o=layout)

        for method in targets:
            if layout != method.data_out.layout:
                raise Exception("Not all methods have this same layout")

    def elaborate(self, platform):
        m = TModule()

        m.submodules.forwarder = forwarder = Forwarder(self.method.data_out.layout)

        m.submodules.connect = ManyToOneConnectTrans(
            get_results=[get for get in self.method_list], put_result=forwarder.write
        )

        self.method.proxy(m, forwarder.read)

        return m


class CatTrans(Elaboratable):
    """Concatenating transaction.

    Concatenates the results of two methods and passes the result to the
    third method.
    """

    def __init__(self, src1: Method, src2: Method, dst: Method):
        """
        Parameters
        ----------
        src1: Method
            First input method.
        src2: Method
            Second input method.
        dst: Method
            The method which receives the concatenation of the results of input
            methods.
        """
        self.src1 = src1
        self.src2 = src2
        self.dst = dst

    def elaborate(self, platform):
        m = TModule()

        with Transaction().body(m):
            sdata1 = self.src1(m)
            sdata2 = self.src2(m)
            ddata = Record.like(self.dst.data_in)
            self.dst(m, ddata)

            m.d.comb += ddata.eq(Cat(sdata1, sdata2))

        return m


class ConnectAndMapTrans(Elaboratable):
    """Connecting transaction with mapping functions.

    Behaves like `ConnectTrans`, but modifies the transferred data using
    functions or `Method`s. Equivalent to a combination of `ConnectTrans`
    and `MethodMap`. The mapping functions take two parameters, a `Module`
    and the `Record` being transformed.
    """

    def __init__(
        self,
        method1: Method,
        method2: Method,
        *,
        i_fun: Optional[Callable[[TModule, Record], RecordDict]] = None,
        o_fun: Optional[Callable[[TModule, Record], RecordDict]] = None,
    ):
        """
        Parameters
        ----------
        method1: Method
            First method.
        method2: Method
            Second method, and the method being transformed.
        i_fun: function or Method, optional
            Input transformation (`method1` to `method2`).
        o_fun: function or Method, optional
            Output transformation (`method2` to `method1`).
        """
        self.method1 = method1
        self.method2 = method2
        self.i_fun = i_fun or (lambda _, x: x)
        self.o_fun = o_fun or (lambda _, x: x)

    def elaborate(self, platform):
        m = TModule()

        m.submodules.transformer = transformer = MethodMap(
            self.method2,
            i_transform=(self.method1.data_out.layout, self.i_fun),
            o_transform=(self.method1.data_in.layout, self.o_fun),
        )
        m.submodules.connect = ConnectTrans(self.method1, transformer.method)

        return m<|MERGE_RESOLUTION|>--- conflicted
+++ resolved
@@ -8,10 +8,7 @@
 from .connectors import Forwarder, ManyToOneConnectTrans, ConnectTrans
 
 __all__ = [
-<<<<<<< HEAD
-=======
     "Transformer",
->>>>>>> 6b4dbf32
     "MethodMap",
     "MethodFilter",
     "MethodProduct",
@@ -22,17 +19,10 @@
 ]
 
 
-<<<<<<< HEAD
-class Combiner(ABC):
-    """Method combiner abstract class.
-
-    Method combiners construct a new method which utilizes other methods.
-=======
 class Transformer(ABC):
     """Method transformer abstract class.
 
     Method transformers construct a new method which utilizes other methods.
->>>>>>> 6b4dbf32
 
     Attributes
     ----------
@@ -44,32 +34,19 @@
 
     def use(self, m: ModuleLike):
         """
-<<<<<<< HEAD
-        Returns the method and adds the combiner to a module.
-=======
         Returns the method and adds the transformer to a module.
->>>>>>> 6b4dbf32
 
         Parameters
         ----------
         m: Module or TModule
-<<<<<<< HEAD
-            The module to which this combiner is added as a submodule.
-=======
             The module to which this transformer is added as a submodule.
->>>>>>> 6b4dbf32
         """
         m.submodules += self
         return self.method
 
 
-<<<<<<< HEAD
-class MethodMap(Combiner, Elaboratable):
-    """Method transformer.
-=======
 class MethodMap(Transformer, Elaboratable):
     """Bidirectional map for methods.
->>>>>>> 6b4dbf32
 
     Takes a target method and creates a transformed method which calls the
     original target method, mapping the input and output values with
@@ -124,11 +101,7 @@
         return m
 
 
-<<<<<<< HEAD
-class MethodFilter(Combiner, Elaboratable):
-=======
 class MethodFilter(Transformer, Elaboratable):
->>>>>>> 6b4dbf32
     """Method filter.
 
     Takes a target method and creates a method which calls the target method
@@ -184,11 +157,7 @@
         return m
 
 
-<<<<<<< HEAD
-class MethodProduct(Combiner, Elaboratable):
-=======
 class MethodProduct(Transformer, Elaboratable):
->>>>>>> 6b4dbf32
     def __init__(
         self,
         targets: list[Method],
@@ -236,11 +205,7 @@
         return m
 
 
-<<<<<<< HEAD
-class MethodTryProduct(Combiner, Elaboratable):
-=======
 class MethodTryProduct(Transformer, Elaboratable):
->>>>>>> 6b4dbf32
     def __init__(
         self,
         targets: list[Method],
@@ -292,11 +257,7 @@
         return m
 
 
-<<<<<<< HEAD
-class Collector(Combiner, Elaboratable):
-=======
 class Collector(Transformer, Elaboratable):
->>>>>>> 6b4dbf32
     """Single result collector.
 
     Creates method that collects results of many methods with identical
