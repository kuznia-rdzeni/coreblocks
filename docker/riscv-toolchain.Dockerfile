FROM ubuntu:23.04

RUN apt-get update && \
    DEBIAN_FRONTEND=noninteractive \
    apt-get install -y --no-install-recommends \
    autoconf automake autotools-dev curl python3.11 python3.11-venv python3-pip bc lsb-release \
    libmpc-dev libmpfr-dev libgmp-dev gawk build-essential \
    bison flex texinfo gperf libtool patchutils zlib1g-dev device-tree-compiler \
    libexpat-dev ninja-build git ca-certificates python-is-python3 \ 
    libssl-dev libbz2-dev libreadline-dev libsqlite3-dev libncursesw5-dev xz-utils tk-dev libxml2-dev libxmlsec1-dev libffi-dev liblzma-dev && \
    rm -rf /var/lib/apt/lists/*

RUN git clone --shallow-since=2023.05.01 https://github.com/riscv/riscv-gnu-toolchain && \
    cd riscv-gnu-toolchain && \
    git checkout 2023.05.14 && \
    ./configure --with-multilib-generator="rv32i-ilp32--a*zifence*zicsr;rv32im-ilp32--a*zifence*zicsr;rv32ic-ilp32--a*zifence*zicsr;rv32imc-ilp32--a*zifence*zicsr;rv32imfc-ilp32f--a*zifence;rv32i_zmmul-ilp32--a*zifence*zicsr;rv32ic_zmmul-ilp32--a*zifence*zicsr" && \
    make -j$(nproc) && \
    cd / && rm -rf riscv-gnu-toolchain

<<<<<<< HEAD

RUN apt-get update && \
    DEBIAN_FRONTEND=noninteractive \
    apt-get install -y --no-install-recommends device-tree-compiler && \
    rm -rf /var/lib/apt/lists/* && \
    git clone https://github.com/riscv-software-src/riscv-isa-sim.git spike && \
=======
RUN git clone --shallow-since=2023.10.01 https://github.com/riscv-software-src/riscv-isa-sim.git spike && \
>>>>>>> e898af53
    cd spike && \
    git checkout eeef09ebb894c3bb7e42b7b47aae98792b8eef79 && \
    mkdir build/ install/  && \
    cd build/ && \
    ../configure --prefix=/spike/install/ && \
<<<<<<< HEAD
    make && \
=======
    make -j$(nproc) && \
>>>>>>> e898af53
    make install && \
    cd .. && \
    rm -rf build/

<<<<<<< HEAD
RUN apt-get update && \
    DEBIAN_FRONTEND=noninteractive \
    apt-get install -y --no-install-recommends build-essential libssl-dev zlib1g-dev libbz2-dev libreadline-dev libsqlite3-dev curl libncursesw5-dev xz-utils tk-dev libxml2-dev libxmlsec1-dev libffi-dev liblzma-dev python3-venv python3-pip && \
    rm -rf /var/lib/apt/lists/* && \
    git clone https://github.com/pyenv/pyenv.git .pyenv && \
=======
RUN git clone --depth=1 https://github.com/pyenv/pyenv.git .pyenv && \
>>>>>>> e898af53
    export PATH=/.pyenv/bin:$PATH && \
    export PYENV_ROOT=/root/.pyenv && \
    eval "$(pyenv init --path)" && \
    pyenv install 3.6.15 && \
<<<<<<< HEAD
    pyenv install 3.11.6 && \
    pyenv global 3.6.15 && \
    python -V && \
=======
    pyenv global 3.6.15 && \
>>>>>>> e898af53
    python -m venv venv3.6 && \
    . venv3.6/bin/activate && \
    python -m pip install --upgrade pip && \
    python -m pip install riscof && \
    pyenv global system<|MERGE_RESOLUTION|>--- conflicted
+++ resolved
@@ -17,50 +17,23 @@
     make -j$(nproc) && \
     cd / && rm -rf riscv-gnu-toolchain
 
-<<<<<<< HEAD
-
-RUN apt-get update && \
-    DEBIAN_FRONTEND=noninteractive \
-    apt-get install -y --no-install-recommends device-tree-compiler && \
-    rm -rf /var/lib/apt/lists/* && \
-    git clone https://github.com/riscv-software-src/riscv-isa-sim.git spike && \
-=======
 RUN git clone --shallow-since=2023.10.01 https://github.com/riscv-software-src/riscv-isa-sim.git spike && \
->>>>>>> e898af53
     cd spike && \
     git checkout eeef09ebb894c3bb7e42b7b47aae98792b8eef79 && \
     mkdir build/ install/  && \
     cd build/ && \
     ../configure --prefix=/spike/install/ && \
-<<<<<<< HEAD
-    make && \
-=======
     make -j$(nproc) && \
->>>>>>> e898af53
     make install && \
     cd .. && \
     rm -rf build/
 
-<<<<<<< HEAD
-RUN apt-get update && \
-    DEBIAN_FRONTEND=noninteractive \
-    apt-get install -y --no-install-recommends build-essential libssl-dev zlib1g-dev libbz2-dev libreadline-dev libsqlite3-dev curl libncursesw5-dev xz-utils tk-dev libxml2-dev libxmlsec1-dev libffi-dev liblzma-dev python3-venv python3-pip && \
-    rm -rf /var/lib/apt/lists/* && \
-    git clone https://github.com/pyenv/pyenv.git .pyenv && \
-=======
 RUN git clone --depth=1 https://github.com/pyenv/pyenv.git .pyenv && \
->>>>>>> e898af53
     export PATH=/.pyenv/bin:$PATH && \
     export PYENV_ROOT=/root/.pyenv && \
     eval "$(pyenv init --path)" && \
     pyenv install 3.6.15 && \
-<<<<<<< HEAD
-    pyenv install 3.11.6 && \
     pyenv global 3.6.15 && \
-    python -V && \
-=======
-    pyenv global 3.6.15 && \
->>>>>>> e898af53
     python -m venv venv3.6 && \
     . venv3.6/bin/activate && \
     python -m pip install --upgrade pip && \
