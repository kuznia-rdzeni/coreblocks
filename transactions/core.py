--- conflicted
+++ resolved
@@ -290,11 +290,7 @@
 
     def __call__(self, m : Module, arg=C(0, 0), enable=C(1)):
         enable_sig = Signal()
-<<<<<<< HEAD
-        m.d.comb += enable_sig.eq(enable_sig)
-=======
         m.d.comb += enable_sig.eq(enable)
->>>>>>> 7fa90139
         trans = Transaction.get()
         return self.manager.use_method(trans, self, arg, enable_sig)
 
