
from amaranth import *
from .core import *

__all__ = [
    "FIFO",
    "ClickIn", "ClickOut",
    "ConnectTrans", "CatTrans"
]

# FIFOs

import amaranth.lib.fifo

class FIFO(Elaboratable):
    def __init__(self, width, depth):
        self.width = width
        self.depth = depth

        self.read = Method(o=width)
        self.write = Method(i=width)

    def elaborate(self, platform):
        m = Module()

        m.submodules.fifo = fifo = amaranth.lib.fifo.SyncFIFO(width=self.width, depth=self.depth)

        with self.write.when_called(m, fifo.w_rdy) as arg:
            m.d.comb += fifo.w_en.eq(1)
            m.d.comb += fifo.w_data.eq(arg)

        with self.read.when_called(m, fifo.r_rdy, fifo.r_data):
            m.d.comb += fifo.r_en.eq(1)

        return m

# "Clicked" input

class ClickIn(Elaboratable):
    def __init__(self, width=1):
        self.get = Method(o=width)
        self.btn = Signal()
        self.dat = Signal(width)

    def elaborate(self, platform):
        m = Module()

        btn1 = Signal()
        btn2 = Signal()
        dat1 = Signal.like(self.dat)
        m.d.sync += btn1.eq(self.btn)
        m.d.sync += btn2.eq(btn1)
        m.d.sync += dat1.eq(self.dat)
        get_ready = Signal()
        get_data = Signal.like(self.dat)

        with self.get.when_called(m, get_ready, get_data):
            m.d.sync += get_ready.eq(0)

        with m.If(~btn2 & btn1):
            m.d.sync += get_ready.eq(1)
            m.d.sync += get_data.eq(dat1)

        return m

# "Clicked" output

class ClickOut(Elaboratable):
    def __init__(self, width=1):
        self.put = Method(i=width)
        self.btn = Signal()
        self.dat = Signal(width)

    def elaborate(self, platform):
        m = Module()

        btn1 = Signal()
        btn2 = Signal()
        m.d.sync += btn1.eq(self.btn)
        m.d.sync += btn2.eq(btn1)

        with self.put.when_called(m, ~btn2 & btn1) as arg:
            m.d.sync += self.dat.eq(arg)

        return m

# Example transactions

class ConnectTrans(Elaboratable):
    def __init__(self, method1 : Method, method2 : Method):
        self.method1 = method1
        self.method2 = method2

    def elaborate(self, platform):
        m = Module()

        with Transaction().when_granted(m):
            data1 = Record.like(self.method1.data_out)
            data2 = Record.like(self.method2.data_out)

            m.d.comb += data1.eq(self.method1(m, data2))
            m.d.comb += data2.eq(self.method2(m, data1))

        return m

class CatTrans(Elaboratable):
    def __init__(self, src1 : Method, src2 : Method, dst : Method):
        self.src1 = src1
        self.src2 = src2
        self.dst = dst

    def elaborate(self, platform):
        m = Module()

        with Transaction().when_granted(m):
<<<<<<< HEAD
            sdata1 = self.src1()
            sdata2 = self.src2()
=======
            sdata1 = self.src1(m)
            sdata2 = self.src2(m)
>>>>>>> 352151dd
            ddata = Record.like(self.dst.data_in)
            self.dst(m, ddata)

            m.d.comb += ddata.eq(Cat(sdata1, sdata2))

        return m
<|MERGE_RESOLUTION|>--- conflicted
+++ resolved
@@ -113,13 +113,8 @@
         m = Module()
 
         with Transaction().when_granted(m):
-<<<<<<< HEAD
-            sdata1 = self.src1()
-            sdata2 = self.src2()
-=======
             sdata1 = self.src1(m)
             sdata2 = self.src2(m)
->>>>>>> 352151dd
             ddata = Record.like(self.dst.data_in)
             self.dst(m, ddata)
 
