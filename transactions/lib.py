--- conflicted
+++ resolved
@@ -5,12 +5,8 @@
 __all__ = [
     "FIFO",
     "ClickIn", "ClickOut",
-<<<<<<< HEAD
     "AdapterTrans",
-    "CopyTrans", "CatTrans"
-=======
     "ConnectTrans", "CatTrans"
->>>>>>> ffb7d49e
 ]
 
 # FIFOs
