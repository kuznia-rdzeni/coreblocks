--- conflicted
+++ resolved
@@ -174,13 +174,8 @@
     name: Run regression tests (riscv-tests)
     runs-on: ubuntu-latest
     timeout-minutes: 10
-<<<<<<< HEAD
-    container: ghcr.io/kuznia-rdzeni/verilator:v5.008-3.11
-    needs: [ build-regression-tests, build-core ]
-=======
     container: ghcr.io/kuznia-rdzeni/verilator:v5.008-2023.11.19_v
     needs: build-regression-tests
->>>>>>> e898af53
     steps:
       - name: Checkout
         uses: actions/checkout@v3
