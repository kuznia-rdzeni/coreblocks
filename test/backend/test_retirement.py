from coreblocks.interface.layouts import (
    CoreInstructionCounterLayouts,
    ExceptionRegisterLayouts,
    FetchLayouts,
    InternalInterruptControllerLayouts,
)
from coreblocks.backend.retirement import *
from coreblocks.priv.csr.csr_instances import GenericCSRRegisters

from transactron.lib import FIFO, Adapter
from coreblocks.core_structs.rat import FRAT, RRAT
from coreblocks.params import GenParams
from coreblocks.interface.layouts import ROBLayouts, RFLayouts, SchedulerLayouts
from coreblocks.params.configurations import test_core_config

from transactron.testing import *
from collections import deque
import random


class RetirementTestCircuit(Elaboratable):
    def __init__(self, gen_params: GenParams):
        self.gen_params = gen_params

    def elaborate(self, platform):
        m = Module()

        rob_layouts = self.gen_params.get(ROBLayouts)
        rf_layouts = self.gen_params.get(RFLayouts)
        scheduler_layouts = self.gen_params.get(SchedulerLayouts)
        exception_layouts = self.gen_params.get(ExceptionRegisterLayouts)
        fetch_layouts = self.gen_params.get(FetchLayouts)
        interrupt_controller_layouts = self.gen_params.get(InternalInterruptControllerLayouts)
        core_instr_counter_layouts = self.gen_params.get(CoreInstructionCounterLayouts)

        m.submodules.r_rat = self.rat = RRAT(gen_params=self.gen_params)
        m.submodules.f_rat = self.frat = FRAT(gen_params=self.gen_params)
        m.submodules.free_rf_list = self.free_rf = FIFO(
            scheduler_layouts.free_rf_layout, 2**self.gen_params.phys_regs_bits
        )

        m.submodules.mock_rob_peek = self.mock_rob_peek = AsyncTestbenchIO(
            Adapter(o=rob_layouts.peek_layout, nonexclusive=True)
        )

        m.submodules.mock_rob_retire = self.mock_rob_retire = AsyncTestbenchIO(Adapter())

        m.submodules.mock_rf_free = self.mock_rf_free = AsyncTestbenchIO(Adapter(i=rf_layouts.rf_free))

        m.submodules.mock_exception_cause = self.mock_exception_cause = AsyncTestbenchIO(
            Adapter(o=exception_layouts.get, nonexclusive=True)
        )
        m.submodules.mock_exception_clear = self.mock_exception_clear = AsyncTestbenchIO(Adapter())

        m.submodules.generic_csr = self.generic_csr = GenericCSRRegisters(self.gen_params)
        DependencyContext.get().add_dependency(CSRInstancesKey(), self.generic_csr)

        m.submodules.mock_fetch_continue = self.mock_fetch_continue = AsyncTestbenchIO(Adapter(i=fetch_layouts.resume))
        m.submodules.mock_instr_decrement = self.mock_instr_decrement = AsyncTestbenchIO(
            Adapter(o=core_instr_counter_layouts.decrement)
        )
        m.submodules.mock_trap_entry = self.mock_trap_entry = AsyncTestbenchIO(Adapter())
        m.submodules.mock_async_interrupt_cause = self.mock_async_interrupt_cause = AsyncTestbenchIO(
            Adapter(o=interrupt_controller_layouts.interrupt_cause)
        )

        m.submodules.retirement = self.retirement = Retirement(
            self.gen_params,
            rob_retire=self.mock_rob_retire.adapter.iface,
            rob_peek=self.mock_rob_peek.adapter.iface,
            r_rat_commit=self.rat.commit,
            r_rat_peek=self.rat.peek,
            free_rf_put=self.free_rf.write,
            rf_free=self.mock_rf_free.adapter.iface,
            exception_cause_get=self.mock_exception_cause.adapter.iface,
            exception_cause_clear=self.mock_exception_clear.adapter.iface,
            frat_rename=self.frat.rename,
            fetch_continue=self.mock_fetch_continue.adapter.iface,
            instr_decrement=self.mock_instr_decrement.adapter.iface,
            trap_entry=self.mock_trap_entry.adapter.iface,
            async_interrupt_cause=self.mock_async_interrupt_cause.adapter.iface,
        )

        m.submodules.free_rf_fifo_adapter = self.free_rf_adapter = AsyncTestbenchIO(AdapterTrans(self.free_rf.read))

        precommit = DependencyContext.get().get_dependency(InstructionPrecommitKey())
        m.submodules.precommit_adapter = self.precommit_adapter = AsyncTestbenchIO(AdapterTrans(precommit))

        return m


# TODO: write a proper retirement test
class TestRetirement(TestCaseWithSimulator):
    def setup_method(self):
        self.gen_params = GenParams(test_core_config)
        self.rf_exp_q = deque()
        self.rat_map_q = deque()
        self.submit_q = deque()
        self.rf_free_q = deque()
        self.precommit_q = deque()

        random.seed(8)
        self.cycles = 256

        rat_state = [0] * self.gen_params.isa.reg_cnt

        for _ in range(self.cycles):
            rl = random.randrange(self.gen_params.isa.reg_cnt)
            rp = random.randrange(1, 2**self.gen_params.phys_regs_bits) if rl != 0 else 0
            rob_id = random.randrange(2**self.gen_params.rob_entries_bits)
            if rl != 0:
                if rat_state[rl] != 0:  # phys reg 0 shouldn't be marked as free
                    self.rf_exp_q.append(rat_state[rl])
                self.rf_free_q.append(rat_state[rl])
                rat_state[rl] = rp
                self.rat_map_q.append({"rl_dst": rl, "rp_dst": rp})
                self.submit_q.append({"rob_data": {"rl_dst": rl, "rp_dst": rp}, "rob_id": rob_id, "exception": 0})
                self.precommit_q.append(rob_id)
            # note: overwriting with the same rp or having duplicate nonzero rps in rat shouldn't happen in reality
            # (and the retirement code doesn't have any special behaviour to handle these cases), but in this simple
            # test we don't care to make sure that the randomly generated inputs are correct in this way.

    @async_def_method_mock(lambda self: self.retc.mock_rob_retire, enable=lambda self: bool(self.submit_q))
    def retire_process(self):
        @MethodMock.effect
        def eff():
            self.submit_q.popleft()

    @async_def_method_mock(lambda self: self.retc.mock_rob_peek, enable=lambda self: bool(self.submit_q))
    def peek_process(self):
        if self.submit_q:
            return self.submit_q[0]

    async def free_reg_process(self, sim: TestbenchContext):
        while self.rf_exp_q:
            reg = await self.retc.free_rf_adapter.call(sim)
            assert reg["reg_id"] == self.rf_exp_q.popleft()

    async def rat_process(self, sim: TestbenchContext):
        while self.rat_map_q:
            current_map = self.rat_map_q.popleft()
            wait_cycles = 0
            # this test waits for next rat pair to be correctly set and will timeout if that assignment fails
            while sim.get(self.retc.rat.entries[current_map["rl_dst"]]) != current_map["rp_dst"]:
                wait_cycles += 1
                if wait_cycles >= self.cycles + 10:
                    assert False, "RAT entry was not updated"
                await sim.tick()
        assert not self.submit_q
        assert not self.rf_free_q

<<<<<<< HEAD
    async def precommit_process(self, sim: TestbenchContext):
        await sim.tick()  # TODO mocks inactive during first cycle
        self.retc.precommit_adapter.call_init(sim)
        while self.precommit_q:
            info = await self.retc.precommit_adapter.call_result(sim)
=======
    def precommit_process(self):
        while self.precommit_q:
            info = yield from self.retc.precommit_adapter.call_try(rob_id=self.precommit_q[0])
>>>>>>> def471b5
            assert info is not None
            assert info["side_fx"]
            self.precommit_q.popleft()

    @async_def_method_mock(lambda self: self.retc.mock_rf_free)
    def rf_free_process(self, reg_id):
        @MethodMock.effect
        def eff():
            assert reg_id == self.rf_free_q.popleft()

    @async_def_method_mock(lambda self: self.retc.mock_exception_cause)
    def exception_cause_process(self):
        return {"cause": 0, "rob_id": 0}  # keep exception cause method enabled

    @async_def_method_mock(lambda self: self.retc.mock_exception_clear)
    def exception_clear_process(self):
        pass

    @async_def_method_mock(lambda self: self.retc.mock_instr_decrement)
    def instr_decrement_process(self):
        return {"empty": 0}

    @async_def_method_mock(lambda self: self.retc.mock_trap_entry)
    def mock_trap_entry_process(self):
        pass

    @async_def_method_mock(lambda self: self.retc.mock_fetch_continue)
    def mock_fetch_continue_process(self, pc):
        pass

    @async_def_method_mock(lambda self: self.retc.mock_async_interrupt_cause)
    def mock_async_interrupt_cause(self):
        return {"cause": 0}

    def test_rand(self):
        self.retc = RetirementTestCircuit(self.gen_params)
        with self.run_simulation(self.retc) as sim:
            sim.add_testbench(self.free_reg_process)
            sim.add_testbench(self.rat_process)
            sim.add_testbench(self.precommit_process)<|MERGE_RESOLUTION|>--- conflicted
+++ resolved
@@ -149,17 +149,10 @@
         assert not self.submit_q
         assert not self.rf_free_q
 
-<<<<<<< HEAD
     async def precommit_process(self, sim: TestbenchContext):
         await sim.tick()  # TODO mocks inactive during first cycle
-        self.retc.precommit_adapter.call_init(sim)
         while self.precommit_q:
-            info = await self.retc.precommit_adapter.call_result(sim)
-=======
-    def precommit_process(self):
-        while self.precommit_q:
-            info = yield from self.retc.precommit_adapter.call_try(rob_id=self.precommit_q[0])
->>>>>>> def471b5
+            info = await self.retc.precommit_adapter.call_try(sim, rob_id=self.precommit_q[0])
             assert info is not None
             assert info["side_fx"]
             self.precommit_q.popleft()
