<<<<<<< HEAD
from coreblocks.interface.layouts import (
    CoreInstructionCounterLayouts,
    ExceptionRegisterLayouts,
    FetchLayouts,
    InternalInterruptControllerLayouts,
    RATLayouts,
)
=======
>>>>>>> a5ac6702
from coreblocks.backend.retirement import *
from coreblocks.priv.csr.csr_instances import GenericCSRRegisters

from transactron.lib import FIFO, Adapter
from coreblocks.core_structs.rat import FRAT, RRAT
from coreblocks.params import GenParams
from coreblocks.params.configurations import test_core_config
from transactron.lib.adapters import AdapterTrans

from transactron.testing import *
from collections import deque
import random


class RetirementTestCircuit(Elaboratable):
    def __init__(self, gen_params: GenParams):
        self.gen_params = gen_params

    def elaborate(self, platform):
        m = TModule()

        m.submodules.r_rat = self.rat = RRAT(gen_params=self.gen_params)
        m.submodules.f_rat = self.frat = FRAT(gen_params=self.gen_params)
        m.submodules.free_rf_list = self.free_rf = FIFO(
            [("ident", range(self.gen_params.phys_regs))], self.gen_params.phys_regs
        )

        m.submodules.generic_csr = self.generic_csr = GenericCSRRegisters(self.gen_params)
        DependencyContext.get().add_dependency(CSRInstancesKey(), self.generic_csr)

        m.submodules.retirement = self.retirement = Retirement(self.gen_params)

        self.retirement.r_rat_commit.proxy(m, self.rat.commit)
        self.retirement.r_rat_peek.proxy(m, self.rat.peek)
        self.retirement.free_rf_put.proxy(m, self.free_rf.write)
        self.retirement.f_rat_rename.proxy(m, self.frat.rename)

        m.submodules.mock_rob_peek = self.mock_rob_peek = TestbenchIO(
            Adapter(self.retirement.rob_peek, nonexclusive=True)
        )
        m.submodules.mock_rob_retire = self.mock_rob_retire = TestbenchIO(Adapter(self.retirement.rob_retire))
        m.submodules.mock_rf_free = self.mock_rf_free = TestbenchIO(Adapter(self.retirement.rf_free))
        m.submodules.mock_exception_cause = self.mock_exception_cause = TestbenchIO(
            Adapter(self.retirement.exception_cause_get, nonexclusive=True)
        )
        m.submodules.mock_exception_clear = self.mock_exception_clear = TestbenchIO(
            Adapter(self.retirement.exception_cause_clear)
        )
        m.submodules.mock_fetch_continue = self.mock_fetch_continue = TestbenchIO(
            Adapter(self.retirement.fetch_continue)
        )
        m.submodules.mock_instr_decrement = self.mock_instr_decrement = TestbenchIO(
            Adapter(self.retirement.instr_decrement)
        )
        m.submodules.mock_trap_entry = self.mock_trap_entry = TestbenchIO(Adapter(self.retirement.trap_entry))
        m.submodules.mock_async_interrupt_cause = self.mock_async_interrupt_cause = TestbenchIO(
<<<<<<< HEAD
            Adapter.create(o=interrupt_controller_layouts.interrupt_cause)
        )

        m.submodules.mock_checkpoint_tag_free = self.mock_checkpoint_tag_free = TestbenchIO(Adapter.create())
        m.submodules.mock_checkpoint_get_active_tags = self.mock_checkpoint_get_active_tags = TestbenchIO(
            Adapter.create(o=self.gen_params.get(RATLayouts).get_active_tags_out)
        )

        m.submodules.retirement = self.retirement = Retirement(
            self.gen_params,
            rob_retire=self.mock_rob_retire.adapter.iface,
            rob_peek=self.mock_rob_peek.adapter.iface,
            r_rat_commit=self.rat.commit,
            r_rat_peek=self.rat.peek,
            free_rf_put=self.free_rf.write,
            rf_free=self.mock_rf_free.adapter.iface,
            exception_cause_get=self.mock_exception_cause.adapter.iface,
            exception_cause_clear=self.mock_exception_clear.adapter.iface,
            frat_rename=self.frat.rename,
            fetch_continue=self.mock_fetch_continue.adapter.iface,
            instr_decrement=self.mock_instr_decrement.adapter.iface,
            trap_entry=self.mock_trap_entry.adapter.iface,
            async_interrupt_cause=self.mock_async_interrupt_cause.adapter.iface,
            checkpoint_tag_free=self.mock_checkpoint_tag_free.adapter.iface,
            checkpoint_get_active_tags=self.mock_checkpoint_get_active_tags.adapter.iface,
=======
            Adapter(self.retirement.async_interrupt_cause)
>>>>>>> a5ac6702
        )

        m.submodules.free_rf_fifo_adapter = self.free_rf_adapter = TestbenchIO(AdapterTrans(self.free_rf.read))

        precommit = DependencyContext.get().get_dependency(InstructionPrecommitKey())
        m.submodules.precommit_adapter = self.precommit_adapter = TestbenchIO(AdapterTrans(precommit))

        return m


# TODO: write a proper retirement test
class TestRetirement(TestCaseWithSimulator):
    def setup_method(self):
        self.gen_params = GenParams(test_core_config)
        self.rf_exp_q = deque()
        self.rat_map_q = deque()
        self.submit_q = deque()
        self.rf_free_q = deque()
        self.precommit_q = deque()

        random.seed(8)
        self.cycles = 256

        rat_state = [0] * self.gen_params.isa.reg_cnt

        for _ in range(self.cycles):
            rl = random.randrange(self.gen_params.isa.reg_cnt)
            rp = random.randrange(1, 2**self.gen_params.phys_regs_bits) if rl != 0 else 0
            rob_id = random.randrange(2**self.gen_params.rob_entries_bits)
            if rl != 0:
                if rat_state[rl] != 0:  # phys reg 0 shouldn't be marked as free
                    self.rf_exp_q.append(rat_state[rl])
                self.rf_free_q.append(rat_state[rl])
                rat_state[rl] = rp
                self.rat_map_q.append({"rl_dst": rl, "rp_dst": rp})
                self.submit_q.append({"rob_data": {"rl_dst": rl, "rp_dst": rp}, "rob_id": rob_id, "exception": 0})
                self.precommit_q.append(rob_id)
            # note: overwriting with the same rp or having duplicate nonzero rps in rat shouldn't happen in reality
            # (and the retirement code doesn't have any special behaviour to handle these cases), but in this simple
            # test we don't care to make sure that the randomly generated inputs are correct in this way.

    @def_method_mock(lambda self: self.retc.mock_rob_retire, enable=lambda self: bool(self.submit_q))
    def retire_process(self):
        @MethodMock.effect
        def eff():
            self.submit_q.popleft()

    @def_method_mock(lambda self: self.retc.mock_rob_peek, enable=lambda self: bool(self.submit_q))
    def peek_process(self):
        return self.submit_q[0]

    async def free_reg_process(self, sim: TestbenchContext):
        while self.rf_exp_q:
            reg = await self.retc.free_rf_adapter.call(sim)
            assert reg["ident"] == self.rf_exp_q.popleft()

    async def rat_process(self, sim: TestbenchContext):
        while self.rat_map_q:
            current_map = self.rat_map_q.popleft()
            wait_cycles = 0
            # this test waits for next rat pair to be correctly set and will timeout if that assignment fails
            while sim.get(self.retc.rat.entries[current_map["rl_dst"]]) != current_map["rp_dst"]:
                wait_cycles += 1
                if wait_cycles >= self.cycles + 10:
                    assert False, "RAT entry was not updated"
                await sim.tick()
        assert not self.submit_q
        assert not self.rf_free_q

    async def precommit_process(self, sim: TestbenchContext):
        while self.precommit_q:
            info = await self.retc.precommit_adapter.call_try(sim, rob_id=self.precommit_q[0])
            assert info is not None
            assert info["side_fx"]
            self.precommit_q.popleft()

    @def_method_mock(lambda self: self.retc.mock_rf_free)
    def rf_free_process(self, reg_id):
        @MethodMock.effect
        def eff():
            assert reg_id == self.rf_free_q.popleft()

    @def_method_mock(lambda self: self.retc.mock_exception_cause)
    def exception_cause_process(self):
        return {"cause": 0, "rob_id": 0}  # keep exception cause method enabled

    @def_method_mock(lambda self: self.retc.mock_exception_clear)
    def exception_clear_process(self):
        pass

    @def_method_mock(lambda self: self.retc.mock_instr_decrement)
    def instr_decrement_process(self):
        return {"empty": 0}

    @def_method_mock(lambda self: self.retc.mock_trap_entry)
    def mock_trap_entry_process(self):
        pass

    @def_method_mock(lambda self: self.retc.mock_fetch_continue)
    def mock_fetch_continue_process(self, pc):
        pass

    @def_method_mock(lambda self: self.retc.mock_async_interrupt_cause)
    def mock_async_interrupt_cause(self):
        return {"cause": 0}

    @def_method_mock(lambda self: self.retc.mock_checkpoint_get_active_tags)
    def mock_checkpoint_get_active_tags(self):
        return {"active_tags": -1}

    def test_rand(self):
        self.retc = RetirementTestCircuit(self.gen_params)
        with self.run_simulation(self.retc) as sim:
            sim.add_testbench(self.free_reg_process)
            sim.add_testbench(self.rat_process)
            sim.add_testbench(self.precommit_process)<|MERGE_RESOLUTION|>--- conflicted
+++ resolved
@@ -1,13 +1,3 @@
-<<<<<<< HEAD
-from coreblocks.interface.layouts import (
-    CoreInstructionCounterLayouts,
-    ExceptionRegisterLayouts,
-    FetchLayouts,
-    InternalInterruptControllerLayouts,
-    RATLayouts,
-)
-=======
->>>>>>> a5ac6702
 from coreblocks.backend.retirement import *
 from coreblocks.priv.csr.csr_instances import GenericCSRRegisters
 
@@ -64,35 +54,14 @@
         )
         m.submodules.mock_trap_entry = self.mock_trap_entry = TestbenchIO(Adapter(self.retirement.trap_entry))
         m.submodules.mock_async_interrupt_cause = self.mock_async_interrupt_cause = TestbenchIO(
-<<<<<<< HEAD
-            Adapter.create(o=interrupt_controller_layouts.interrupt_cause)
+            Adapter(self.retirement.async_interrupt_cause)
         )
-
-        m.submodules.mock_checkpoint_tag_free = self.mock_checkpoint_tag_free = TestbenchIO(Adapter.create())
+        
+        m.submodules.mock_checkpoint_tag_free = self.mock_checkpoint_tag_free = TestbenchIO(
+                Adapter(self.retirement.checkpoint_tag_free)
+        )
         m.submodules.mock_checkpoint_get_active_tags = self.mock_checkpoint_get_active_tags = TestbenchIO(
-            Adapter.create(o=self.gen_params.get(RATLayouts).get_active_tags_out)
-        )
-
-        m.submodules.retirement = self.retirement = Retirement(
-            self.gen_params,
-            rob_retire=self.mock_rob_retire.adapter.iface,
-            rob_peek=self.mock_rob_peek.adapter.iface,
-            r_rat_commit=self.rat.commit,
-            r_rat_peek=self.rat.peek,
-            free_rf_put=self.free_rf.write,
-            rf_free=self.mock_rf_free.adapter.iface,
-            exception_cause_get=self.mock_exception_cause.adapter.iface,
-            exception_cause_clear=self.mock_exception_clear.adapter.iface,
-            frat_rename=self.frat.rename,
-            fetch_continue=self.mock_fetch_continue.adapter.iface,
-            instr_decrement=self.mock_instr_decrement.adapter.iface,
-            trap_entry=self.mock_trap_entry.adapter.iface,
-            async_interrupt_cause=self.mock_async_interrupt_cause.adapter.iface,
-            checkpoint_tag_free=self.mock_checkpoint_tag_free.adapter.iface,
-            checkpoint_get_active_tags=self.mock_checkpoint_get_active_tags.adapter.iface,
-=======
-            Adapter(self.retirement.async_interrupt_cause)
->>>>>>> a5ac6702
+            Adapter(self.retirement.checkpoint_get_active_tags)
         )
 
         m.submodules.free_rf_fifo_adapter = self.free_rf_adapter = TestbenchIO(AdapterTrans(self.free_rf.read))
