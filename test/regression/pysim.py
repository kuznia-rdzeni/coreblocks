import re

from amaranth.sim import Passive, Settle
<<<<<<< HEAD
from amaranth.utils import exact_log2
=======
from amaranth.utils import log2_int
from amaranth import *
>>>>>>> 5a7390cd

from .memory import *
from .common import SimulationBackend, SimulationExecutionResult

from transactron.testing import PysimSimulator, TestGen
from transactron.utils.dependencies import DependencyContext, DependencyManager
from transactron.lib.metrics import HardwareMetricsManager
from ..peripherals.test_wishbone import WishboneInterfaceWrapper

from coreblocks.core import Core
from coreblocks.params import GenParams
from coreblocks.params.configurations import full_core_config
from coreblocks.peripherals.wishbone import WishboneBus


class PySimulation(SimulationBackend):
    def __init__(self, verbose: bool, traces_file: Optional[str] = None):
        self.gp = GenParams(full_core_config)
        self.running = False
        self.cycle_cnt = 0
        self.verbose = verbose
        self.traces_file = traces_file

        self.metrics_manager = HardwareMetricsManager()

    def _wishbone_slave(
        self, mem_model: CoreMemoryModel, wb_ctrl: WishboneInterfaceWrapper, is_instr_bus: bool, delay: int = 0
    ):
        def f():
            yield Passive()

            while True:
                yield from wb_ctrl.slave_wait()

                word_width_bytes = self.gp.isa.xlen // 8

                # Wishbone is addressing words, so we need to shift it a bit to get the real address.
                addr = (yield wb_ctrl.wb.adr) << exact_log2(word_width_bytes)
                sel = yield wb_ctrl.wb.sel
                dat_w = yield wb_ctrl.wb.dat_w

                resp_data = 0

                bus_name = "instr" if is_instr_bus else "data"

                if (yield wb_ctrl.wb.we):
                    if self.verbose:
                        print(f"Wishbone '{bus_name}' bus write request: addr=0x{addr:x} data={dat_w:x} sel={sel:b}")
                    resp = mem_model.write(
                        WriteRequest(addr=addr, data=dat_w, byte_count=word_width_bytes, byte_sel=sel)
                    )
                else:
                    if self.verbose:
                        print(f"Wishbone '{bus_name}' bus read request: addr=0x{addr:x} sel={sel:b}")
                    resp = mem_model.read(
                        ReadRequest(
                            addr=addr,
                            byte_count=word_width_bytes,
                            byte_sel=sel,
                            exec=is_instr_bus,
                        )
                    )
                    resp_data = resp.data

                    if self.verbose:
                        print(f"Wishbone '{bus_name}' bus read response: data=0x{resp.data:x}")

                ack = err = rty = 0
                match resp.status:
                    case ReplyStatus.OK:
                        ack = 1
                    case ReplyStatus.ERROR:
                        err = 1
                    case ReplyStatus.RETRY:
                        rty = 1

                for _ in range(delay):
                    yield

                yield from wb_ctrl.slave_respond(resp_data, ack=ack, err=err, rty=rty)

                yield Settle()

        return f

    def _waiter(self, on_finish: Callable[[], TestGen[None]]):
        def f():
            while self.running:
                self.cycle_cnt += 1
                yield

            yield from on_finish()

        return f

    def pretty_dump_metrics(self, metric_values: dict[str, dict[str, int]], filter_regexp: str = ".*"):
        print()
        print("=== Core metrics dump ===")

        put_space_before = True
        for metric_name in sorted(metric_values.keys()):
            if not re.search(filter_regexp, metric_name):
                continue

            metric = self.metrics_manager.get_metrics()[metric_name]

            if metric.description != "":
                if not put_space_before:
                    print()

                print(f"# {metric.description}")

            for reg in metric.regs.values():
                reg_value = metric_values[metric_name][reg.name]

                desc = f" # {reg.description} [reg width={reg.width}]"
                print(f"{metric_name}/{reg.name} {reg_value}{desc}")

            put_space_before = False
            if metric.description != "":
                print()
                put_space_before = True

    async def run(self, mem_model: CoreMemoryModel, timeout_cycles: int = 5000) -> SimulationExecutionResult:
        with DependencyContext(DependencyManager()):
            wb_instr_bus = WishboneBus(self.gp.wb_params)
            wb_data_bus = WishboneBus(self.gp.wb_params)
            core = Core(gen_params=self.gp, wb_instr_bus=wb_instr_bus, wb_data_bus=wb_data_bus)

            wb_instr_ctrl = WishboneInterfaceWrapper(wb_instr_bus)
            wb_data_ctrl = WishboneInterfaceWrapper(wb_data_bus)

            self.running = True
            self.cycle_cnt = 0

            sim = PysimSimulator(core, max_cycles=timeout_cycles, traces_file=self.traces_file)
            sim.add_sync_process(self._wishbone_slave(mem_model, wb_instr_ctrl, is_instr_bus=True))
            sim.add_sync_process(self._wishbone_slave(mem_model, wb_data_ctrl, is_instr_bus=False))

            metric_values: dict[str, dict[str, int]] = {}

            def on_sim_finish():
                # Collect metric values before we finish the simulation
                for metric_name, metric in self.metrics_manager.get_metrics().items():
                    metric = self.metrics_manager.get_metrics()[metric_name]
                    metric_values[metric_name] = {}
                    for reg_name in metric.regs:
                        metric_values[metric_name][reg_name] = yield self.metrics_manager.get_register_value(
                            metric_name, reg_name
                        )

            sim.add_sync_process(self._waiter(on_finish=on_sim_finish))
            success = sim.run()

            if self.verbose:
                self.pretty_dump_metrics(metric_values)

            return SimulationExecutionResult(success, metric_values)

    def stop(self):
        self.running = False<|MERGE_RESOLUTION|>--- conflicted
+++ resolved
@@ -1,12 +1,8 @@
 import re
 
 from amaranth.sim import Passive, Settle
-<<<<<<< HEAD
 from amaranth.utils import exact_log2
-=======
-from amaranth.utils import log2_int
 from amaranth import *
->>>>>>> 5a7390cd
 
 from .memory import *
 from .common import SimulationBackend, SimulationExecutionResult
