from amaranth.sim import Passive, Settle
from amaranth.utils import log2_int

from transactron.utils.dependencies import DependencyManager

from .memory import *
from .common import SimulationBackend, SimulationExecutionResult

<<<<<<< HEAD
from ..common import SimpleTestCircuit, PysimSimulator, make_assert_handler
=======
from transactron.testing import SimpleTestCircuit, PysimSimulator
>>>>>>> 7d2222e9
from ..peripherals.test_wishbone import WishboneInterfaceWrapper

from coreblocks.core import Core
from coreblocks.params import GenParams
from coreblocks.params.configurations import full_core_config
from coreblocks.peripherals.wishbone import WishboneBus


class PySimulation(SimulationBackend):
    def __init__(self, verbose: bool, traces_file: Optional[str] = None):
        self.gen_params = GenParams(full_core_config)
        self.running = False
        self.cycle_cnt = 0
        self.verbose = verbose
        self.traces_file = traces_file

    def _wishbone_slave(
        self, mem_model: CoreMemoryModel, wb_ctrl: WishboneInterfaceWrapper, is_instr_bus: bool, delay: int = 0
    ):
        def f():
            yield Passive()

            while True:
                yield from wb_ctrl.slave_wait()

                word_width_bytes = self.gen_params.isa.xlen // 8

                # Wishbone is addressing words, so we need to shift it a bit to get the real address.
                addr = (yield wb_ctrl.wb.adr) << log2_int(word_width_bytes)
                sel = yield wb_ctrl.wb.sel
                dat_w = yield wb_ctrl.wb.dat_w

                resp_data = 0

                bus_name = "instr" if is_instr_bus else "data"

                if (yield wb_ctrl.wb.we):
                    if self.verbose:
                        print(f"Wishbone '{bus_name}' bus write request: addr=0x{addr:x} data={dat_w:x} sel={sel:b}")
                    resp = mem_model.write(
                        WriteRequest(addr=addr, data=dat_w, byte_count=word_width_bytes, byte_sel=sel)
                    )
                else:
                    if self.verbose:
                        print(f"Wishbone '{bus_name}' bus read request: addr=0x{addr:x} sel={sel:b}")
                    resp = mem_model.read(
                        ReadRequest(
                            addr=addr,
                            byte_count=word_width_bytes,
                            byte_sel=sel,
                            exec=is_instr_bus,
                        )
                    )
                    resp_data = resp.data

                    if self.verbose:
                        print(f"Wishbone '{bus_name}' bus read response: data=0x{resp.data:x}")

                ack = err = rty = 0
                match resp.status:
                    case ReplyStatus.OK:
                        ack = 1
                    case ReplyStatus.ERROR:
                        err = 1
                    case ReplyStatus.RETRY:
                        rty = 1

                for _ in range(delay):
                    yield

                yield from wb_ctrl.slave_respond(resp_data, ack=ack, err=err, rty=rty)

                yield Settle()

        return f

    def _waiter(self):
        def f():
            while self.running:
                self.cycle_cnt += 1
                yield

        return f

<<<<<<< HEAD
    async def run(self, mem_model: CoreMemoryModel, timeout_cycles: int = 5000) -> bool:
        wb_instr_bus = WishboneBus(self.gen_params.wb_params)
        wb_data_bus = WishboneBus(self.gen_params.wb_params)
        core = Core(gen_params=self.gen_params, wb_instr_bus=wb_instr_bus, wb_data_bus=wb_data_bus)
=======
    async def run(self, mem_model: CoreMemoryModel, timeout_cycles: int = 5000) -> SimulationExecutionResult:
        wb_instr_bus = WishboneBus(self.gp.wb_params)
        wb_data_bus = WishboneBus(self.gp.wb_params)
        core = Core(gen_params=self.gp, wb_instr_bus=wb_instr_bus, wb_data_bus=wb_data_bus)
>>>>>>> 7d2222e9

        m = SimpleTestCircuit(core)

        wb_instr_ctrl = WishboneInterfaceWrapper(wb_instr_bus)
        wb_data_ctrl = WishboneInterfaceWrapper(wb_data_bus)

        self.running = True
        self.cycle_cnt = 0

        def my_assert(val, msg):
            assert val, msg

        clk_period = 1e-6
        sim = PysimSimulator(m, max_cycles=timeout_cycles, traces_file=self.traces_file, clk_period=clk_period)
        sim.add_sync_process(self._wishbone_slave(mem_model, wb_instr_ctrl, is_instr_bus=True))
        sim.add_sync_process(self._wishbone_slave(mem_model, wb_data_ctrl, is_instr_bus=False))
        sim.add_sync_process(self._waiter())
<<<<<<< HEAD
        sim.add_sync_process(make_assert_handler(self.gen_params.get(DependencyManager), my_assert, clk_period))
        res = sim.run()
=======
        success = sim.run()
>>>>>>> 7d2222e9

        if self.verbose:
            print(f"Simulation finished in {self.cycle_cnt} cycles")

        return SimulationExecutionResult(success)

    def stop(self):
        self.running = False<|MERGE_RESOLUTION|>--- conflicted
+++ resolved
@@ -1,16 +1,10 @@
 from amaranth.sim import Passive, Settle
 from amaranth.utils import log2_int
-
-from transactron.utils.dependencies import DependencyManager
 
 from .memory import *
 from .common import SimulationBackend, SimulationExecutionResult
 
-<<<<<<< HEAD
-from ..common import SimpleTestCircuit, PysimSimulator, make_assert_handler
-=======
 from transactron.testing import SimpleTestCircuit, PysimSimulator
->>>>>>> 7d2222e9
 from ..peripherals.test_wishbone import WishboneInterfaceWrapper
 
 from coreblocks.core import Core
@@ -21,7 +15,7 @@
 
 class PySimulation(SimulationBackend):
     def __init__(self, verbose: bool, traces_file: Optional[str] = None):
-        self.gen_params = GenParams(full_core_config)
+        self.gp = GenParams(full_core_config)
         self.running = False
         self.cycle_cnt = 0
         self.verbose = verbose
@@ -36,7 +30,7 @@
             while True:
                 yield from wb_ctrl.slave_wait()
 
-                word_width_bytes = self.gen_params.isa.xlen // 8
+                word_width_bytes = self.gp.isa.xlen // 8
 
                 # Wishbone is addressing words, so we need to shift it a bit to get the real address.
                 addr = (yield wb_ctrl.wb.adr) << log2_int(word_width_bytes)
@@ -95,17 +89,10 @@
 
         return f
 
-<<<<<<< HEAD
-    async def run(self, mem_model: CoreMemoryModel, timeout_cycles: int = 5000) -> bool:
-        wb_instr_bus = WishboneBus(self.gen_params.wb_params)
-        wb_data_bus = WishboneBus(self.gen_params.wb_params)
-        core = Core(gen_params=self.gen_params, wb_instr_bus=wb_instr_bus, wb_data_bus=wb_data_bus)
-=======
     async def run(self, mem_model: CoreMemoryModel, timeout_cycles: int = 5000) -> SimulationExecutionResult:
         wb_instr_bus = WishboneBus(self.gp.wb_params)
         wb_data_bus = WishboneBus(self.gp.wb_params)
         core = Core(gen_params=self.gp, wb_instr_bus=wb_instr_bus, wb_data_bus=wb_data_bus)
->>>>>>> 7d2222e9
 
         m = SimpleTestCircuit(core)
 
@@ -115,20 +102,11 @@
         self.running = True
         self.cycle_cnt = 0
 
-        def my_assert(val, msg):
-            assert val, msg
-
-        clk_period = 1e-6
-        sim = PysimSimulator(m, max_cycles=timeout_cycles, traces_file=self.traces_file, clk_period=clk_period)
+        sim = PysimSimulator(m, max_cycles=timeout_cycles, traces_file=self.traces_file)
         sim.add_sync_process(self._wishbone_slave(mem_model, wb_instr_ctrl, is_instr_bus=True))
         sim.add_sync_process(self._wishbone_slave(mem_model, wb_data_ctrl, is_instr_bus=False))
         sim.add_sync_process(self._waiter())
-<<<<<<< HEAD
-        sim.add_sync_process(make_assert_handler(self.gen_params.get(DependencyManager), my_assert, clk_period))
-        res = sim.run()
-=======
         success = sim.run()
->>>>>>> 7d2222e9
 
         if self.verbose:
             print(f"Simulation finished in {self.cycle_cnt} cycles")
