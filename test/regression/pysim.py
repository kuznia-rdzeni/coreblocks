--- conflicted
+++ resolved
@@ -169,16 +169,8 @@
                         )
 
             sim.add_testbench(self._waiter(on_finish=on_sim_finish))
-<<<<<<< HEAD
-            try:
-                sim.run()
-                success = True
-            except Exception:
-                success = False
-=======
             sim.run()
             success = True  # timeout throws an exception in sim
->>>>>>> 320219c1
 
             self.pretty_dump_metrics(metric_values)
 
