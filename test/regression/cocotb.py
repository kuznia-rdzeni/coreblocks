--- conflicted
+++ resolved
@@ -166,7 +166,6 @@
 
         return obj
 
-<<<<<<< HEAD
     async def profile_handler(self, clock, profile: Profile):
         clock_edge_event = RisingEdge(clock)
 
@@ -187,7 +186,9 @@
 
             cprof = CycleProfile.make(samples, self.gen_info.profile_data)
             profile.cycles.append(cprof)
-=======
+
+            await clock_edge_event  # type: ignore
+
     async def assert_handler(self, clock):
         clock_edge_event = FallingEdge(clock)
 
@@ -196,7 +197,6 @@
                 assert_val = self.get_cocotb_handle(assert_info.location)
                 n, i = assert_info.src_loc
                 assert assert_val.value, f"Assertion at {n}:{i}"
->>>>>>> 903ab2ed
 
             await clock_edge_event  # type: ignore
 
@@ -214,15 +214,13 @@
         data_wb = WishboneSlave(self.dut, "wb_data", self.dut.clk, mem_model, is_instr_bus=False)
         cocotb.start_soon(data_wb.start())
 
-<<<<<<< HEAD
         profile = None
         if "__TRANSACTRON_PROFILE" in os.environ:
             profile = Profile()
             profile.transactions_and_methods = self.gen_info.profile_data.transactions_and_methods
             cocotb.start_soon(self.profile_handler(self.dut.clk, profile))
-=======
+
         cocotb.start_soon(self.assert_handler(self.dut.clk))
->>>>>>> 903ab2ed
 
         success = True
         try:
