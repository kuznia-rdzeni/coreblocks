--- conflicted
+++ resolved
@@ -7,12 +7,7 @@
 from coreblocks.params import ROBLayouts, RFLayouts, GenParams, LSULayouts, SchedulerLayouts
 from coreblocks.params.configurations import test_core_config
 
-<<<<<<< HEAD
-from ..common import *
-from test.coreblocks_test_case import CoreblocksTestCaseWithSimulator
-=======
 from transactron.testing import *
->>>>>>> 7d2222e9
 from collections import deque
 import random
 
@@ -84,7 +79,7 @@
         return m
 
 
-class RetirementTest(CoreblocksTestCaseWithSimulator):
+class RetirementTest(TestCaseWithSimulator):
     def setUp(self):
         self.gen_params = GenParams(test_core_config)
         self.rf_exp_q = deque()
