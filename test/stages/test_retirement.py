from coreblocks.stages.retirement import *

from coreblocks.transactions import TransactionModule
from coreblocks.transactions.lib import FIFO, Adapter, AdapterTrans
from coreblocks.structs_common.rat import RRAT
<<<<<<< HEAD
from coreblocks.params import ROBLayouts, RFLayouts, GenParams, SchedulerLayouts
=======
from coreblocks.params import ROBLayouts, RFLayouts, GenParams, LSULayouts, SchedulerLayouts
>>>>>>> 82132828

from ..common import *
from collections import deque
import random


class RetirementTestCircuit(Elaboratable):
    def __init__(self, gen_params: GenParams):
        self.gen_params = gen_params

    def elaborate(self, platform):
        m = Module()
        tm = TransactionModule(m)

        rob_layouts = self.gen_params.get(ROBLayouts)
        rf_layouts = self.gen_params.get(RFLayouts)
<<<<<<< HEAD
=======
        lsu_layouts = self.gen_params.get(LSULayouts)
>>>>>>> 82132828
        scheduler_layouts = self.gen_params.get(SchedulerLayouts)

        m.submodules.r_rat = self.rat = RRAT(gen_params=self.gen_params)
        m.submodules.free_rf_list = self.free_rf = FIFO(
            scheduler_layouts.free_rf_layout, 2**self.gen_params.phys_regs_bits
        )

        m.submodules.mock_rob_retire = self.mock_rob_retire = TestbenchIO(Adapter(o=rob_layouts.retire_layout))

        m.submodules.mock_rf_free = self.mock_rf_free = TestbenchIO(Adapter(i=rf_layouts.rf_free))

        m.submodules.mock_lsu_commit = self.mock_lsu_commit = TestbenchIO(Adapter(i=lsu_layouts.commit))

        m.submodules.retirement = self.retirement = Retirement(
            rob_retire=self.mock_rob_retire.adapter.iface,
            r_rat_commit=self.rat.commit,
            free_rf_put=self.free_rf.write,
            rf_free=self.mock_rf_free.adapter.iface,
            lsu_commit=self.mock_lsu_commit.adapter.iface,
        )

        m.submodules.free_rf_fifo_adapter = self.free_rf_adapter = TestbenchIO(AdapterTrans(self.free_rf.read))

        return tm


class RetirementTest(TestCaseWithSimulator):
    def setUp(self):
        self.gen_params = GenParams("rv32i")
        self.rf_exp_q = deque()
        self.rat_map_q = deque()
        self.submit_q = deque()
        self.rf_free_q = deque()
        self.lsu_commit_q = deque()

        random.seed(8)
        self.cycles = 256

        rat_state = [0 for _ in range(self.gen_params.isa.reg_cnt)]

        for _ in range(self.cycles):
            rl = random.randint(0, self.gen_params.isa.reg_cnt - 1)
            rp = random.randint(1, 2**self.gen_params.phys_regs_bits - 1) if rl != 0 else 0
            rob_id = random.randint(0, 2**self.gen_params.rob_entries_bits - 1)
            if rl != 0:
                if rat_state[rl] != 0:  # phys reg 0 shouldn't be marked as free
                    self.rf_exp_q.append(rat_state[rl])
                self.rf_free_q.append(rat_state[rl])
                rat_state[rl] = rp
                self.rat_map_q.append({"rl_dst": rl, "rp_dst": rp})
                self.submit_q.append({"rob_data": {"rl_dst": rl, "rp_dst": rp}, "rob_id": rob_id})
                self.lsu_commit_q.append(rob_id)
            # note: overwriting with the same rp or having duplicate nonzero rps in rat shouldn't happen in reality
            # (and the retirement code doesn't have any special behaviour to handle these cases), but in this simple
            # test we don't care to make sure that the randomly generated inputs are correct in this way.

    def test_rand(self):
        retc = RetirementTestCircuit(self.gen_params)

        @def_method_mock(lambda: retc.mock_rob_retire, settle=1, condition=lambda: bool(self.submit_q))
        def submit_process(_):
            return self.submit_q.popleft()

        def free_reg_process():
            while self.rf_exp_q:
                reg = yield from retc.free_rf_adapter.call()
                self.assertEqual(reg["reg_id"], self.rf_exp_q.popleft())

        def rat_process():
            while self.rat_map_q:
                current_map = self.rat_map_q.popleft()
                wait_cycles = 0
                # this test waits for next rat pair to be correctly set and will timeout if that assignment fails
                while (yield retc.rat.entries[current_map["rl_dst"]]) != current_map["rp_dst"]:
                    wait_cycles += 1
                    if wait_cycles >= self.cycles + 10:
                        self.fail("RAT entry was not updated")
                    yield
            self.assertFalse(self.submit_q)
            self.assertFalse(self.rf_free_q)

        @def_method_mock(lambda: retc.mock_rf_free, condition=lambda: bool(self.rf_free_q))
        def rf_free_process(reg):
            self.assertEqual(reg["reg_id"], self.rf_free_q.popleft())

        @def_method_mock(lambda: retc.mock_lsu_commit, condition=lambda: bool(self.lsu_commit_q))
        def lsu_commit_process(reg):
            self.assertEqual(reg["rob_id"], self.lsu_commit_q.popleft())

        with self.run_simulation(retc) as sim:
            sim.add_sync_process(submit_process)
            sim.add_sync_process(free_reg_process)
            sim.add_sync_process(rat_process)
            sim.add_sync_process(rf_free_process)
            sim.add_sync_process(lsu_commit_process)<|MERGE_RESOLUTION|>--- conflicted
+++ resolved
@@ -3,11 +3,7 @@
 from coreblocks.transactions import TransactionModule
 from coreblocks.transactions.lib import FIFO, Adapter, AdapterTrans
 from coreblocks.structs_common.rat import RRAT
-<<<<<<< HEAD
-from coreblocks.params import ROBLayouts, RFLayouts, GenParams, SchedulerLayouts
-=======
 from coreblocks.params import ROBLayouts, RFLayouts, GenParams, LSULayouts, SchedulerLayouts
->>>>>>> 82132828
 
 from ..common import *
 from collections import deque
@@ -24,10 +20,7 @@
 
         rob_layouts = self.gen_params.get(ROBLayouts)
         rf_layouts = self.gen_params.get(RFLayouts)
-<<<<<<< HEAD
-=======
         lsu_layouts = self.gen_params.get(LSULayouts)
->>>>>>> 82132828
         scheduler_layouts = self.gen_params.get(SchedulerLayouts)
 
         m.submodules.r_rat = self.rat = RRAT(gen_params=self.gen_params)
