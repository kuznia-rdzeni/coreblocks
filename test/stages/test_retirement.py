--- conflicted
+++ resolved
@@ -80,11 +80,7 @@
         retc = RetirementTestCircuit(self.gen_params)
 
         @def_method_mock(lambda: retc.mock_rob_retire, enable=lambda: bool(self.submit_q))
-<<<<<<< HEAD
-        def submit_process(_):
-=======
         def submit_process():
->>>>>>> 3b0b7f35
             return self.submit_q.popleft()
 
         def free_reg_process():
@@ -105,15 +101,6 @@
             self.assertFalse(self.submit_q)
             self.assertFalse(self.rf_free_q)
 
-<<<<<<< HEAD
-        @def_method_mock(lambda: retc.mock_rf_free, priority=1)
-        def rf_free_process(reg):
-            self.assertEqual(reg["reg_id"], self.rf_free_q.popleft())
-
-        @def_method_mock(lambda: retc.mock_lsu_commit, priority=1)
-        def lsu_commit_process(reg):
-            self.assertEqual(reg["rob_id"], self.lsu_commit_q.popleft())
-=======
         @def_method_mock(lambda: retc.mock_rf_free, sched_prio=1)
         def rf_free_process(reg_id):
             self.assertEqual(reg_id, self.rf_free_q.popleft())
@@ -121,7 +108,6 @@
         @def_method_mock(lambda: retc.mock_lsu_commit, sched_prio=1)
         def lsu_commit_process(rob_id):
             self.assertEqual(rob_id, self.lsu_commit_q.popleft())
->>>>>>> 3b0b7f35
 
         with self.run_simulation(retc) as sim:
             sim.add_sync_process(submit_process)
