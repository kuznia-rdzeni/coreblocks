from coreblocks.params.layouts import CoreInstructionCounterLayouts, ExceptionRegisterLayouts, FetchLayouts
from coreblocks.stages.retirement import *
from coreblocks.structs_common.csr_generic import GenericCSRRegisters

from transactron.lib import FIFO, Adapter
from coreblocks.structs_common.rat import FRAT, RRAT
from coreblocks.params import ROBLayouts, RFLayouts, GenParams, LSULayouts, SchedulerLayouts
from coreblocks.params.configurations import test_core_config

from ..common import *
from collections import deque
import random


class RetirementTestCircuit(Elaboratable):
    def __init__(self, gen_params: GenParams):
        self.gen_params = gen_params

    def elaborate(self, platform):
        m = Module()

        rob_layouts = self.gen_params.get(ROBLayouts)
        rf_layouts = self.gen_params.get(RFLayouts)
        lsu_layouts = self.gen_params.get(LSULayouts)
        scheduler_layouts = self.gen_params.get(SchedulerLayouts)
        exception_layouts = self.gen_params.get(ExceptionRegisterLayouts)
        fetch_layouts = self.gen_params.get(FetchLayouts)
        core_instr_counter_layouts = self.gen_params.get(CoreInstructionCounterLayouts)

        m.submodules.r_rat = self.rat = RRAT(gen_params=self.gen_params)
        m.submodules.f_rat = self.frat = FRAT(gen_params=self.gen_params)
        m.submodules.free_rf_list = self.free_rf = FIFO(
            scheduler_layouts.free_rf_layout, 2**self.gen_params.phys_regs_bits
        )

        m.submodules.mock_rob_peek = self.mock_rob_peek = TestbenchIO(
            Adapter(o=rob_layouts.peek_layout, nonexclusive=True)
        )

        m.submodules.mock_rob_retire = self.mock_rob_retire = TestbenchIO(Adapter(o=rob_layouts.retire_layout))

        m.submodules.mock_rf_free = self.mock_rf_free = TestbenchIO(Adapter(i=rf_layouts.rf_free))

        m.submodules.mock_precommit = self.mock_precommit = TestbenchIO(Adapter(i=lsu_layouts.precommit))

        m.submodules.mock_exception_cause = self.mock_exception_cause = TestbenchIO(Adapter(o=exception_layouts.get))
        m.submodules.mock_exception_clear = self.mock_exception_clear = TestbenchIO(Adapter())

        m.submodules.generic_csr = self.generic_csr = GenericCSRRegisters(self.gen_params)
        self.gen_params.get(DependencyManager).add_dependency(GenericCSRRegistersKey(), self.generic_csr)

        m.submodules.mock_fetch_stall = self.mock_fetch_stall = TestbenchIO(Adapter())
        m.submodules.mock_fetch_continue = self.mock_fetch_continue = TestbenchIO(
            Adapter(i=fetch_layouts.branch_verify)
        )
        m.submodules.mock_instr_decrement = self.mock_instr_decrement = TestbenchIO(
            Adapter(o=core_instr_counter_layouts.decrement)
        )
        m.submodules.mock_trap_entry = self.mock_trap_entry = TestbenchIO(Adapter())

        m.submodules.retirement = self.retirement = Retirement(
            self.gen_params,
            rob_retire=self.mock_rob_retire.adapter.iface,
            rob_peek=self.mock_rob_peek.adapter.iface,
            r_rat_commit=self.rat.commit,
            r_rat_peek=self.rat.peek,
            free_rf_put=self.free_rf.write,
            rf_free=self.mock_rf_free.adapter.iface,
            precommit=self.mock_precommit.adapter.iface,
            exception_cause_get=self.mock_exception_cause.adapter.iface,
            exception_cause_clear=self.mock_exception_clear.adapter.iface,
            frat_rename=self.frat.rename,
            fetch_stall=self.mock_fetch_stall.adapter.iface,
            fetch_continue=self.mock_fetch_continue.adapter.iface,
            instr_decrement=self.mock_instr_decrement.adapter.iface,
            trap_entry=self.mock_trap_entry.adapter.iface,
        )

        m.submodules.free_rf_fifo_adapter = self.free_rf_adapter = TestbenchIO(AdapterTrans(self.free_rf.read))

        return m


class RetirementTest(TestCaseWithSimulator):
    def setUp(self):
        self.gen_params = GenParams(test_core_config)
        self.rf_exp_q = deque()
        self.rat_map_q = deque()
        self.submit_q = deque()
        self.rf_free_q = deque()
        self.precommit_q = deque()

        random.seed(8)
        self.cycles = 256

        rat_state = [0] * self.gen_params.isa.reg_cnt

        for _ in range(self.cycles):
            rl = random.randrange(self.gen_params.isa.reg_cnt)
            rp = random.randrange(1, 2**self.gen_params.phys_regs_bits) if rl != 0 else 0
            rob_id = random.randrange(2**self.gen_params.rob_entries_bits)
            if rl != 0:
                if rat_state[rl] != 0:  # phys reg 0 shouldn't be marked as free
                    self.rf_exp_q.append(rat_state[rl])
                self.rf_free_q.append(rat_state[rl])
                rat_state[rl] = rp
                self.rat_map_q.append({"rl_dst": rl, "rp_dst": rp})
                self.submit_q.append({"rob_data": {"rl_dst": rl, "rp_dst": rp}, "rob_id": rob_id, "exception": 0})
                self.precommit_q.append(rob_id)
            # note: overwriting with the same rp or having duplicate nonzero rps in rat shouldn't happen in reality
            # (and the retirement code doesn't have any special behaviour to handle these cases), but in this simple
            # test we don't care to make sure that the randomly generated inputs are correct in this way.

    @def_method_mock(lambda self: self.retc.mock_rob_retire, enable=lambda self: bool(self.submit_q), sched_prio=1)
    def retire_process(self):
        return self.submit_q.popleft()

    # TODO: mocking really seems to dislike nonexclusive methods for some reason
    @def_method_mock(lambda self: self.retc.mock_rob_peek, enable=lambda self: bool(self.submit_q))
    def peek_process(self):
        return self.submit_q[0]

    def free_reg_process(self):
        while self.rf_exp_q:
            reg = yield from self.retc.free_rf_adapter.call()
            self.assertEqual(reg["reg_id"], self.rf_exp_q.popleft())

    def rat_process(self):
        while self.rat_map_q:
            current_map = self.rat_map_q.popleft()
            wait_cycles = 0
            # this test waits for next rat pair to be correctly set and will timeout if that assignment fails
            while (yield self.retc.rat.entries[current_map["rl_dst"]]) != current_map["rp_dst"]:
                wait_cycles += 1
                if wait_cycles >= self.cycles + 10:
                    self.fail("RAT entry was not updated")
                yield
        self.assertFalse(self.submit_q)
        self.assertFalse(self.rf_free_q)

    @def_method_mock(lambda self: self.retc.mock_rf_free, sched_prio=2)
    def rf_free_process(self, reg_id):
        self.assertEqual(reg_id, self.rf_free_q.popleft())

    @def_method_mock(lambda self: self.retc.mock_precommit, sched_prio=2)
    def precommit_process(self, rob_id, side_fx):
        self.assertEqual(rob_id, self.precommit_q.popleft())

    @def_method_mock(lambda self: self.retc.mock_exception_cause)
    def exception_cause_process(self):
        return {"cause": 0, "rob_id": 0}  # keep exception cause method enabled

    def test_rand(self):
<<<<<<< HEAD
        retc = RetirementTestCircuit(self.gen_params)

        yield from retc.mock_fetch_stall.enable()

        @def_method_mock(lambda: retc.mock_rob_retire, enable=lambda: bool(self.submit_q), sched_prio=1)
        def retire_process():
            return self.submit_q.popleft()

        # TODO: mocking really seems to dislike nonexclusive methods for some reason
        @def_method_mock(lambda: retc.mock_rob_peek, enable=lambda: bool(self.submit_q))
        def peek_process():
            return self.submit_q[0]

        def free_reg_process():
            while self.rf_exp_q:
                reg = yield from retc.free_rf_adapter.call()
                self.assertEqual(reg["reg_id"], self.rf_exp_q.popleft())

        def rat_process():
            while self.rat_map_q:
                current_map = self.rat_map_q.popleft()
                wait_cycles = 0
                # this test waits for next rat pair to be correctly set and will timeout if that assignment fails
                while (yield retc.rat.entries[current_map["rl_dst"]]) != current_map["rp_dst"]:
                    wait_cycles += 1
                    if wait_cycles >= self.cycles + 10:
                        self.fail("RAT entry was not updated")
                    yield
            self.assertFalse(self.submit_q)
            self.assertFalse(self.rf_free_q)

        @def_method_mock(lambda: retc.mock_rf_free, sched_prio=2)
        def rf_free_process(reg_id):
            self.assertEqual(reg_id, self.rf_free_q.popleft())

        @def_method_mock(lambda: retc.mock_precommit, sched_prio=2)
        def precommit_process(rob_id, side_fx):
            self.assertEqual(rob_id, self.precommit_q.popleft())

        @def_method_mock(lambda: retc.mock_exception_cause)
        def exception_cause_process():
            return {"cause": 0, "rob_id": 0}  # keep exception cause method enabled

        with self.run_simulation(retc) as sim:
            sim.add_sync_process(free_reg_process)
            sim.add_sync_process(rat_process)
=======
        self.retc = RetirementTestCircuit(self.gen_params)

        yield from self.retc.mock_fetch_stall.enable()  # To be fixed
        with self.run_simulation(self.retc) as sim:
            sim.add_sync_process(self.retire_process)
            sim.add_sync_process(self.peek_process)
            sim.add_sync_process(self.free_reg_process)
            sim.add_sync_process(self.rat_process)
            sim.add_sync_process(self.rf_free_process)
            sim.add_sync_process(self.precommit_process)
            sim.add_sync_process(self.exception_cause_process)
>>>>>>> c6819eb6
<|MERGE_RESOLUTION|>--- conflicted
+++ resolved
@@ -151,63 +151,9 @@
         return {"cause": 0, "rob_id": 0}  # keep exception cause method enabled
 
     def test_rand(self):
-<<<<<<< HEAD
-        retc = RetirementTestCircuit(self.gen_params)
-
-        yield from retc.mock_fetch_stall.enable()
-
-        @def_method_mock(lambda: retc.mock_rob_retire, enable=lambda: bool(self.submit_q), sched_prio=1)
-        def retire_process():
-            return self.submit_q.popleft()
-
-        # TODO: mocking really seems to dislike nonexclusive methods for some reason
-        @def_method_mock(lambda: retc.mock_rob_peek, enable=lambda: bool(self.submit_q))
-        def peek_process():
-            return self.submit_q[0]
-
-        def free_reg_process():
-            while self.rf_exp_q:
-                reg = yield from retc.free_rf_adapter.call()
-                self.assertEqual(reg["reg_id"], self.rf_exp_q.popleft())
-
-        def rat_process():
-            while self.rat_map_q:
-                current_map = self.rat_map_q.popleft()
-                wait_cycles = 0
-                # this test waits for next rat pair to be correctly set and will timeout if that assignment fails
-                while (yield retc.rat.entries[current_map["rl_dst"]]) != current_map["rp_dst"]:
-                    wait_cycles += 1
-                    if wait_cycles >= self.cycles + 10:
-                        self.fail("RAT entry was not updated")
-                    yield
-            self.assertFalse(self.submit_q)
-            self.assertFalse(self.rf_free_q)
-
-        @def_method_mock(lambda: retc.mock_rf_free, sched_prio=2)
-        def rf_free_process(reg_id):
-            self.assertEqual(reg_id, self.rf_free_q.popleft())
-
-        @def_method_mock(lambda: retc.mock_precommit, sched_prio=2)
-        def precommit_process(rob_id, side_fx):
-            self.assertEqual(rob_id, self.precommit_q.popleft())
-
-        @def_method_mock(lambda: retc.mock_exception_cause)
-        def exception_cause_process():
-            return {"cause": 0, "rob_id": 0}  # keep exception cause method enabled
-
-        with self.run_simulation(retc) as sim:
-            sim.add_sync_process(free_reg_process)
-            sim.add_sync_process(rat_process)
-=======
         self.retc = RetirementTestCircuit(self.gen_params)
 
         yield from self.retc.mock_fetch_stall.enable()  # To be fixed
         with self.run_simulation(self.retc) as sim:
-            sim.add_sync_process(self.retire_process)
-            sim.add_sync_process(self.peek_process)
             sim.add_sync_process(self.free_reg_process)
-            sim.add_sync_process(self.rat_process)
-            sim.add_sync_process(self.rf_free_process)
-            sim.add_sync_process(self.precommit_process)
-            sim.add_sync_process(self.exception_cause_process)
->>>>>>> c6819eb6
+            sim.add_sync_process(self.rat_process)