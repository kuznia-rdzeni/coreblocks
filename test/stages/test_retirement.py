--- conflicted
+++ resolved
@@ -3,11 +3,7 @@
 from coreblocks.transactions import TransactionModule
 from coreblocks.transactions.lib import FIFO, Adapter, AdapterTrans
 from coreblocks.structs_common.rat import RRAT
-<<<<<<< HEAD
-from coreblocks.params import ROBLayouts, RFLayouts, GenParams, LSULayouts
-=======
-from coreblocks.params import ROBLayouts, RFLayouts, GenParams, SchedulerLayouts
->>>>>>> 9faa17be
+from coreblocks.params import ROBLayouts, RFLayouts, GenParams, LSULayouts, SchedulerLayouts
 
 from ..common import *
 from collections import deque
@@ -24,11 +20,8 @@
 
         rob_layouts = self.gen_params.get(ROBLayouts)
         rf_layouts = self.gen_params.get(RFLayouts)
-<<<<<<< HEAD
         lsu_layouts = self.gen_params.get(LSULayouts)
-=======
         scheduler_layouts = self.gen_params.get(SchedulerLayouts)
->>>>>>> 9faa17be
 
         m.submodules.r_rat = self.rat = RRAT(gen_params=self.gen_params)
         m.submodules.free_rf_list = self.free_rf = FIFO(
