--- conflicted
+++ resolved
@@ -7,16 +7,10 @@
 from amaranth.sim import Simulator, Settle
 from coreblocks.transactions import TransactionModule, TransactionContext
 from coreblocks.transactions.lib import FIFO, ConnectTrans, AdapterTrans, Adapter
-<<<<<<< HEAD
-from coreblocks.scheduler import *
+from coreblocks.scheduler import RegAllocation, Renaming, ROBAllocation, RSSelection, RSInsertion
 from coreblocks.rf import RegisterFile
-from coreblocks.rat import RAT
+from coreblocks.rat import FRAT
 from coreblocks.layouts import SchedulerLayouts, RSLayouts
-=======
-from coreblocks.scheduler import RegAllocation, Renaming, ROBAllocation
-from coreblocks.rat import FRAT
-from coreblocks.layouts import SchedulerLayouts
->>>>>>> c463389c
 from coreblocks.genparams import GenParams
 from coreblocks.reorder_buffer import ReorderBuffer
 from .common import RecordIntDict, TestCaseWithSimulator, TestGen, TestbenchIO
@@ -106,12 +100,8 @@
         self.expected_phys_reg_queue = queue.Queue()
         self.free_regs_queue = queue.Queue()
         self.free_ROB_entries_queue = queue.Queue()
-<<<<<<< HEAD
         self.expected_rs_entry_queue = queue.Queue()
-        self.current_RAT = [x for x in range(0, self.gen_params.isa.reg_cnt)]
-=======
         self.current_RAT = [0 for _ in range(0, self.gen_params.isa.reg_cnt)]
->>>>>>> c463389c
 
         self.m = SchedulerTestCircuit(self.gen_params)
 
