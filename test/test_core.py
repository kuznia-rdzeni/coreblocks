from amaranth import *
from amaranth.lib.wiring import connect
from amaranth.sim import Passive

from transactron.lib import AdapterTrans
from transactron.utils import align_to_power_of_two, signed_to_int

from transactron.testing import TestCaseWithSimulator, TestbenchIO

from coreblocks.core import Core
from coreblocks.arch import Opcode, Funct3
from coreblocks.params import GenParams
from coreblocks.params.instr import *
from coreblocks.params.configurations import CoreConfiguration, basic_core_config, full_core_config
from coreblocks.peripherals.wishbone import WishboneMemorySlave

from typing import Optional
import random
import subprocess
import tempfile
from parameterized import parameterized_class


class CoreTestElaboratable(Elaboratable):
    def __init__(self, gen_params: GenParams, instr_mem: list[int] = [0], data_mem: Optional[list[int]] = None):
        self.gen_params = gen_params
        self.instr_mem = instr_mem
        if data_mem is None:
            self.data_mem = [0] * (2**10)
        else:
            self.data_mem = data_mem

    def elaborate(self, platform):
        m = Module()

        # Align the size of the memory to the length of a cache line.
        instr_mem_depth = align_to_power_of_two(len(self.instr_mem), self.gen_params.icache_params.line_bytes_log)
        self.wb_mem_slave = WishboneMemorySlave(
            wb_params=self.gen_params.wb_params, width=32, depth=instr_mem_depth, init=self.instr_mem
        )
        self.wb_mem_slave_data = WishboneMemorySlave(
            wb_params=self.gen_params.wb_params, width=32, depth=len(self.data_mem), init=self.data_mem
        )
<<<<<<< HEAD
        self.core = Core(gen_params=self.gen_params, wb_instr_bus=wb_instr_bus, wb_data_bus=wb_data_bus)

=======
        self.core = Core(gen_params=self.gen_params)
>>>>>>> d6b357ff
        self.io_in = TestbenchIO(AdapterTrans(self.core.frontend.inject_instr))

        self.interrupt_level = Signal()
        self.interrupt_edge = Signal()

        m.d.comb += self.core.interrupt_controller.custom_report.eq(Cat(self.interrupt_edge, self.interrupt_level))

        m.submodules.wb_mem_slave = self.wb_mem_slave
        m.submodules.wb_mem_slave_data = self.wb_mem_slave_data
        m.submodules.c = self.core
        m.submodules.io_in = self.io_in

        connect(m, self.core.wb_instr, self.wb_mem_slave.bus)
        connect(m, self.core.wb_data, self.wb_mem_slave_data.bus)

        return m


class TestCoreBase(TestCaseWithSimulator):
    gen_params: GenParams
    m: CoreTestElaboratable

    def get_phys_reg_rrat(self, reg_id):
        return (yield self.m.core.RRAT.entries[reg_id])

    def get_arch_reg_val(self, reg_id):
        return (yield self.m.core.RF.entries[(yield from self.get_phys_reg_rrat(reg_id))].reg_val)

    def push_instr(self, opcode):
        yield from self.m.io_in.call(instr=opcode)

    def push_register_load_imm(self, reg_id, val):
        addi_imm = signed_to_int(val & 0xFFF, 12)
        lui_imm = (val & 0xFFFFF000) >> 12
        # handle addi sign extension, see: https://stackoverflow.com/a/59546567
        if val & 0x800:
            lui_imm = (lui_imm + 1) & (0xFFFFF)

        yield from self.push_instr(UTypeInstr(opcode=Opcode.LUI, rd=reg_id, imm=lui_imm << 12).encode())
        yield from self.push_instr(
            ITypeInstr(opcode=Opcode.OP_IMM, rd=reg_id, funct3=Funct3.ADD, rs1=reg_id, imm=addi_imm).encode()
        )


class TestCoreAsmSourceBase(TestCoreBase):
    base_dir: str = "test/asm/"

    def prepare_source(self, filename):
        bin_src = []
        with (
            tempfile.NamedTemporaryFile() as asm_tmp,
            tempfile.NamedTemporaryFile() as ld_tmp,
            tempfile.NamedTemporaryFile() as bin_tmp,
        ):
            subprocess.check_call(
                [
                    "riscv64-unknown-elf-as",
                    "-mabi=ilp32",
                    # Specified manually, because toolchains from most distributions don't support new extensioins
                    # and this test should be accessible locally.
                    "-march=rv32im_zicsr",
                    "-o",
                    asm_tmp.name,
                    self.base_dir + filename,
                ]
            )
            subprocess.check_call(
                [
                    "riscv64-unknown-elf-ld",
                    "-m",
                    "elf32lriscv",
                    "-T",
                    self.base_dir + "link.ld",
                    asm_tmp.name,
                    "-o",
                    ld_tmp.name,
                ]
            )
            subprocess.check_call(
                ["riscv64-unknown-elf-objcopy", "-O", "binary", "-j", ".text", ld_tmp.name, bin_tmp.name]
            )
            code = bin_tmp.read()
            for word_idx in range(0, len(code), 4):
                word = code[word_idx : word_idx + 4]
                bin_instr = int.from_bytes(word, "little")
                bin_src.append(bin_instr)

        return bin_src


@parameterized_class(
    ("name", "source_file", "cycle_count", "expected_regvals", "configuration"),
    [
        ("fibonacci", "fibonacci.asm", 500, {2: 2971215073}, basic_core_config),
        ("fibonacci_mem", "fibonacci_mem.asm", 400, {3: 55}, basic_core_config),
        ("csr", "csr.asm", 200, {1: 1, 2: 4}, full_core_config),
        ("csr_mmode", "csr_mmode.asm", 1000, {1: 0, 2: 44, 3: 0, 4: 0, 5: 0, 6: 4, 15: 0}, full_core_config),
        ("exception", "exception.asm", 200, {1: 1, 2: 2}, basic_core_config),
        ("exception_mem", "exception_mem.asm", 200, {1: 1, 2: 2}, basic_core_config),
        ("exception_handler", "exception_handler.asm", 2000, {2: 987, 11: 0xAAAA, 15: 16}, full_core_config),
        ("wfi_no_int", "wfi_no_int.asm", 200, {1: 1}, full_core_config),
    ],
)
class TestCoreBasicAsm(TestCoreAsmSourceBase):
    source_file: str
    cycle_count: int
    expected_regvals: dict[int, int]
    configuration: CoreConfiguration

    def run_and_check(self):
        for _ in range(self.cycle_count):
            yield

        for reg_id, val in self.expected_regvals.items():
            assert (yield from self.get_arch_reg_val(reg_id)) == val

    def test_asm_source(self):
        self.gen_params = GenParams(self.configuration)

        bin_src = self.prepare_source(self.source_file)
        self.m = CoreTestElaboratable(self.gen_params, instr_mem=bin_src)
        with self.run_simulation(self.m) as sim:
            sim.add_sync_process(self.run_and_check)


# test interrupts with varying triggering frequency (parametrizable amount of cycles between
# returning from an interrupt and triggering it again with 'lo' and 'hi' parameters)
@parameterized_class(
    ("source_file", "main_cycle_count", "start_regvals", "expected_regvals", "lo", "hi", "edge_only"),
    [
        (
            "interrupt.asm",
            400 * 2,
            {4: 2971215073, 8: 29},
            {2: 2971215073, 7: 29, 28: 2**7 | (3 << 11), 29: 2**3 | (3 << 11), 31: 0xDE},
            300,
            500,
            False,
        ),
        ("interrupt.asm", 700, {4: 24157817, 8: 199}, {2: 24157817, 7: 199, 31: 0xDE}, 100, 200, False),
        ("interrupt.asm", 600, {4: 89, 8: 843}, {2: 89, 7: 843, 31: 0xDE}, 30, 50, False),
        # interrupts are only inserted on branches, we always have some forward progression. 15 for trigger variantion.
        ("interrupt.asm", 80, {4: 21, 8: 9349}, {2: 21, 7: 9349, 31: 0xDE}, 0, 15, False),
        ("wfi_int.asm", 80, {2: 10}, {2: 10, 3: 10}, 5, 15, True),
    ],
)
class TestCoreInterrupt(TestCoreAsmSourceBase):
    source_file: str
    main_cycle_count: int
    start_regvals: dict[int, int]
    expected_regvals: dict[int, int]
    lo: int
    hi: int
    edge_only: bool

    def setup_method(self):
        self.configuration = full_core_config.replace(
            _generate_test_hardware=True, interrupt_custom_count=2, interrupt_custom_edge_trig_mask=0b01
        )
        self.gen_params = GenParams(self.configuration)
        random.seed(1500100900)

    def clear_level_interrupt_procsess(self):
        yield Passive()
        while True:
            while (yield self.m.core.csr_generic.csr_coreblocks_test.value) == 0:
                yield

            if (yield self.m.core.csr_generic.csr_coreblocks_test.value) == 2:
                assert False, "`fail` called"

            yield self.m.core.csr_generic.csr_coreblocks_test.value.eq(0)
            yield self.m.interrupt_level.eq(0)
            yield

    def run_with_interrupt_process(self):
        main_cycles = 0
        int_count = 0
        handler_count = 0

        # set up fibonacci max numbers
        for reg_id, val in self.start_regvals.items():
            yield from self.push_register_load_imm(reg_id, val)

        # wait for interrupt enable
        while (yield self.m.core.interrupt_controller.mstatus_mie.value) == 0:
            yield

        def do_interrupt():
            count = 0
            trig = random.randint(1, 3)
            mie = (yield self.m.core.interrupt_controller.mie.value) >> 16
            if mie != 0b11 or trig & 1 or self.edge_only:
                yield self.m.interrupt_edge.eq(1)
                count += 1
            if (mie != 0b11 or trig & 2) and (yield self.m.interrupt_level) == 0 and not self.edge_only:
                yield self.m.interrupt_level.eq(1)
                count += 1
            yield
            yield self.m.interrupt_edge.eq(0)
            return count

        early_interrupt = False
        while main_cycles < self.main_cycle_count or early_interrupt:
            if not early_interrupt:
                # run main code for some semi-random amount of cycles
                c = random.randrange(self.lo, self.hi)
                main_cycles += c
                yield from self.tick(c)
                # trigger an interrupt
                int_count += yield from do_interrupt()

            # wait for the interrupt to get registered
            while (yield self.m.core.interrupt_controller.mstatus_mie.value) == 1:
                yield

            # trigger interrupt during execution of ISR handler (blocked-pending) with some chance
            early_interrupt = random.random() < 0.4
            if early_interrupt:
                # wait until interrupts are cleared, so it won't be missed
                while (yield self.m.core.interrupt_controller.mip.value) != 0:
                    yield

                assert (yield from self.get_arch_reg_val(30)) == int_count

                int_count += yield from do_interrupt()
            else:
                while (yield self.m.core.interrupt_controller.mip.value) != 0:
                    yield
                assert (yield from self.get_arch_reg_val(30)) == int_count

            handler_count += 1

            # wait until ISR returns
            while (yield self.m.core.interrupt_controller.mstatus_mie.value) == 0:
                yield

        assert (yield from self.get_arch_reg_val(30)) == int_count
        assert (yield from self.get_arch_reg_val(27)) == handler_count

        for reg_id, val in self.expected_regvals.items():
            assert (yield from self.get_arch_reg_val(reg_id)) == val

    def test_interrupted_prog(self):
        bin_src = self.prepare_source(self.source_file)
        self.m = CoreTestElaboratable(self.gen_params, instr_mem=bin_src)
        with self.run_simulation(self.m) as sim:
            sim.add_sync_process(self.run_with_interrupt_process)
            sim.add_sync_process(self.clear_level_interrupt_procsess)<|MERGE_RESOLUTION|>--- conflicted
+++ resolved
@@ -41,12 +41,9 @@
         self.wb_mem_slave_data = WishboneMemorySlave(
             wb_params=self.gen_params.wb_params, width=32, depth=len(self.data_mem), init=self.data_mem
         )
-<<<<<<< HEAD
-        self.core = Core(gen_params=self.gen_params, wb_instr_bus=wb_instr_bus, wb_data_bus=wb_data_bus)
-
-=======
+
         self.core = Core(gen_params=self.gen_params)
->>>>>>> d6b357ff
+
         self.io_in = TestbenchIO(AdapterTrans(self.core.frontend.inject_instr))
 
         self.interrupt_level = Signal()
