--- conflicted
+++ resolved
@@ -236,17 +236,12 @@
 
 
 @parameterized_class(
-<<<<<<< HEAD
     ("name", "source_file", "cycle_count", "expected_regvals", "configuration"),
     [
         ("fibonacci", "fibonacci.asm", 1200, {2: 2971215073}, basic_core_config),
-        ("fibonacci_mem", "fibonacci_mem.asm", 500, {3: 55}, basic_core_config),
+        ("fibonacci_mem", "fibonacci_mem.asm", 510, {3: 55}, basic_core_config),
         ("csr", "csr.asm", 40, {1: 1, 2: 4}, full_core_config),
     ],
-=======
-    ("name", "source_file", "instr_count", "expected_regvals"),
-    [("fibonacci", "fibonacci.asm", 1200, {2: 2971215073}), ("fibonacci_mem", "fibonacci_mem.asm", 510, {3: 55})],
->>>>>>> 6e47c87f
 )
 class TestCoreAsmSource(TestCoreBase):
     source_file: str
