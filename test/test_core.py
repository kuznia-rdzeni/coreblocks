from amaranth import Elaboratable, Module, Signal
from amaranth.lib.wiring import connect
from amaranth.sim import Passive

from transactron.lib import AdapterTrans
from transactron.utils import align_to_power_of_two, signed_to_int

from transactron.testing import TestCaseWithSimulator, TestbenchIO

from coreblocks.core import Core
from coreblocks.arch import Opcode, Funct3
from coreblocks.params import GenParams
from coreblocks.params.instr import *
from coreblocks.params.configurations import CoreConfiguration, basic_core_config, full_core_config
from coreblocks.peripherals.wishbone import WishboneSignature, WishboneMemorySlave

from typing import Optional
import random
import subprocess
import tempfile
from parameterized import parameterized_class


class CoreTestElaboratable(Elaboratable):
    def __init__(self, gen_params: GenParams, instr_mem: list[int] = [0], data_mem: Optional[list[int]] = None):
        self.gen_params = gen_params
        self.instr_mem = instr_mem
        if data_mem is None:
            self.data_mem = [0] * (2**10)
        else:
            self.data_mem = data_mem

    def elaborate(self, platform):
        m = Module()

        wb_instr_bus = WishboneSignature(self.gen_params.wb_params).create()
        wb_data_bus = WishboneSignature(self.gen_params.wb_params).create()

        # Align the size of the memory to the length of a cache line.
        instr_mem_depth = align_to_power_of_two(len(self.instr_mem), self.gen_params.icache_params.line_bytes_log)
        self.wb_mem_slave = WishboneMemorySlave(
            wb_params=self.gen_params.wb_params, width=32, depth=instr_mem_depth, init=self.instr_mem
        )
        self.wb_mem_slave_data = WishboneMemorySlave(
            wb_params=self.gen_params.wb_params, width=32, depth=len(self.data_mem), init=self.data_mem
        )
        self.core = Core(gen_params=self.gen_params, wb_instr_bus=wb_instr_bus, wb_data_bus=wb_data_bus)
<<<<<<< HEAD
        self.io_in = TestbenchIO(AdapterTrans(self.core.fetch_continue.method))

        self.interrupt_level = Signal()
        self.interrupt_edge = Signal()

        m.d.comb += self.core.interrupt_controller.custom_report_edge.eq(self.interrupt_edge)
        m.d.comb += self.core.interrupt_controller.custom_report_level.eq(self.interrupt_level << 1)
=======
        self.io_in = TestbenchIO(AdapterTrans(self.core.frontend.inject_instr))
        self.interrupt = TestbenchIO(AdapterTrans(self.core.interrupt_controller.report_interrupt))
>>>>>>> edf58b67

        m.submodules.wb_mem_slave = self.wb_mem_slave
        m.submodules.wb_mem_slave_data = self.wb_mem_slave_data
        m.submodules.c = self.core
        m.submodules.io_in = self.io_in

        connect(m, wb_instr_bus, self.wb_mem_slave.bus)
        connect(m, wb_data_bus, self.wb_mem_slave_data.bus)

        return m


class TestCoreBase(TestCaseWithSimulator):
    gen_params: GenParams
    m: CoreTestElaboratable

    def get_phys_reg_rrat(self, reg_id):
        return (yield self.m.core.RRAT.entries[reg_id])

    def get_arch_reg_val(self, reg_id):
        return (yield self.m.core.RF.entries[(yield from self.get_phys_reg_rrat(reg_id))].reg_val)

    def push_instr(self, opcode):
        yield from self.m.io_in.call(instr=opcode)

    def push_register_load_imm(self, reg_id, val):
        addi_imm = signed_to_int(val & 0xFFF, 12)
        lui_imm = (val & 0xFFFFF000) >> 12
        # handle addi sign extension, see: https://stackoverflow.com/a/59546567
        if val & 0x800:
            lui_imm = (lui_imm + 1) & (0xFFFFF)

        yield from self.push_instr(UTypeInstr(opcode=Opcode.LUI, rd=reg_id, imm=lui_imm << 12).encode())
        yield from self.push_instr(
            ITypeInstr(opcode=Opcode.OP_IMM, rd=reg_id, funct3=Funct3.ADD, rs1=reg_id, imm=addi_imm).encode()
        )


class TestCoreAsmSourceBase(TestCoreBase):
    base_dir: str = "test/asm/"

    def prepare_source(self, filename):
        bin_src = []
        with (
            tempfile.NamedTemporaryFile() as asm_tmp,
            tempfile.NamedTemporaryFile() as ld_tmp,
            tempfile.NamedTemporaryFile() as bin_tmp,
        ):
            subprocess.check_call(
                [
                    "riscv64-unknown-elf-as",
                    "-mabi=ilp32",
                    # Specified manually, because toolchains from most distributions don't support new extensioins
                    # and this test should be accessible locally.
                    "-march=rv32im_zicsr",
                    "-o",
                    asm_tmp.name,
                    self.base_dir + filename,
                ]
            )
            subprocess.check_call(
                [
                    "riscv64-unknown-elf-ld",
                    "-m",
                    "elf32lriscv",
                    "-T",
                    self.base_dir + "link.ld",
                    asm_tmp.name,
                    "-o",
                    ld_tmp.name,
                ]
            )
            subprocess.check_call(
                ["riscv64-unknown-elf-objcopy", "-O", "binary", "-j", ".text", ld_tmp.name, bin_tmp.name]
            )
            code = bin_tmp.read()
            for word_idx in range(0, len(code), 4):
                word = code[word_idx : word_idx + 4]
                bin_instr = int.from_bytes(word, "little")
                bin_src.append(bin_instr)

        return bin_src


@parameterized_class(
    ("name", "source_file", "cycle_count", "expected_regvals", "configuration"),
    [
        ("fibonacci", "fibonacci.asm", 500, {2: 2971215073}, basic_core_config),
        ("fibonacci_mem", "fibonacci_mem.asm", 400, {3: 55}, basic_core_config),
        ("csr", "csr.asm", 200, {1: 1, 2: 4}, full_core_config),
        ("exception", "exception.asm", 200, {1: 1, 2: 2}, basic_core_config),
        ("exception_mem", "exception_mem.asm", 200, {1: 1, 2: 2}, basic_core_config),
        ("exception_handler", "exception_handler.asm", 2000, {2: 987, 11: 0xAAAA, 15: 16}, full_core_config),
        ("wfi_no_int", "wfi_no_int.asm", 200, {1: 1}, full_core_config),
    ],
)
class TestCoreBasicAsm(TestCoreAsmSourceBase):
    source_file: str
    cycle_count: int
    expected_regvals: dict[int, int]
    configuration: CoreConfiguration

    def run_and_check(self):
        for _ in range(self.cycle_count):
            yield

        for reg_id, val in self.expected_regvals.items():
            assert (yield from self.get_arch_reg_val(reg_id)) == val

    def test_asm_source(self):
        self.gen_params = GenParams(self.configuration)

        bin_src = self.prepare_source(self.source_file)
        self.m = CoreTestElaboratable(self.gen_params, instr_mem=bin_src)
        with self.run_simulation(self.m) as sim:
            sim.add_sync_process(self.run_and_check)


# test interrupts with varying triggering frequency (parametrizable amount of cycles between
# returning from an interrupt and triggering it again with 'lo' and 'hi' parameters)
@parameterized_class(
    ("source_file", "main_cycle_count", "start_regvals", "expected_regvals", "lo", "hi"),
    [
        (
            "interrupt.asm",
            400 * 2,
            {4: 2971215073, 8: 29},
            {2: 2971215073, 7: 29, 28: 2**7 | (3 << 11), 29: 2**3 | (3 << 11), 31: 0xDE},
            300,
            500,
        ),
        ("interrupt.asm", 700, {4: 24157817, 8: 199}, {2: 24157817, 7: 199, 31: 0xDE}, 100, 200),
        ("interrupt.asm", 600, {4: 89, 8: 843}, {2: 89, 7: 843, 31: 0xDE}, 30, 50),
        # interrupts are only inserted on branches, we always have some forward progression. 15 for trigger variantion.
        ("interrupt.asm", 80, {4: 21, 8: 9349}, {2: 21, 7: 9349, 31: 0xDE}, 0, 15),
        ("wfi_int.asm", 80, {2: 10}, {2: 10, 3: 10}, 5, 15),
    ],
)
class TestCoreInterrupt(TestCoreAsmSourceBase):
    source_file: str
    main_cycle_count: int
    start_regvals: dict[int, int]
    expected_regvals: dict[int, int]
    lo: int
    hi: int

    def setup_method(self):
        self.configuration = full_core_config.replace(
            _generate_test_hardware=True, interrupt_custom_count=2, interrupt_custom_edge_trig_mask=0b01
        )
        self.gen_params = GenParams(self.configuration)
        random.seed(1500100900)

    def clear_level_interrupt_procsess(self):
        yield Passive()
        while True:
            while (yield self.m.core.csr_generic.csr_coreblocks_test.value) == 0:
                yield

            if (yield self.m.core.csr_generic.csr_coreblocks_test.value) == 2:
                assert False, "`fail` called"

            yield self.m.core.csr_generic.csr_coreblocks_test.value.eq(0)
            yield self.m.interrupt_level.eq(0)
            yield

    def run_with_interrupt_process(self):
        main_cycles = 0
        int_count = 0
        handler_count = 0

        # set up fibonacci max numbers
        for reg_id, val in self.start_regvals.items():
            yield from self.push_register_load_imm(reg_id, val)

        # wait for interrupt enable
        while (yield self.m.core.interrupt_controller.mstatus_mie.value) == 0:
            yield

        def do_interrupt():
            count = 0
            trig = random.randint(1, 3)
            mie = (yield self.m.core.interrupt_controller.mie.value) >> 16
            if mie != 0b11 or trig & 1:
                yield self.m.interrupt_edge.eq(1)
                count += 1
            if (mie != 0b11 or trig & 2) and (yield self.m.interrupt_level) == 0:
                yield self.m.interrupt_level.eq(1)
                count += 1
            yield
            yield self.m.interrupt_edge.eq(0)
            return count

        early_interrupt = False
        while main_cycles < self.main_cycle_count or early_interrupt:
            if not early_interrupt:
                # run main code for some semi-random amount of cycles
                c = random.randrange(self.lo, self.hi)
                main_cycles += c
                yield from self.tick(c)
                # trigger an interrupt
                int_count += yield from do_interrupt()

            # wait for the interrupt to get registered
            while (yield self.m.core.interrupt_controller.mstatus_mie.value) == 1:
                yield

            # trigger interrupt during execution of ISR handler (blocked-pending) with some chance
            early_interrupt = random.random() < 0.4
            if early_interrupt:
                # wait until interrupts are cleared, so it won't be missed
                while (yield self.m.core.interrupt_controller.mip.value) != 0:
                    yield

                assert (yield from self.get_arch_reg_val(30)) == int_count

                int_count += yield from do_interrupt()
            else:
                while (yield self.m.core.interrupt_controller.mip.value) != 0:
                    yield
                assert (yield from self.get_arch_reg_val(30)) == int_count

            handler_count += 1

            # wait until ISR returns
            while (yield self.m.core.interrupt_controller.mstatus_mie.value) == 0:
                yield

        assert (yield from self.get_arch_reg_val(30)) == int_count
        assert (yield from self.get_arch_reg_val(27)) == handler_count

        for reg_id, val in self.expected_regvals.items():
            assert (yield from self.get_arch_reg_val(reg_id)) == val

    def test_interrupted_prog(self):
        bin_src = self.prepare_source(self.source_file)
        self.m = CoreTestElaboratable(self.gen_params, instr_mem=bin_src)
        with self.run_simulation(self.m) as sim:
            sim.add_sync_process(self.run_with_interrupt_process)
            sim.add_sync_process(self.clear_level_interrupt_procsess)<|MERGE_RESOLUTION|>--- conflicted
+++ resolved
@@ -45,18 +45,14 @@
             wb_params=self.gen_params.wb_params, width=32, depth=len(self.data_mem), init=self.data_mem
         )
         self.core = Core(gen_params=self.gen_params, wb_instr_bus=wb_instr_bus, wb_data_bus=wb_data_bus)
-<<<<<<< HEAD
-        self.io_in = TestbenchIO(AdapterTrans(self.core.fetch_continue.method))
+
+        self.io_in = TestbenchIO(AdapterTrans(self.core.frontend.inject_instr))
 
         self.interrupt_level = Signal()
         self.interrupt_edge = Signal()
 
         m.d.comb += self.core.interrupt_controller.custom_report_edge.eq(self.interrupt_edge)
         m.d.comb += self.core.interrupt_controller.custom_report_level.eq(self.interrupt_level << 1)
-=======
-        self.io_in = TestbenchIO(AdapterTrans(self.core.frontend.inject_instr))
-        self.interrupt = TestbenchIO(AdapterTrans(self.core.interrupt_controller.report_interrupt))
->>>>>>> edf58b67
 
         m.submodules.wb_mem_slave = self.wb_mem_slave
         m.submodules.wb_mem_slave_data = self.wb_mem_slave_data
