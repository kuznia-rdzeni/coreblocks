--- conflicted
+++ resolved
@@ -9,13 +9,9 @@
 from coreblocks.transactions import *
 from coreblocks.transactions.core import RecordDict
 from coreblocks.transactions.lib import *
-<<<<<<< HEAD
 from coreblocks.transactions.lib import MergingForwarder
-from coreblocks.utils._typing import LayoutLike
-=======
 from coreblocks.utils._typing import LayoutLike, ModuleLike
 from coreblocks.utils import ModuleConnector
->>>>>>> 89693e2a
 from ..common import (
     SimpleTestCircuit,
     TestCaseWithSimulator,
