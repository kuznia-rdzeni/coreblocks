--- conflicted
+++ resolved
@@ -131,7 +131,7 @@
 
 
 class TestMemoryBank(TestCaseWithSimulator):
-    test_conf = [(9, 3, 3, 3, 14), (16, 1, 1, 3, 15), (16, 1, 1, 1, 16), (12, 3, 1, 1, 17)]
+    test_conf = [(9, 4, 4, 4, 14), (16, 2, 2, 4, 15), (16, 2, 2, 2, 16), (12, 4, 2, 2, 17)]
 
     parametrized_input = [tc + sf for tc, sf in itertools.product(test_conf, [(True,), (False,)])]
 
@@ -158,8 +158,7 @@
                 for _ in range(2):
                     yield Settle()
                 data_dict[a] = d
-                yield
-                yield from self.random_wait(writer_rand)
+                yield from self.random_wait(writer_rand, min_cycle_cnt=1)
 
         def reader_req():
             for cycle in range(test_count):
@@ -172,18 +171,15 @@
                     read_req_queue.append(d)
                 else:
                     addr_queue.append((cycle, a))
-                yield
-                yield from self.random_wait(reader_req_rand)
+                yield from self.random_wait(reader_req_rand, min_cycle_cnt=1)
 
         def reader_resp():
             for cycle in range(test_count):
                 while not read_req_queue:
-                    yield
-                    yield from self.random_wait(reader_resp_rand)
+                    yield from self.random_wait(reader_resp_rand, min_cycle_cnt=1)
                 d = read_req_queue.popleft()
                 self.assertEqual((yield from m.read_resp.call()), {"data": d})
-                yield
-                yield from self.random_wait(reader_resp_rand)
+                yield from self.random_wait(reader_resp_rand, min_cycle_cnt=1)
 
         def internal_reader_resp():
             assert m._dut._internal_read_resp_trans is not None
@@ -267,7 +263,6 @@
     def initialize(self):
         f1_size = 14
         f2_size = 3
-        self.max_wait = 3
         self.lay = [("field1", f1_size), ("field2", f2_size)]
 
         self.m = ManyToOneConnectTransTestCircuit(self.count, self.lay)
@@ -277,6 +272,7 @@
         # Create list with info if we processed all data from inputs
         self.producer_end = [False for i in range(self.count)]
         self.expected_output = {}
+        self.max_wait = 4
 
         # Prepare random results for inputs
         for i in range(self.count):
@@ -590,48 +586,10 @@
 
         self.got_request = False
 
-<<<<<<< HEAD
-        @def_method_mock(lambda: self.req_method, enable=lambda: not got_request)
-        def serial_req_mock(field):
-            nonlocal got_request
-            serialized_data.append(field)
-            got_request = True
-
-        @def_method_mock(lambda: self.resp_method, enable=lambda: got_request)
-        def serial_resp_mock():
-            nonlocal got_request
-            got_request = False
-            return {"field": serialized_data[-1]}
-
-        def requestor(i: int):
-            def f():
-                for _ in range(test_count):
-                    d = random.randrange(2**data_width)
-                    yield from self.test_circuit.serialize_in[i].call(field=d)
-                    port_data[i].append(d)
-                    yield
-                    yield from self.random_wait(requestor_rand)
-
-            return f
-
-        def responder(i: int):
-            def f():
-                for _ in range(test_count):
-                    data_out = yield from self.test_circuit.serialize_out[i].call()
-                    self.assertEqual(port_data[i].popleft(), data_out["field"])
-                    yield
-                    yield from self.random_wait(requestor_rand)
-
-            return f
-=======
-    def random_wait(self, rand: int):
-        yield from self.tick(random.randrange(rand) + 1)
-
     @def_method_mock(lambda self: self.req_method, enable=lambda self: not self.got_request)
     def serial_req_mock(self, field):
         self.serialized_data.append(field)
         self.got_request = True
->>>>>>> dd002e95
 
     @def_method_mock(lambda self: self.resp_method, enable=lambda self: self.got_request)
     def serial_resp_mock(self):
@@ -644,7 +602,7 @@
                 d = random.randrange(2**self.data_width)
                 yield from self.test_circuit.serialize_in[i].call(field=d)
                 self.port_data[i].append(d)
-                yield from self.random_wait(self.requestor_rand)
+                yield from self.random_wait(self.requestor_rand, min_cycle_cnt=1)
 
         return f
 
@@ -653,7 +611,7 @@
             for _ in range(self.test_count):
                 data_out = yield from self.test_circuit.serialize_out[i].call()
                 self.assertEqual(self.port_data[i].popleft(), data_out["field"])
-                yield from self.random_wait(self.requestor_rand)
+                yield from self.random_wait(self.requestor_rand, min_cycle_cnt=1)
 
         return f
 
