from itertools import product
import random
import itertools
from operator import and_
from functools import reduce
from amaranth.sim import Settle, Passive
from parameterized import parameterized
<<<<<<< HEAD
from collections import deque
=======
from typing import TypeAlias, Callable, Optional
from collections import defaultdict, deque
>>>>>>> 5a362c54

from amaranth import *
from coreblocks.transactions import *
from coreblocks.transactions.core import RecordDict
from coreblocks.transactions.lib import *
from coreblocks.utils import *
from coreblocks.utils._typing import LayoutLike, ModuleLike
from coreblocks.utils import ModuleConnector
from ..common import (
    SimpleTestCircuit,
    TestCaseWithSimulator,
    TestbenchIO,
    data_layout,
    def_method_mock,
)


class RevConnect(Elaboratable):
    def __init__(self, layout: LayoutLike):
        self.connect = Connect(rev_layout=layout)
        self.read = self.connect.write
        self.write = self.connect.read

    def elaborate(self, platform):
        return self.connect


FIFO_Like: TypeAlias = FIFO | Forwarder | Connect | RevConnect


class TestFifoBase(TestCaseWithSimulator):
    def do_test_fifo(
        self, fifo_class: type[FIFO_Like], writer_rand: int = 0, reader_rand: int = 0, fifo_kwargs: dict = {}
    ):
        iosize = 8

        m = SimpleTestCircuit(fifo_class(data_layout(iosize), **fifo_kwargs))

        random.seed(1337)

        def random_wait(rand: int):
            yield from self.tick(random.randint(0, rand))

        def writer():
            for i in range(2**iosize):
                yield from m.write.call(data=i)
                yield from random_wait(writer_rand)

        def reader():
            for i in range(2**iosize):
                self.assertEqual((yield from m.read.call()), {"data": i})
                yield from random_wait(reader_rand)

        with self.run_simulation(m) as sim:
            sim.add_sync_process(reader)
            sim.add_sync_process(writer)


class TestFIFO(TestFifoBase):
    @parameterized.expand([(0, 0), (2, 0), (0, 2), (1, 1)])
    def test_fifo(self, writer_rand, reader_rand):
        self.do_test_fifo(FIFO, writer_rand=writer_rand, reader_rand=reader_rand, fifo_kwargs=dict(depth=4))


class TestConnect(TestFifoBase):
    @parameterized.expand([(0, 0), (2, 0), (0, 2), (1, 1)])
    def test_fifo(self, writer_rand, reader_rand):
        self.do_test_fifo(Connect, writer_rand=writer_rand, reader_rand=reader_rand)

    @parameterized.expand([(0, 0), (2, 0), (0, 2), (1, 1)])
    def test_rev_fifo(self, writer_rand, reader_rand):
        self.do_test_fifo(RevConnect, writer_rand=writer_rand, reader_rand=reader_rand)


class TestForwarder(TestFifoBase):
    @parameterized.expand([(0, 0), (2, 0), (0, 2), (1, 1)])
    def test_fifo(self, writer_rand, reader_rand):
        self.do_test_fifo(Forwarder, writer_rand=writer_rand, reader_rand=reader_rand)

    def test_forwarding(self):
        iosize = 8

        m = SimpleTestCircuit(Forwarder(data_layout(iosize)))

        def forward_check(x):
            yield from m.read.call_init()
            yield from m.write.call_init(data=x)
            yield Settle()
            self.assertEqual((yield from m.read.call_result()), {"data": x})
            self.assertIsNotNone((yield from m.write.call_result()))
            yield

        def process():
            # test forwarding behavior
            for x in range(4):
                yield from forward_check(x)

            # load the overflow buffer
            yield from m.read.disable()
            yield from m.write.call_init(data=42)
            yield Settle()
            self.assertIsNotNone((yield from m.write.call_result()))
            yield

            # writes are not possible now
            yield from m.write.call_init(data=84)
            yield Settle()
            self.assertIsNone((yield from m.write.call_result()))
            yield

            # read from the overflow buffer, writes still blocked
            yield from m.read.enable()
            yield from m.write.call_init(data=111)
            yield Settle()
            self.assertEqual((yield from m.read.call_result()), {"data": 42})
            self.assertIsNone((yield from m.write.call_result()))
            yield

            # forwarding now works again
            for x in range(4):
                yield from forward_check(x)

        with self.run_simulation(m) as sim:
            sim.add_sync_process(process)


class TestMemoryBank(TestCaseWithSimulator):
<<<<<<< HEAD
    @parameterized.expand([(9, 3, 3, 3, 14), (16, 3, 3, 3, 15), (16, 1, 1, 1, 16), (12, 3, 1, 1, 17)])
    def test_mem(self, max_addr, writer_rand, reader_req_rand, reader_resp_rand, seed):
        test_count = 200

        data_width = 6
        m = SimpleTestCircuit(MemoryBank(data_layout=[("data", data_width)], elem_count=max_addr))

        data_dict: dict[int, int] = dict((i, 0) for i in range(max_addr))
        read_req_queue = deque()
=======
    test_conf = [(9, 3, 3, 3, 14), (16, 1, 1, 3, 15), (16, 1, 1, 1, 16), (12, 3, 1, 1, 17)]

    parametrized_input = [tc + sf for tc, sf in itertools.product(test_conf, [(True,), (False,)])]

    @parameterized.expand(parametrized_input)
    def test_mem(self, max_addr, writer_rand, reader_req_rand, reader_resp_rand, seed, safe_writes):
        test_count = 200

        data_width = 6
        m = SimpleTestCircuit(
            MemoryBank(data_layout=[("data", data_width)], elem_count=max_addr, safe_writes=safe_writes)
        )

        data_dict: dict[int, int] = dict((i, 0) for i in range(max_addr))
        read_req_queue = deque()
        addr_queue = deque()
>>>>>>> 5a362c54

        random.seed(seed)

        def random_wait(rand: int):
<<<<<<< HEAD
            yield from self.tick(random.randrange(1, rand + 1))
=======
            yield from self.tick(random.randrange(rand) + 1)
>>>>>>> 5a362c54

        def writer():
            for i in range(test_count):
                d = random.randrange(2**data_width)
                a = random.randrange(max_addr)
                yield from m.write.call(data=d, addr=a)
<<<<<<< HEAD
                yield Settle()
                # print("w", a, d)
=======
                for i in range(2):
                    yield Settle()
>>>>>>> 5a362c54
                data_dict[a] = d
                yield from random_wait(writer_rand)

        def reader_req():
            for i in range(test_count):
                a = random.randrange(max_addr)
<<<<<<< HEAD
                # print(data_dict)
                yield from m.read_req.call(addr=a)
                for i in range(2):
                    yield Settle()
                # print("rq", a)
                read_req_queue.append((a, data_dict[a]))
=======
                yield from m.read_req.call(addr=a)
                for i in range(1):
                    yield Settle()
                if safe_writes:
                    d = data_dict[a]
                    read_req_queue.append(d)
                else:
                    addr_queue.append((i, a))
>>>>>>> 5a362c54
                yield from random_wait(reader_req_rand)

        def reader_resp():
            for i in range(test_count):
                while not read_req_queue:
                    yield from random_wait(reader_resp_rand)
<<<<<<< HEAD
                a, d = read_req_queue.popleft()
                # print("rp", a)
                self.assertEqual((yield from m.read_resp.call()), {"data": data_dict[a]})
                yield from random_wait(reader_resp_rand)

=======
                d = read_req_queue.popleft()
                self.assertEqual((yield from m.read_resp.call()), {"data": d})
                yield from random_wait(reader_resp_rand)

        def internal_reader_resp():
            assert m._dut._internal_read_resp_trans is not None
            yield Passive()
            while True:
                if addr_queue:
                    instr, a = addr_queue[0]
                else:
                    yield
                    continue
                d = data_dict[a]
                # check when internal method has been run to capture
                # memory state for tests purposes
                if (yield m._dut._internal_read_resp_trans.grant):
                    addr_queue.popleft()
                    read_req_queue.append(d)
                yield

>>>>>>> 5a362c54
        with self.run_simulation(m) as sim:
            sim.add_sync_process(reader_req)
            sim.add_sync_process(reader_resp)
            sim.add_sync_process(writer)
<<<<<<< HEAD
=======
            if not safe_writes:
                sim.add_sync_process(internal_reader_resp)

    def test_pipelined(self):
        data_width = 6
        max_addr = 9
        m = SimpleTestCircuit(MemoryBank(data_layout=[("data", data_width)], elem_count=max_addr, safe_writes=False))

        random.seed(14)

        def process():
            a = 3
            d1 = random.randrange(2**data_width)
            yield from m.write.call_init(data=d1, addr=a)
            yield from m.read_req.call_init(addr=a)
            yield
            d2 = random.randrange(2**data_width)
            yield from m.write.call_init(data=d2, addr=a)
            yield from m.read_resp.call_init()
            yield
            yield from m.write.disable()
            yield from m.read_req.disable()
            ret_d1 = (yield from m.read_resp.call_result())["data"]
            self.assertEqual(d1, ret_d1)
            yield
            ret_d2 = (yield from m.read_resp.call_result())["data"]
            self.assertEqual(d2, ret_d2)

        with self.run_simulation(m) as sim:
            sim.add_sync_process(process)
>>>>>>> 5a362c54


class ManyToOneConnectTransTestCircuit(Elaboratable):
    def __init__(self, count: int, lay: LayoutLike):
        self.count = count
        self.lay = lay
        self.inputs = []

    def elaborate(self, platform):
        m = TModule()

        get_results = []
        for i in range(self.count):
            input = TestbenchIO(Adapter(o=self.lay))
            get_results.append(input.adapter.iface)
            m.submodules[f"input_{i}"] = input
            self.inputs.append(input)

        # Create ManyToOneConnectTrans, which will serialize results from different inputs
        output = TestbenchIO(Adapter(i=self.lay))
        m.submodules.output = output
        self.output = output
        m.submodules.fu_arbitration = ManyToOneConnectTrans(get_results=get_results, put_result=output.adapter.iface)

        return m


class TestManyToOneConnectTrans(TestCaseWithSimulator):
    def initialize(self):
        f1_size = 14
        f2_size = 3
        self.lay = [("field1", f1_size), ("field2", f2_size)]

        self.m = ManyToOneConnectTransTestCircuit(self.count, self.lay)
        random.seed(14)

        self.inputs = []
        # Create list with info if we processed all data from inputs
        self.producer_end = [False for i in range(self.count)]
        self.expected_output = {}

        # Prepare random results for inputs
        for i in range(self.count):
            data = []
            input_size = random.randint(20, 30)
            for j in range(input_size):
                t = (
                    random.randint(0, 2**f1_size),
                    random.randint(0, 2**f2_size),
                )
                data.append(t)
                if t in self.expected_output:
                    self.expected_output[t] += 1
                else:
                    self.expected_output[t] = 1
            self.inputs.append(data)

    def random_wait(self):
        for i in range(random.randint(0, 3)):
            yield

    def generate_producer(self, i: int):
        """
        This is an helper function, which generates a producer process,
        which will simulate an FU. Producer will insert in random intervals new
        results to its output FIFO. This records will be next serialized by FUArbiter.
        """

        def producer():
            inputs = self.inputs[i]
            for field1, field2 in inputs:
                io: TestbenchIO = self.m.inputs[i]
                yield from io.call_init(field1=field1, field2=field2)
                yield from self.random_wait()
            self.producer_end[i] = True

        return producer

    def consumer(self):
        while reduce(and_, self.producer_end, True):
            result = yield from self.m.output.call_do()

            self.assertIsNotNone(result)

            # this is needed to make the typechecker happy
            if result is None:
                continue

            t = (result["field1"], result["field2"])
            self.assertIn(t, self.expected_output)
            if self.expected_output[t] == 1:
                del self.expected_output[t]
            else:
                self.expected_output[t] -= 1
            yield from self.random_wait()

    def test_one_out(self):
        self.count = 1
        self.initialize()
        with self.run_simulation(self.m) as sim:
            sim.add_sync_process(self.consumer)
            for i in range(self.count):
                sim.add_sync_process(self.generate_producer(i))

    def test_many_out(self):
        self.count = 4
        self.initialize()
        with self.run_simulation(self.m) as sim:
            sim.add_sync_process(self.consumer)
            for i in range(self.count):
                sim.add_sync_process(self.generate_producer(i))


class MethodTransformerTestCircuit(Elaboratable):
    def __init__(self, iosize: int, use_methods: bool, use_dicts: bool):
        self.iosize = iosize
        self.use_methods = use_methods
        self.use_dicts = use_dicts

    def elaborate(self, platform):
        m = TModule()

        layout = data_layout(self.iosize)

        def itransform_rec(m: ModuleLike, v: Record) -> Record:
            s = Record.like(v)
            m.d.comb += s.data.eq(v.data + 1)
            return s

        def otransform_rec(m: ModuleLike, v: Record) -> Record:
            s = Record.like(v)
            m.d.comb += s.data.eq(v.data - 1)
            return s

        def itransform_dict(_, v: Record) -> RecordDict:
            return {"data": v.data + 1}

        def otransform_dict(_, v: Record) -> RecordDict:
            return {"data": v.data - 1}

        if self.use_dicts:
            itransform = itransform_dict
            otransform = otransform_dict
        else:
            itransform = itransform_rec
            otransform = otransform_rec

        m.submodules.target = self.target = TestbenchIO(Adapter(i=layout, o=layout))

        if self.use_methods:
            imeth = Method(i=layout, o=layout)
            ometh = Method(i=layout, o=layout)

            @def_method(m, imeth)
            def _(arg: Record):
                return itransform(m, arg)

            @def_method(m, ometh)
            def _(arg: Record):
                return otransform(m, arg)

            trans = MethodTransformer(
                self.target.adapter.iface, i_transform=(layout, imeth), o_transform=(layout, ometh)
            )
        else:
            trans = MethodTransformer(
                self.target.adapter.iface,
                i_transform=(layout, itransform),
                o_transform=(layout, otransform),
            )

        m.submodules.trans = trans

        m.submodules.source = self.source = TestbenchIO(AdapterTrans(trans.method))

        return m


class TestMethodTransformer(TestCaseWithSimulator):
    m: MethodTransformerTestCircuit

    def source(self):
        for i in range(2**self.m.iosize):
            v = yield from self.m.source.call(data=i)
            i1 = (i + 1) & ((1 << self.m.iosize) - 1)
            self.assertEqual(v["data"], (((i1 << 1) | (i1 >> (self.m.iosize - 1))) - 1) & ((1 << self.m.iosize) - 1))

    @def_method_mock(lambda self: self.m.target)
    def target(self, data):
        return {"data": (data << 1) | (data >> (self.m.iosize - 1))}

    def test_method_transformer(self):
        self.m = MethodTransformerTestCircuit(4, False, False)
        with self.run_simulation(self.m) as sim:
            sim.add_sync_process(self.source)
            sim.add_sync_process(self.target)

    def test_method_transformer_dicts(self):
        self.m = MethodTransformerTestCircuit(4, False, True)
        with self.run_simulation(self.m) as sim:
            sim.add_sync_process(self.source)
            sim.add_sync_process(self.target)

    def test_method_transformer_with_methods(self):
        self.m = MethodTransformerTestCircuit(4, True, True)
        with self.run_simulation(self.m) as sim:
            sim.add_sync_process(self.source)
            sim.add_sync_process(self.target)


class TestMethodFilter(TestCaseWithSimulator):
    def initialize(self):
        self.iosize = 4
        self.layout = data_layout(self.iosize)
        self.target = TestbenchIO(Adapter(i=self.layout, o=self.layout))

    def source(self):
        for i in range(2**self.iosize):
            v = yield from self.tc.method.call(data=i)
            if i & 1:
                self.assertEqual(v["data"], (i + 1) & ((1 << self.iosize) - 1))
            else:
                self.assertEqual(v["data"], 0)

    @def_method_mock(lambda self: self.target, sched_prio=2)
    def target_mock(self, data):
        return {"data": data + 1}

    @def_method_mock(lambda self: self.cmeth, sched_prio=1)
    def cmeth_mock(self, data):
        return {"data": data % 2}

    def test_method_filter_with_methods(self):
        self.initialize()
        self.cmeth = TestbenchIO(Adapter(i=self.layout, o=data_layout(1)))
        self.tc = SimpleTestCircuit(MethodFilter(self.target.adapter.iface, self.cmeth.adapter.iface))
        m = ModuleConnector(test_circuit=self.tc, target=self.target, cmeth=self.cmeth)
        with self.run_simulation(m) as sim:
            sim.add_sync_process(self.source)
            sim.add_sync_process(self.target_mock)
            sim.add_sync_process(self.cmeth_mock)

    def test_method_filter(self):
        self.initialize()

        def condition(_, v):
            return v[0]

        self.tc = SimpleTestCircuit(MethodFilter(self.target.adapter.iface, condition))
        m = ModuleConnector(test_circuit=self.tc, target=self.target)
        with self.run_simulation(m) as sim:
            sim.add_sync_process(self.source)
            sim.add_sync_process(self.target_mock)


class MethodProductTestCircuit(Elaboratable):
    def __init__(self, iosize: int, targets: int, add_combiner: bool):
        self.iosize = iosize
        self.targets = targets
        self.add_combiner = add_combiner
        self.target: list[TestbenchIO] = []

    def elaborate(self, platform):
        m = TModule()

        layout = data_layout(self.iosize)

        methods = []

        for k in range(self.targets):
            tgt = TestbenchIO(Adapter(i=layout, o=layout))
            methods.append(tgt.adapter.iface)
            self.target.append(tgt)
            m.submodules += tgt

        combiner = None
        if self.add_combiner:
            combiner = (layout, lambda _, vs: {"data": sum(vs)})

        m.submodules.product = product = MethodProduct(methods, combiner)

        m.submodules.method = self.method = TestbenchIO(AdapterTrans(product.method))

        return m


class TestMethodProduct(TestCaseWithSimulator):
    @parameterized.expand([(1, False), (2, False), (5, True)])
    def test_method_product(self, targets: int, add_combiner: bool):
        random.seed(14)

        iosize = 8
        m = MethodProductTestCircuit(iosize, targets, add_combiner)

        method_en = [False] * targets

        def target_process(k: int):
            @def_method_mock(lambda: m.target[k], enable=lambda: method_en[k])
            def process(data):
                return {"data": data + k}

            return process

        def method_process():
            # if any of the target methods is not enabled, call does not succeed
            for i in range(2**targets - 1):
                for k in range(targets):
                    method_en[k] = bool(i & (1 << k))

                yield
                self.assertIsNone((yield from m.method.call_try(data=0)))

            # otherwise, the call succeeds
            for k in range(targets):
                method_en[k] = True
            yield

            data = random.randint(0, (1 << iosize) - 1)
            val = (yield from m.method.call(data=data))["data"]
            if add_combiner:
                self.assertEqual(val, (targets * data + (targets - 1) * targets // 2) & ((1 << iosize) - 1))
            else:
                self.assertEqual(val, data)

        with self.run_simulation(m) as sim:
            sim.add_sync_process(method_process)
            for k in range(targets):
                sim.add_sync_process(target_process(k))


class TestSerializer(TestCaseWithSimulator):
    def test_serial(self):
        test_count = 100

        port_count = 2
        data_width = 5

        requestor_rand = 4

        layout = [("field", data_width)]

        self.req_method = TestbenchIO(Adapter(i=layout))
        self.resp_method = TestbenchIO(Adapter(o=layout))

<<<<<<< HEAD
        m = SimpleTestCircuit(
=======
        self.test_circuit = SimpleTestCircuit(
>>>>>>> 5a362c54
            Serializer(
                port_count=port_count,
                serialized_req_method=self.req_method.adapter.iface,
                serialized_resp_method=self.resp_method.adapter.iface,
<<<<<<< HEAD
            ),
            external_submodules=[self.req_method, self.resp_method],
        )
=======
            )
        )
        m = ModuleConnector(test_circuit=self.test_circuit, req_method=self.req_method, resp_method=self.resp_method)
>>>>>>> 5a362c54

        random.seed(14)

        serialized_data = deque()
        port_data = [deque() for _ in range(port_count)]

        got_request = False

        def random_wait(rand: int):
            yield from self.tick(random.randrange(rand) + 1)

        @def_method_mock(lambda: self.req_method, enable=lambda: not got_request)
        def serial_req_mock(field):
            nonlocal got_request
            serialized_data.append(field)
            got_request = True

        @def_method_mock(lambda: self.resp_method, enable=lambda: got_request)
        def serial_resp_mock():
            nonlocal got_request
            got_request = False
            return {"field": serialized_data[-1]}

        def requestor(i: int):
            def f():
                for _ in range(test_count):
                    d = random.randrange(2**data_width)
<<<<<<< HEAD
                    yield from m._io["serialize_in" + str(i)].call(field=d)
=======
                    yield from self.test_circuit.serialize_in[i].call(field=d)
>>>>>>> 5a362c54
                    port_data[i].append(d)
                    yield from random_wait(requestor_rand)

            return f

<<<<<<< HEAD
        def responser(i: int):
            def f():
                for _ in range(test_count):
                    data_out = yield from m._io["serialize_out" + str(i)].call()
=======
        def responder(i: int):
            def f():
                for _ in range(test_count):
                    data_out = yield from self.test_circuit.serialize_out[i].call()
>>>>>>> 5a362c54
                    self.assertEqual(port_data[i].popleft(), data_out["field"])
                    yield from random_wait(requestor_rand)

            return f

        with self.run_simulation(m) as sim:
            sim.add_sync_process(serial_req_mock)
            sim.add_sync_process(serial_resp_mock)
            for i in range(port_count):
                sim.add_sync_process(requestor(i))
<<<<<<< HEAD
                sim.add_sync_process(responser(i))
=======
                sim.add_sync_process(responder(i))


class TestMethodTryProduct(TestCaseWithSimulator):
    @parameterized.expand([(1, False), (2, False), (5, True)])
    def test_method_try_product(self, targets: int, add_combiner: bool):
        random.seed(14)

        iosize = 8
        m = MethodTryProductTestCircuit(iosize, targets, add_combiner)

        method_en = [False] * targets

        def target_process(k: int):
            @def_method_mock(lambda: m.target[k], enable=lambda: method_en[k])
            def process(data):
                return {"data": data + k}

            return process

        def method_process():
            for i in range(2**targets):
                for k in range(targets):
                    method_en[k] = bool(i & (1 << k))

                active_targets = sum(method_en)

                yield

                data = random.randint(0, (1 << iosize) - 1)
                val = yield from m.method.call(data=data)
                if add_combiner:
                    adds = sum(k * method_en[k] for k in range(targets))
                    self.assertEqual(val, {"data": (active_targets * data + adds) & ((1 << iosize) - 1)})
                else:
                    self.assertEqual(val, {})

        with self.run_simulation(m) as sim:
            sim.add_sync_process(method_process)
            for k in range(targets):
                sim.add_sync_process(target_process(k))


class MethodTryProductTestCircuit(Elaboratable):
    def __init__(self, iosize: int, targets: int, add_combiner: bool):
        self.iosize = iosize
        self.targets = targets
        self.add_combiner = add_combiner
        self.target: list[TestbenchIO] = []

    def elaborate(self, platform):
        m = TModule()

        layout = data_layout(self.iosize)

        methods = []

        for k in range(self.targets):
            tgt = TestbenchIO(Adapter(i=layout, o=layout))
            methods.append(tgt.adapter.iface)
            self.target.append(tgt)
            m.submodules += tgt

        combiner = None
        if self.add_combiner:
            combiner = (layout, lambda _, vs: {"data": sum(Mux(s, r, 0) for (s, r) in vs)})

        m.submodules.product = product = MethodTryProduct(methods, combiner)

        m.submodules.method = self.method = TestbenchIO(AdapterTrans(product.method))

        return m


class ConditionTestCircuit(Elaboratable):
    def __init__(self, target: Method, *, nonblocking: bool, priority: bool, catchall: bool):
        self.target = target
        self.source = Method(i=[("cond1", 1), ("cond2", 1), ("cond3", 1)])
        self.nonblocking = nonblocking
        self.priority = priority
        self.catchall = catchall

    def elaborate(self, platform):
        m = TModule()

        @def_method(m, self.source)
        def _(cond1, cond2, cond3):
            with condition(m, nonblocking=self.nonblocking, priority=self.priority) as branch:
                with branch(cond1):
                    self.target(m, cond=1)
                with branch(cond2):
                    self.target(m, cond=2)
                with branch(cond3):
                    self.target(m, cond=3)
                if self.catchall:
                    with branch():
                        self.target(m, cond=0)

        return m


class ConditionTest(TestCaseWithSimulator):
    @parameterized.expand(product([False, True], [False, True], [False, True]))
    def test_condition(self, nonblocking: bool, priority: bool, catchall: bool):
        target = TestbenchIO(Adapter(i=[("cond", 2)]))

        circ = SimpleTestCircuit(
            ConditionTestCircuit(target.adapter.iface, nonblocking=nonblocking, priority=priority, catchall=catchall)
        )
        m = ModuleConnector(test_circuit=circ, target=target)

        selection: Optional[int]

        @def_method_mock(lambda: target)
        def target_process(cond):
            nonlocal selection
            selection = cond

        def process():
            nonlocal selection
            for c1, c2, c3 in product([0, 1], [0, 1], [0, 1]):
                selection = None
                res = yield from circ.source.call_try(cond1=c1, cond2=c2, cond3=c3)

                if catchall or nonblocking:
                    self.assertIsNotNone(res)

                if res is None:
                    self.assertIsNone(selection)
                    self.assertFalse(catchall or nonblocking)
                    self.assertEqual((c1, c2, c3), (0, 0, 0))
                elif selection is None:
                    self.assertTrue(nonblocking)
                    self.assertEqual((c1, c2, c3), (0, 0, 0))
                elif priority:
                    self.assertEqual(selection, c1 + 2 * c2 * (1 - c1) + 3 * c3 * (1 - c2) * (1 - c1))
                else:
                    self.assertIn(selection, [c1, 2 * c2, 3 * c3])

        with self.run_simulation(m) as sim:
            sim.add_sync_process(target_process)
            sim.add_sync_process(process)


class TestRoutingBlock(TestCaseWithSimulator):
    @staticmethod
    def prepare_any_to_any_circuit(input_count, output_count, layout):
        test_circuit = AnyToAnySimpleRoutingBlock(input_count, output_count, layout)
        m = SimpleTestCircuit(test_circuit)
        return m

    @staticmethod
    def prepare_omega_circuit(input_count, output_count, layout):
        test_circuit = OmegaRoutingNetwork(output_count, layout)
        m = SimpleTestCircuit(test_circuit)
        return m

    common_sizes = [(2, 2), (8, 8)]
    any_to_any_sizes = [(1, 1), (4, 3), (3, 5)]

    constructors = [prepare_omega_circuit, prepare_any_to_any_circuit]

    common_test_configurations = [size + (func,) for size, func in itertools.product(common_sizes, constructors)]
    any_to_any_configurations = [
        size + (func,) for size, func in itertools.product(any_to_any_sizes, [prepare_any_to_any_circuit])
    ]

    @parameterized.expand(common_test_configurations + any_to_any_configurations)
    def test_routing_block(
        self,
        input_count: int,
        output_count: int,
        prepare_test_circuit: Callable[[int, int, LayoutLike], SimpleTestCircuit],
    ):
        test_number = 100
        data_size = 5
        layout = data_layout(data_size)

        m = prepare_test_circuit(input_count, output_count, layout)

        received_data_dicts = [defaultdict(int) for i in range(output_count)]
        pending_packets = [0 for i in range(output_count)]
        senders_passive = [False for i in range(input_count)]

        def create_sender_process(k: int):
            def process():
                for i in range(test_number):
                    addr = random.randrange(output_count)
                    data = {"data": random.randrange(2**data_size)}
                    yield from m.send[k].call(addr=addr, data=data)
                    received_data_dicts[addr][data["data"]] += 1
                    pending_packets[addr] += 1
                senders_passive[k] = True

            return process

        def create_receiver_process(k: int):
            def process():
                yield Passive()
                while True:
                    res = yield from m.receive[k].call()
                    received_data_dicts[k][res["data"]] -= 1
                    pending_packets[k] -= 1

            return process

        def checker():
            while not all([pending_packets[i] == 0 for i in range(output_count)] + senders_passive):
                yield
            for d in received_data_dicts:
                for k, val in d.items():
                    self.assertEqual(val, 0)

        with self.run_simulation(m) as sim:
            for i in range(input_count):
                sim.add_sync_process(create_sender_process(i))
            for i in range(output_count):
                sim.add_sync_process(create_receiver_process(i))
            sim.add_sync_process(checker)


class TestPriorityOrderingProxy(TestCaseWithSimulator):
    def setUp(self):
        random.seed(14)
        self.test_number = 100
        self.in_size = 3
        self.out_size = 5
        self.in_lay = data_layout(self.in_size)
        self.out_lay = data_layout(self.out_size)
        self.method_count = 4  # Do not increase to more than 7, this scales up bad
        self.ordered: list[TestbenchIO] = [
            TestbenchIO(Adapter(i=self.in_lay, o=self.out_lay)) for _ in range(self.method_count)
        ]
        self.clk = 0
        self.ordered_called = {}
        self.unordered_in = {}
        self.unordered_out = {}
        self.data_pairs = []
        self.test_circuit = SimpleTestCircuit(PriorityOrderingProxyTrans([tb.adapter.iface for tb in self.ordered]))
        ordered_connector = ModuleConnector(*self.ordered)
        self.m = ModuleConnector(ordered=ordered_connector, test_circuit=self.test_circuit)

    def method_mock_generator(self, k):
        @def_method_mock(lambda: self.ordered[k])
        def f(data):
            nonlocal self
            self.ordered_called[k] = self.clk
            ans = random.randrange(2**self.out_size)
            self.data_pairs.append((data, ans))
            return {"data": ans}

        return f

    def gen_activation_list(self):
        return [random.randrange(2) for _ in range(self.method_count)]

    def call_from_activation_list(self, activation_list):
        for i in range(self.method_count):
            if activation_list[i]:
                data = random.randrange(2**self.in_size)
                self.unordered_in[i] = data
                yield from self.test_circuit.m_unordered[i].call_init({"data": data})

    def disable_all(self, activation_list):
        for i in range(self.method_count):
            if activation_list[i]:
                self.unordered_out[i] = (yield from self.test_circuit.m_unordered[i].call_result())["data"]
            yield from self.test_circuit.m_unordered[i].disable()

    def check(self, activation_list):
        for i in range(sum(activation_list)):
            self.assertEqual(self.ordered_called[i], self.clk)
            if i in self.unordered_in:
                pair_correct = (self.unordered_in[i], self.unordered_out[i])
                self.assertIn(pair_correct, self.data_pairs)
            self.data_pairs.clear()
            self.unordered_out.clear()
            self.unordered_in.clear()

    def activator(self):
        for i in range(self.test_number):
            self.clk = i
            activation_list = self.gen_activation_list()
            yield from self.call_from_activation_list(activation_list)
            yield
            yield from self.disable_all(activation_list)
            self.check(activation_list)

    def test_priority_ordering_proxy(self):
        with self.run_simulation(self.m) as sim:
            sim.add_sync_process(self.activator)
            for i in range(len(self.ordered)):
                sim.add_sync_process(self.method_mock_generator(i))
>>>>>>> 5a362c54
<|MERGE_RESOLUTION|>--- conflicted
+++ resolved
@@ -5,12 +5,8 @@
 from functools import reduce
 from amaranth.sim import Settle, Passive
 from parameterized import parameterized
-<<<<<<< HEAD
-from collections import deque
-=======
 from typing import TypeAlias, Callable, Optional
 from collections import defaultdict, deque
->>>>>>> 5a362c54
 
 from amaranth import *
 from coreblocks.transactions import *
@@ -138,17 +134,6 @@
 
 
 class TestMemoryBank(TestCaseWithSimulator):
-<<<<<<< HEAD
-    @parameterized.expand([(9, 3, 3, 3, 14), (16, 3, 3, 3, 15), (16, 1, 1, 1, 16), (12, 3, 1, 1, 17)])
-    def test_mem(self, max_addr, writer_rand, reader_req_rand, reader_resp_rand, seed):
-        test_count = 200
-
-        data_width = 6
-        m = SimpleTestCircuit(MemoryBank(data_layout=[("data", data_width)], elem_count=max_addr))
-
-        data_dict: dict[int, int] = dict((i, 0) for i in range(max_addr))
-        read_req_queue = deque()
-=======
     test_conf = [(9, 3, 3, 3, 14), (16, 1, 1, 3, 15), (16, 1, 1, 1, 16), (12, 3, 1, 1, 17)]
 
     parametrized_input = [tc + sf for tc, sf in itertools.product(test_conf, [(True,), (False,)])]
@@ -165,43 +150,25 @@
         data_dict: dict[int, int] = dict((i, 0) for i in range(max_addr))
         read_req_queue = deque()
         addr_queue = deque()
->>>>>>> 5a362c54
 
         random.seed(seed)
 
         def random_wait(rand: int):
-<<<<<<< HEAD
-            yield from self.tick(random.randrange(1, rand + 1))
-=======
             yield from self.tick(random.randrange(rand) + 1)
->>>>>>> 5a362c54
 
         def writer():
             for i in range(test_count):
                 d = random.randrange(2**data_width)
                 a = random.randrange(max_addr)
                 yield from m.write.call(data=d, addr=a)
-<<<<<<< HEAD
-                yield Settle()
-                # print("w", a, d)
-=======
                 for i in range(2):
                     yield Settle()
->>>>>>> 5a362c54
                 data_dict[a] = d
                 yield from random_wait(writer_rand)
 
         def reader_req():
             for i in range(test_count):
                 a = random.randrange(max_addr)
-<<<<<<< HEAD
-                # print(data_dict)
-                yield from m.read_req.call(addr=a)
-                for i in range(2):
-                    yield Settle()
-                # print("rq", a)
-                read_req_queue.append((a, data_dict[a]))
-=======
                 yield from m.read_req.call(addr=a)
                 for i in range(1):
                     yield Settle()
@@ -210,20 +177,12 @@
                     read_req_queue.append(d)
                 else:
                     addr_queue.append((i, a))
->>>>>>> 5a362c54
                 yield from random_wait(reader_req_rand)
 
         def reader_resp():
             for i in range(test_count):
                 while not read_req_queue:
                     yield from random_wait(reader_resp_rand)
-<<<<<<< HEAD
-                a, d = read_req_queue.popleft()
-                # print("rp", a)
-                self.assertEqual((yield from m.read_resp.call()), {"data": data_dict[a]})
-                yield from random_wait(reader_resp_rand)
-
-=======
                 d = read_req_queue.popleft()
                 self.assertEqual((yield from m.read_resp.call()), {"data": d})
                 yield from random_wait(reader_resp_rand)
@@ -245,13 +204,10 @@
                     read_req_queue.append(d)
                 yield
 
->>>>>>> 5a362c54
         with self.run_simulation(m) as sim:
             sim.add_sync_process(reader_req)
             sim.add_sync_process(reader_resp)
             sim.add_sync_process(writer)
-<<<<<<< HEAD
-=======
             if not safe_writes:
                 sim.add_sync_process(internal_reader_resp)
 
@@ -282,7 +238,6 @@
 
         with self.run_simulation(m) as sim:
             sim.add_sync_process(process)
->>>>>>> 5a362c54
 
 
 class ManyToOneConnectTransTestCircuit(Elaboratable):
@@ -627,24 +582,14 @@
         self.req_method = TestbenchIO(Adapter(i=layout))
         self.resp_method = TestbenchIO(Adapter(o=layout))
 
-<<<<<<< HEAD
-        m = SimpleTestCircuit(
-=======
         self.test_circuit = SimpleTestCircuit(
->>>>>>> 5a362c54
             Serializer(
                 port_count=port_count,
                 serialized_req_method=self.req_method.adapter.iface,
                 serialized_resp_method=self.resp_method.adapter.iface,
-<<<<<<< HEAD
-            ),
-            external_submodules=[self.req_method, self.resp_method],
-        )
-=======
             )
         )
         m = ModuleConnector(test_circuit=self.test_circuit, req_method=self.req_method, resp_method=self.resp_method)
->>>>>>> 5a362c54
 
         random.seed(14)
 
@@ -672,27 +617,16 @@
             def f():
                 for _ in range(test_count):
                     d = random.randrange(2**data_width)
-<<<<<<< HEAD
-                    yield from m._io["serialize_in" + str(i)].call(field=d)
-=======
                     yield from self.test_circuit.serialize_in[i].call(field=d)
->>>>>>> 5a362c54
                     port_data[i].append(d)
                     yield from random_wait(requestor_rand)
 
             return f
 
-<<<<<<< HEAD
-        def responser(i: int):
-            def f():
-                for _ in range(test_count):
-                    data_out = yield from m._io["serialize_out" + str(i)].call()
-=======
         def responder(i: int):
             def f():
                 for _ in range(test_count):
                     data_out = yield from self.test_circuit.serialize_out[i].call()
->>>>>>> 5a362c54
                     self.assertEqual(port_data[i].popleft(), data_out["field"])
                     yield from random_wait(requestor_rand)
 
@@ -703,9 +637,6 @@
             sim.add_sync_process(serial_resp_mock)
             for i in range(port_count):
                 sim.add_sync_process(requestor(i))
-<<<<<<< HEAD
-                sim.add_sync_process(responser(i))
-=======
                 sim.add_sync_process(responder(i))
 
 
@@ -998,5 +929,4 @@
         with self.run_simulation(self.m) as sim:
             sim.add_sync_process(self.activator)
             for i in range(len(self.ordered)):
-                sim.add_sync_process(self.method_mock_generator(i))
->>>>>>> 5a362c54
+                sim.add_sync_process(self.method_mock_generator(i))