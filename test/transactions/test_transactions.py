from unittest.case import TestCase
from amaranth import *
from amaranth.sim import *

import random
import contextlib

from collections import deque
from typing import Iterable, Callable
from parameterized import parameterized, parameterized_class

from ..common import TestCaseWithSimulator, TestbenchIO, data_layout

from coreblocks.transactions import *
from coreblocks.transactions.lib import Adapter, AdapterTrans
from coreblocks.transactions._utils import Scheduler

from coreblocks.transactions.core import (
    Priority,
    TransactionScheduler,
    trivial_roundrobin_cc_scheduler,
    eager_deterministic_cc_scheduler,
)


class TestNames(TestCase):
    def test_names(self):
        mgr = TransactionManager()
        mgr._MustUse__silence = True  # type: ignore

        class T:
            def __init__(self):
                Transaction(manager=mgr)

        T()
        self.assertEqual(mgr.transactions[0].name, "T")

        t = Transaction(name="x", manager=mgr)
        self.assertEqual(t.name, "x")

        t = Transaction(manager=mgr)
        self.assertEqual(t.name, "t")

        m = Method(name="x")
        self.assertEqual(m.name, "x")

        m = Method()
        self.assertEqual(m.name, "m")


class TestScheduler(TestCaseWithSimulator):
    def count_test(self, sched, cnt):
        self.assertEqual(sched.count, cnt)
        self.assertEqual(len(sched.requests), cnt)
        self.assertEqual(len(sched.grant), cnt)
        self.assertEqual(len(sched.valid), 1)

    def sim_step(self, sched, request, expected_grant):
        yield sched.requests.eq(request)
        yield

        if request == 0:
            self.assertFalse((yield sched.valid))
        else:
            self.assertEqual((yield sched.grant), expected_grant)
            self.assertTrue((yield sched.valid))

    def test_single(self):
        sched = Scheduler(1)
        self.count_test(sched, 1)

        def process():
            yield from self.sim_step(sched, 0, 0)
            yield from self.sim_step(sched, 1, 1)
            yield from self.sim_step(sched, 1, 1)
            yield from self.sim_step(sched, 0, 0)

        with self.run_simulation(sched) as sim:
            sim.add_sync_process(process)

    def test_multi(self):
        sched = Scheduler(4)
        self.count_test(sched, 4)

        def process():
            yield from self.sim_step(sched, 0b0000, 0b0000)
            yield from self.sim_step(sched, 0b1010, 0b0010)
            yield from self.sim_step(sched, 0b1010, 0b1000)
            yield from self.sim_step(sched, 0b1010, 0b0010)
            yield from self.sim_step(sched, 0b1001, 0b1000)
            yield from self.sim_step(sched, 0b1001, 0b0001)

            yield from self.sim_step(sched, 0b1111, 0b0010)
            yield from self.sim_step(sched, 0b1111, 0b0100)
            yield from self.sim_step(sched, 0b1111, 0b1000)
            yield from self.sim_step(sched, 0b1111, 0b0001)

            yield from self.sim_step(sched, 0b0000, 0b0000)
            yield from self.sim_step(sched, 0b0010, 0b0010)
            yield from self.sim_step(sched, 0b0010, 0b0010)

        with self.run_simulation(sched) as sim:
            sim.add_sync_process(process)


class TransactionConflictTestCircuit(Elaboratable):
    def __init__(self, scheduler):
        self.scheduler = scheduler

    def elaborate(self, platform):
        m = Module()
        tm = TransactionModule(m, TransactionManager(self.scheduler))
        adapter = Adapter(i=data_layout(32), o=data_layout(32))
        m.submodules.out = self.out = TestbenchIO(adapter)
        m.submodules.in1 = self.in1 = TestbenchIO(AdapterTrans(adapter.iface))
        m.submodules.in2 = self.in2 = TestbenchIO(AdapterTrans(adapter.iface))
        # so that Amaranth allows us to use add_clock
        dummy = Signal()
        m.d.sync += dummy.eq(1)
        return tm


@parameterized_class(
    ("name", "scheduler"),
    [
        ("trivial_roundrobin", trivial_roundrobin_cc_scheduler),
        ("eager_deterministic", eager_deterministic_cc_scheduler),
    ],
)
class TestTransactionConflict(TestCaseWithSimulator):
    scheduler: TransactionScheduler

    def setUp(self):
        self.in1_stream = range(0, 100)
        self.in2_stream = range(100, 200)
        self.out_stream = range(200, 400)
        self.in_expected = deque()
        self.out1_expected = deque()
        self.out2_expected = deque()
        self.m = TransactionConflictTestCircuit(self.__class__.scheduler)

        random.seed(42)

    def tearDown(self):
        assert not self.in_expected
        assert not self.out1_expected
        assert not self.out2_expected

    def make_process(
        self, io: TestbenchIO, prob: float, src: Iterable[int], tgt: Callable[[int], None], chk: Callable[[int], None]
    ):
        def process():
            for i in src:
                while random.random() >= prob:
                    yield
                tgt(i)
                r = yield from io.call(data=i)
                chk(r["data"])

        return process

    def make_in1_process(self, prob: float):
        def tgt(x: int):
            self.out1_expected.append(x)

        def chk(x: int):
            self.assertEqual(x, self.in_expected.popleft())

        return self.make_process(self.m.in1, prob, self.in1_stream, tgt, chk)

    def make_in2_process(self, prob: float):
        def tgt(x: int):
            self.out2_expected.append(x)

        def chk(x: int):
            self.assertEqual(x, self.in_expected.popleft())

        return self.make_process(self.m.in2, prob, self.in2_stream, tgt, chk)

    def make_out_process(self, prob: float):
        def tgt(x: int):
            self.in_expected.append(x)

        def chk(x: int):
            if self.out1_expected and x == self.out1_expected[0]:
                self.out1_expected.popleft()
            elif self.out2_expected and x == self.out2_expected[0]:
                self.out2_expected.popleft()
            else:
                self.fail("%d not found in any of the queues" % x)

        return self.make_process(self.m.out, prob, self.out_stream, tgt, chk)

    @parameterized.expand(
        [
            ("fullcontention", 1, 1, 1),
            ("highcontention", 0.5, 0.5, 0.75),
            ("lowcontention", 0.1, 0.1, 0.5),
        ]
    )
    def test_calls(self, name, prob1, prob2, probout):
        with self.run_simulation(self.m) as sim:
            sim.add_sync_process(self.make_in1_process(prob1))
            sim.add_sync_process(self.make_in2_process(prob2))
            sim.add_sync_process(self.make_out_process(probout))


class SchedulingTestCircuit(Elaboratable):
    def __init__(self):
        self.r1 = Signal()
        self.r2 = Signal()
        self.t1 = Signal()
        self.t2 = Signal()


class PriorityTestCircuit(SchedulingTestCircuit):
    def __init__(self, priority: Priority, unsatisfiable=False):
        super().__init__()
        self.priority = priority
        self.unsatisfiable = unsatisfiable

    def make_relations(self, t1: Transaction | Method, t2: Transaction | Method):
        t1.add_conflict(t2, self.priority)
        if self.unsatisfiable:
            t2.add_conflict(t1, self.priority)


class TransactionPriorityTestCircuit(PriorityTestCircuit):
    def elaborate(self, platform):
        m = Module()
        tm = TransactionModule(m)

        with tm.transaction_context():
            transaction1 = Transaction()
            transaction2 = Transaction()

            with transaction1.body(m, request=self.r1):
                m.d.comb += self.t1.eq(1)

            with transaction2.body(m, request=self.r2):
                m.d.comb += self.t2.eq(1)

        self.make_relations(transaction1, transaction2)

        # so that Amaranth allows us to use add_clock
        dummy = Signal()
        m.d.sync += dummy.eq(1)

        return tm


class MethodPriorityTestCircuit(PriorityTestCircuit):
    def elaborate(self, platform):
        m = Module()
        tm = TransactionModule(m)

        method1 = Method()
        method2 = Method()

        @def_method(m, method1, ready=self.r1)
        def _():
            m.d.comb += self.t1.eq(1)

        @def_method(m, method2, ready=self.r2)
        def _():
            m.d.comb += self.t2.eq(1)

        with tm.transaction_context():
            with Transaction().body(m):
                method1(m)

            with Transaction().body(m):
                method2(m)

        self.make_relations(method1, method2)

        # so that Amaranth allows us to use add_clock
        dummy = Signal()
        m.d.sync += dummy.eq(1)

        return tm


@parameterized_class(
    ("name", "circuit"), [("transaction", TransactionPriorityTestCircuit), ("method", MethodPriorityTestCircuit)]
)
class TestTransactionPriorities(TestCaseWithSimulator):
    circuit: type[PriorityTestCircuit]

    def setUp(self):
        random.seed(42)

    @parameterized.expand([(Priority.UNDEFINED,), (Priority.LEFT,), (Priority.RIGHT,)])
    def test_priorities(self, priority: Priority):
        m = self.circuit(priority)

        def process():
            to_do = 5 * [(0, 1), (1, 0), (1, 1)]
            random.shuffle(to_do)
            for r1, r2 in to_do:
                yield m.r1.eq(r1)
                yield m.r2.eq(r2)
                yield
                self.assertNotEqual((yield m.t1), (yield m.t2))
                if r1 == 1 and r2 == 1:
                    if priority == Priority.LEFT:
                        self.assertTrue((yield m.t1))
                    if priority == Priority.RIGHT:
                        self.assertTrue((yield m.t2))

        with self.run_simulation(m) as sim:
            sim.add_sync_process(process)

    @parameterized.expand([(Priority.UNDEFINED,), (Priority.LEFT,), (Priority.RIGHT,)])
    def test_unsatisfiable(self, priority: Priority):
        m = self.circuit(priority, True)

        import graphlib

        if priority != Priority.UNDEFINED:
            cm = self.assertRaises(graphlib.CycleError)
        else:
            cm = contextlib.nullcontext()

        with cm:
            with self.run_simulation(m):
                pass


<<<<<<< HEAD
class NestedTransactionsTestCircuit(SchedulingTestCircuit):
    def elaborate(self, platform):
        m = Module()
        tm = TransactionModule(m)

        with tm.transaction_context():
            with Transaction().body(m, request=self.r1):
                m.d.comb += self.t1.eq(1)
                with Transaction().body(m, request=self.r2):
                    m.d.comb += self.t2.eq(1)

        # so that Amaranth allows us to use add_clock
        dummy = Signal()
        m.d.sync += dummy.eq(1)

        return tm


class NestedMethodsTestCircuit(SchedulingTestCircuit):
=======
class ScheduleBeforeTestCircuit(Elaboratable):
    def __init__(self):
        self.r1 = Signal()
        self.r2 = Signal()
        self.t1 = Signal()
        self.t2 = Signal()

>>>>>>> 055790d8
    def elaborate(self, platform):
        m = Module()
        tm = TransactionModule(m)

<<<<<<< HEAD
        method1 = Method()
        method2 = Method()

        @def_method(m, method1, ready=self.r1)
        def _():
            m.d.comb += self.t1.eq(1)

            @def_method(m, method2, ready=self.r2)
            def _():
                m.d.comb += self.t2.eq(1)

        with tm.transaction_context():
            with Transaction().body(m):
                method1(m)

            with Transaction().body(m):
                method2(m)
=======
        method = Method()

        @def_method(m, method)
        def _():
            pass

        with tm.transaction_context():
            with (t1 := Transaction()).body(m, request=self.r1):
                method(m)
                m.d.comb += self.t1.eq(1)

            with (t2 := Transaction()).body(m, request=self.r2 & t1.grant):
                method(m)
                m.d.comb += self.t2.eq(1)

            t1.schedule_before(t2)
>>>>>>> 055790d8

        # so that Amaranth allows us to use add_clock
        dummy = Signal()
        m.d.sync += dummy.eq(1)

        return tm


<<<<<<< HEAD
@parameterized_class(
    ("name", "circuit"), [("transaction", NestedTransactionsTestCircuit), ("method", NestedMethodsTestCircuit)]
)
class TestNested(TestCaseWithSimulator):
    circuit: type[SchedulingTestCircuit]

    def setUp(self):
        random.seed(42)

    def test_scheduling(self):
        m = self.circuit()
=======
class TestScheduleBefore(TestCaseWithSimulator):
    def setUp(self):
        random.seed(42)

    def test_schedule_before(self):
        m = ScheduleBeforeTestCircuit()
>>>>>>> 055790d8

        def process():
            to_do = 5 * [(0, 1), (1, 0), (1, 1)]
            random.shuffle(to_do)
            for r1, r2 in to_do:
                yield m.r1.eq(r1)
                yield m.r2.eq(r2)
                yield
                self.assertEqual((yield m.t1), r1)
<<<<<<< HEAD
                self.assertEqual((yield m.t2), r1 * r2)
=======
                self.assertFalse((yield m.t2))
>>>>>>> 055790d8

        with self.run_simulation(m) as sim:
            sim.add_sync_process(process)<|MERGE_RESOLUTION|>--- conflicted
+++ resolved
@@ -327,7 +327,6 @@
                 pass
 
 
-<<<<<<< HEAD
 class NestedTransactionsTestCircuit(SchedulingTestCircuit):
     def elaborate(self, platform):
         m = Module()
@@ -347,20 +346,10 @@
 
 
 class NestedMethodsTestCircuit(SchedulingTestCircuit):
-=======
-class ScheduleBeforeTestCircuit(Elaboratable):
-    def __init__(self):
-        self.r1 = Signal()
-        self.r2 = Signal()
-        self.t1 = Signal()
-        self.t2 = Signal()
-
->>>>>>> 055790d8
     def elaborate(self, platform):
         m = Module()
         tm = TransactionModule(m)
 
-<<<<<<< HEAD
         method1 = Method()
         method2 = Method()
 
@@ -378,33 +367,14 @@
 
             with Transaction().body(m):
                 method2(m)
-=======
-        method = Method()
-
-        @def_method(m, method)
-        def _():
-            pass
-
-        with tm.transaction_context():
-            with (t1 := Transaction()).body(m, request=self.r1):
-                method(m)
-                m.d.comb += self.t1.eq(1)
-
-            with (t2 := Transaction()).body(m, request=self.r2 & t1.grant):
-                method(m)
-                m.d.comb += self.t2.eq(1)
-
-            t1.schedule_before(t2)
->>>>>>> 055790d8
-
-        # so that Amaranth allows us to use add_clock
-        dummy = Signal()
-        m.d.sync += dummy.eq(1)
-
-        return tm
-
-
-<<<<<<< HEAD
+
+        # so that Amaranth allows us to use add_clock
+        dummy = Signal()
+        m.d.sync += dummy.eq(1)
+
+        return tm
+
+
 @parameterized_class(
     ("name", "circuit"), [("transaction", NestedTransactionsTestCircuit), ("method", NestedMethodsTestCircuit)]
 )
@@ -416,14 +386,6 @@
 
     def test_scheduling(self):
         m = self.circuit()
-=======
-class TestScheduleBefore(TestCaseWithSimulator):
-    def setUp(self):
-        random.seed(42)
-
-    def test_schedule_before(self):
-        m = ScheduleBeforeTestCircuit()
->>>>>>> 055790d8
 
         def process():
             to_do = 5 * [(0, 1), (1, 0), (1, 1)]
@@ -433,11 +395,63 @@
                 yield m.r2.eq(r2)
                 yield
                 self.assertEqual((yield m.t1), r1)
-<<<<<<< HEAD
                 self.assertEqual((yield m.t2), r1 * r2)
-=======
+
+        with self.run_simulation(m) as sim:
+            sim.add_sync_process(process)
+
+
+class ScheduleBeforeTestCircuit(Elaboratable):
+    def __init__(self):
+        self.r1 = Signal()
+        self.r2 = Signal()
+        self.t1 = Signal()
+        self.t2 = Signal()
+
+    def elaborate(self, platform):
+        m = Module()
+        tm = TransactionModule(m)
+
+        method = Method()
+
+        @def_method(m, method)
+        def _():
+            pass
+
+        with tm.transaction_context():
+            with (t1 := Transaction()).body(m, request=self.r1):
+                method(m)
+                m.d.comb += self.t1.eq(1)
+
+            with (t2 := Transaction()).body(m, request=self.r2 & t1.grant):
+                method(m)
+                m.d.comb += self.t2.eq(1)
+
+            t1.schedule_before(t2)
+
+        # so that Amaranth allows us to use add_clock
+        dummy = Signal()
+        m.d.sync += dummy.eq(1)
+
+        return tm
+
+
+class TestScheduleBefore(TestCaseWithSimulator):
+    def setUp(self):
+        random.seed(42)
+
+    def test_schedule_before(self):
+        m = ScheduleBeforeTestCircuit()
+
+        def process():
+            to_do = 5 * [(0, 1), (1, 0), (1, 1)]
+            random.shuffle(to_do)
+            for r1, r2 in to_do:
+                yield m.r1.eq(r1)
+                yield m.r2.eq(r2)
+                yield
+                self.assertEqual((yield m.t1), r1)
                 self.assertFalse((yield m.t2))
->>>>>>> 055790d8
 
         with self.run_simulation(m) as sim:
             sim.add_sync_process(process)