import os
import random
import unittest
import functools
from contextlib import contextmanager, nullcontext
from typing import TypeVar, Generic, Type, TypeGuard, Any, Union, Callable, cast, TypeAlias
from abc import ABC
from amaranth import *
from amaranth.sim import *
from .testbenchio import TestbenchIO
from .profiler import profiler_process, Profile
from .functions import TestGen
from ..gtkw_extension import write_vcd_ext
from transactron import Method
from transactron.lib import AdapterTrans
from transactron.core import TransactionModule
from transactron.utils import ModuleConnector, HasElaborate, auto_debug_signals, HasDebugSignals

T = TypeVar("T")
_T_nested_collection: TypeAlias = T | list["_T_nested_collection[T]"] | dict[str, "_T_nested_collection[T]"]


def guard_nested_collection(cont: Any, t: Type[T]) -> TypeGuard[_T_nested_collection[T]]:
    if isinstance(cont, (list, dict)):
        if isinstance(cont, dict):
            cont = cont.values()
        return all([guard_nested_collection(elem, t) for elem in cont])
    elif isinstance(cont, t):
        return True
    else:
        return False


_T_HasElaborate = TypeVar("_T_HasElaborate", bound=HasElaborate)


class SimpleTestCircuit(Elaboratable, Generic[_T_HasElaborate]):
    def __init__(self, dut: _T_HasElaborate):
        self._dut = dut
        self._io: dict[str, _T_nested_collection[TestbenchIO]] = {}

    def __getattr__(self, name: str) -> Any:
        return self._io[name]

    def elaborate(self, platform):
        def transform_methods_to_testbenchios(
            container: _T_nested_collection[Method],
        ) -> tuple[_T_nested_collection["TestbenchIO"], Union[ModuleConnector, "TestbenchIO"]]:
            if isinstance(container, list):
                tb_list = []
                mc_list = []
                for elem in container:
                    tb, mc = transform_methods_to_testbenchios(elem)
                    tb_list.append(tb)
                    mc_list.append(mc)
                return tb_list, ModuleConnector(*mc_list)
            elif isinstance(container, dict):
                tb_dict = {}
                mc_dict = {}
                for name, elem in container.items():
                    tb, mc = transform_methods_to_testbenchios(elem)
                    tb_dict[name] = tb
                    mc_dict[name] = mc
                return tb_dict, ModuleConnector(*mc_dict)
            else:
                tb = TestbenchIO(AdapterTrans(container))
                return tb, tb

        m = Module()

        m.submodules.dut = self._dut

        for name, attr in vars(self._dut).items():
            if guard_nested_collection(attr, Method) and attr:
                tb_cont, mc = transform_methods_to_testbenchios(attr)
                self._io[name] = tb_cont
                m.submodules[name] = mc

        return m

    def debug_signals(self):
        sigs = {"_dut": auto_debug_signals(self._dut)}
        for name, io in self._io.items():
            sigs[name] = auto_debug_signals(io)
        return sigs


class _TestModule(Elaboratable):
    def __init__(self, tested_module: HasElaborate, add_transaction_module):
        self.tested_module = TransactionModule(tested_module) if add_transaction_module else tested_module
        self.add_transaction_module = add_transaction_module

    def elaborate(self, platform) -> HasElaborate:
        m = Module()

        # so that Amaranth allows us to use add_clock
        _dummy = Signal()
        m.d.sync += _dummy.eq(1)

        m.submodules.tested_module = self.tested_module

        return m


class CoreblocksCommand(ABC):
    pass


class Now(CoreblocksCommand):
    pass


class SyncProcessWrapper:
    def __init__(self, f):
        self.org_process = f
        self.current_cycle = 0

    def _wrapping_function(self):
        response = None
        org_coroutine = self.org_process()
        try:
            while True:
                # call orginal test process and catch data yielded by it in `command` variable
                command = org_coroutine.send(response)
                # If process wait for new cycle
                if command is None:
                    self.current_cycle += 1
                    # forward to amaranth
                    yield
                elif isinstance(command, Now):
                    response = self.current_cycle
                # Pass everything else to amaranth simulator without modifications
                else:
                    response = yield command
        except StopIteration:
            pass


class PysimSimulator(Simulator):
    def __init__(self, module: HasElaborate, max_cycles: float = 10e4, add_transaction_module=True, traces_file=None):
<<<<<<< HEAD
        test_module = TestModule(module, add_transaction_module)
        self.tested_module = tested_module = test_module.tested_module
=======
        test_module = _TestModule(module, add_transaction_module)
        tested_module = test_module.tested_module
>>>>>>> 63f6bb2a
        super().__init__(test_module)

        clk_period = 1e-6
        self.add_clock(clk_period)

        if isinstance(tested_module, HasDebugSignals):
            extra_signals = tested_module.debug_signals
        else:
            extra_signals = functools.partial(auto_debug_signals, tested_module)

        if traces_file:
            traces_dir = "test/__traces__"
            os.makedirs(traces_dir, exist_ok=True)
            # Signal handling is hacky and accesses Simulator internals.
            # TODO: try to merge with Amaranth.
            if isinstance(extra_signals, Callable):
                extra_signals = extra_signals()
            clocks = [d.clk for d in cast(Any, self)._fragment.domains.values()]

            self.ctx = write_vcd_ext(
                cast(Any, self)._engine,
                f"{traces_dir}/{traces_file}.vcd",
                f"{traces_dir}/{traces_file}.gtkw",
                traces=[clocks, extra_signals],
            )
        else:
            self.ctx = nullcontext()

        self.deadline = clk_period * max_cycles

    def add_sync_process(self, f: Callable[[], TestGen]):
        f_wrapped = SyncProcessWrapper(f)
        super().add_sync_process(f_wrapped._wrapping_function)

    def run(self) -> bool:
        with self.ctx:
            self.run_until(self.deadline)

        return not self.advance()


class TestCaseWithSimulator(unittest.TestCase):
    @contextmanager
    def run_simulation(self, module: HasElaborate, max_cycles: float = 10e4, add_transaction_module=True):
        traces_file = None
        if "__COREBLOCKS_DUMP_TRACES" in os.environ:
            traces_file = unittest.TestCase.id(self)

        sim = PysimSimulator(
            module, max_cycles=max_cycles, add_transaction_module=add_transaction_module, traces_file=traces_file
        )
        yield sim

        profile = None
        if "__TRANSACTRON_PROFILE" in os.environ and isinstance(sim.tested_module, TransactionModule):
            profile = Profile()
            sim.add_sync_process(profiler_process(sim.tested_module.transactionManager, profile))

        res = sim.run()

        if profile is not None:
            profile_dir = "test/__profiles__"
            profile_file = unittest.TestCase.id(self)
            os.makedirs(profile_dir, exist_ok=True)
            profile.encode(f"{profile_dir}/{profile_file}.json")

        self.assertTrue(res, "Simulation time limit exceeded")

    def tick(self, cycle_cnt=1):
        """
        Yields for the given number of cycles.
        """

        for _ in range(cycle_cnt):
            yield

    def random_wait(self, max_cycle_cnt):
        """
        Wait for a random amount of cycles in range [1, max_cycle_cnt)
        """
        yield from self.tick(random.randrange(max_cycle_cnt))<|MERGE_RESOLUTION|>--- conflicted
+++ resolved
@@ -138,13 +138,8 @@
 
 class PysimSimulator(Simulator):
     def __init__(self, module: HasElaborate, max_cycles: float = 10e4, add_transaction_module=True, traces_file=None):
-<<<<<<< HEAD
-        test_module = TestModule(module, add_transaction_module)
+        test_module = _TestModule(module, add_transaction_module)
         self.tested_module = tested_module = test_module.tested_module
-=======
-        test_module = _TestModule(module, add_transaction_module)
-        tested_module = test_module.tested_module
->>>>>>> 63f6bb2a
         super().__init__(test_module)
 
         clk_period = 1e-6
