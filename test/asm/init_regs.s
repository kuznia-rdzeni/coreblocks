--- conflicted
+++ resolved
@@ -35,12 +35,7 @@
 .endm
 
 .macro INIT_REGS_ALLOCATION
-<<<<<<< HEAD
-.org 0x100
-.skip 0x80
-=======
 .section .init_regs, "a", @nobits
 .skip 0x80
 .previous
->>>>>>> 26cc8701
 .endm