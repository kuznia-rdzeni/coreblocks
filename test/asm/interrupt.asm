.include "init_regs.s"

_start:
    INIT_REGS_LOAD

    # fibonacci spiced with interrupt handler (also with fibonacci)
    li x1, 0x200
    csrw mtvec, x1
    li x27, 0     # handler count
    li x30, 0     # interrupt count
    li x31, 0xde  # branch guard
    csrsi mstatus, 0x8 # machine interrupt enable
    csrr x29, mstatus
    li x1, 0x30000
    csrw mie, x1 # enable custom interrupt 0 and 1
    li x1, 0
    li x2, 1
    li x5, 4
    li x6, 7
    li x7, 0
loop:
    add x3, x2, x1
    mv x1, x2
    mv x2, x3
    bne x2, x4, loop
infloop:
    j infloop

int_handler:
    # save main loop register state
    mv x9, x1
    mv x10, x2
    mv x11, x3

    csrr x28, mstatus

    # check cause
    csrr x1, mip
    csrr x2, mie
    and x1, x1, x2
    srli x1, x1, 16
    li x2, 0x80000010 # cause for 01,11
    xori x1, x1, 0b10
    bnez x1, not_0b10
    addi x2, x2, 1 # cause for 10
    not_0b10:
    csrr x3, mcause
    bne x2, x3, fail

    # generate new mie mask
    andi x2, x30, 0x3
    bnez x2, fill_skip
    li x2, 0x3
    fill_skip:
    slli x2, x2, 16
    csrw mie, x2

    # clear interrupts
    csrr x1, mip
    srli x1, x1, 16
    andi x2, x1, 0x1
    beqz x2, skip_clear_edge
        addi x30, x30, 1
        li x2, 0x10000
        csrc mip, x2 # clear edge reported interrupt
    skip_clear_edge:
    andi x2, x1, 0x2
    beqz x2, skip_clear_level
        addi x30, x30, 1
        csrwi 0x7ff, 1 # clear level reported interrupt via custom csr
    skip_clear_level:
    addi x27, x27, 1


    # load state
    mv x1, x5
    mv x2, x6
    mv x3, x7
    # fibonacci step
    beq x3, x8, skip
    add x3, x2, x1
    mv x1, x2
    mv x2, x3
    # store state
    mv x5, x1
    mv x6, x2
    mv x7, x3
skip:
    # restore main loop register state
    mv x1, x9
    mv x2, x10
    mv x3, x11
    mret

fail:
    csrwi 0x7ff, 2
    j fail


.org 0x200
    j int_handler
    li x31, 0xae  # should never happen

<<<<<<< HEAD
.bss
    INIT_REGS_ALLOCATION
=======
INIT_REGS_ALLOCATION
>>>>>>> 26cc8701
<|MERGE_RESOLUTION|>--- conflicted
+++ resolved
@@ -101,9 +101,4 @@
     j int_handler
     li x31, 0xae  # should never happen
 
-<<<<<<< HEAD
-.bss
-    INIT_REGS_ALLOCATION
-=======
-INIT_REGS_ALLOCATION
->>>>>>> 26cc8701
+INIT_REGS_ALLOCATION