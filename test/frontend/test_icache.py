from collections import deque
from parameterized import parameterized_class
import random

from amaranth import Elaboratable, Module
from amaranth.sim import Passive, Settle
from amaranth.utils import log2_int

from coreblocks.transactions import TransactionModule
from coreblocks.transactions.lib import AdapterTrans, Adapter
from coreblocks.frontend.icache import SimpleWBCacheRefiller, ICache, ICacheBypass, CacheRefillerInterface
from coreblocks.params import GenParams, ICacheLayouts
from coreblocks.peripherals.wishbone import WishboneMaster, WishboneParameters
from coreblocks.params.configurations import test_core_config

from ..common import TestCaseWithSimulator, TestbenchIO, def_method_mock, RecordIntDictRet
from ..peripherals.test_wishbone import WishboneInterfaceWrapper


class SimpleWBCacheRefillerTestCircuit(Elaboratable):
    def __init__(self, gen_params: GenParams):
        self.gp = gen_params
        self.cp = self.gp.icache_params

    def elaborate(self, platform):
        m = Module()
        tm = TransactionModule(m)

        wb_params = WishboneParameters(
            data_width=self.gp.isa.xlen,
            addr_width=self.gp.isa.xlen,
        )
        self.wb_master = WishboneMaster(wb_params)

        self.refiller = SimpleWBCacheRefiller(self.gp.get(ICacheLayouts), self.cp, self.wb_master)

        self.start_refill = TestbenchIO(AdapterTrans(self.refiller.start_refill))
        self.accept_refill = TestbenchIO(AdapterTrans(self.refiller.accept_refill))

        m.submodules.wb_master = self.wb_master
        m.submodules.refiller = self.refiller
        m.submodules.start_refill = self.start_refill
        m.submodules.accept_refill = self.accept_refill

        self.wb_ctrl = WishboneInterfaceWrapper(self.wb_master.wbMaster)

        return tm


@parameterized_class(
    ("name", "isa", "block_size"),
    [
        ("blk_size16B_rv32i", "rv32i", 4),
        ("blk_size32B_rv32i", "rv32i", 5),
        ("blk_size32B_rv64i", "rv64i", 5),
        ("blk_size64B_rv32i", "rv32i", 6),
    ],
)
class TestSimpleWBCacheRefiller(TestCaseWithSimulator):
    isa: str
    block_size: int

    def setUp(self) -> None:
        self.gp = GenParams(test_core_config.replace(isa_str=self.isa, icache_block_size_bits=self.block_size))
        self.cp = self.gp.icache_params
        self.test_module = SimpleWBCacheRefillerTestCircuit(self.gp)

        random.seed(42)

        self.bad_addresses = set()
        self.mem = dict()

        self.requests = deque()
        for _ in range(100):
            # Make the address aligned to the beginning of a cache line
            addr = random.randrange(2**self.gp.isa.xlen) & ~(self.cp.block_size_bytes - 1)
            self.requests.append(addr)

            if random.random() < 0.21:
                # Choose an address in this cache line to be erroneous
                bad_addr = addr + random.randrange(self.cp.block_size_bytes)

                # Make the address aligned to the machine word size
                bad_addr = bad_addr & ~(self.cp.word_width_bytes - 1)

                self.bad_addresses.add(bad_addr)

    def wishbone_slave(self):
        yield Passive()

        while True:
            yield from self.test_module.wb_ctrl.slave_wait()

            # Wishbone is addressing words, so we need to shit it a bit to get the real address.
            addr = (yield self.test_module.wb_ctrl.wb.adr) << log2_int(self.cp.word_width_bytes)

            while random.random() < 0.5:
                yield

            err = 1 if addr in self.bad_addresses else 0

            data = random.randrange(2**self.gp.isa.xlen)
            self.mem[addr] = data

            yield from self.test_module.wb_ctrl.slave_respond(data, err=err)

            yield Settle()

    def refiller_process(self):
        while self.requests:
            req_addr = self.requests.pop()
            yield from self.test_module.start_refill.call(addr=req_addr)

            for i in range(self.cp.words_in_block):
                ret = yield from self.test_module.accept_refill.call()

                cur_addr = req_addr + i * self.cp.word_width_bytes

                self.assertEqual(ret["addr"], cur_addr)

                if cur_addr in self.bad_addresses:
                    self.assertEqual(ret["error"], 1)
                    self.assertEqual(ret["last"], 1)
                    break

                self.assertEqual(ret["data"], self.mem[ret["addr"]])
                self.assertEqual(ret["error"], 0)

                last = 1 if i == self.cp.words_in_block - 1 else 0
                self.assertEqual(ret["last"], last)

    def test(self):
        with self.run_simulation(self.test_module) as sim:
            sim.add_sync_process(self.wishbone_slave)
            sim.add_sync_process(self.refiller_process)


class ICacheBypassTestCircuit(Elaboratable):
<<<<<<< HEAD
    def __init__(self, gen_params: GenParams):
        self.gp = gen_params
        self.cp = self.gp.icache_params

    def elaborate(self, platform):
        m = Module()
        tm = TransactionModule(m)

        wb_params = WishboneParameters(
            data_width=self.gp.isa.xlen,
            addr_width=self.gp.isa.xlen,
        )

        m.submodules.wb_master = self.wb_master = WishboneMaster(wb_params)
        m.submodules.bypass = self.bypass = ICacheBypass(self.gp.get(ICacheLayouts), self.cp, self.wb_master)
        m.submodules.issue_req = self.issue_req = TestbenchIO(AdapterTrans(self.bypass.issue_req))
        m.submodules.accept_res = self.accept_res = TestbenchIO(AdapterTrans(self.bypass.accept_res))

        self.wb_ctrl = WishboneInterfaceWrapper(self.wb_master.wbMaster)

        return tm


@parameterized_class(
    ("name", "isa"),
    [
        ("rv32i", "rv32i"),
        ("rv64i", "rv64i"),
    ],
)
class TestICacheBypass(TestCaseWithSimulator):
    isa: str

    def setUp(self) -> None:
        self.gp = GenParams(test_core_config.replace(isa_str=self.isa))
        self.cp = self.gp.icache_params
        self.m = ICacheBypassTestCircuit(self.gp)

        random.seed(42)

        self.mem = dict()
        self.bad_addrs = dict()

        self.requests = deque()

        # Add two consecutive addresses
        self.requests.append(0)
        self.requests.append(4)

        for _ in range(100):
            addr = random.randrange(0, 2**self.gp.isa.xlen, 4)
            self.requests.append(addr)

            if random.random() < 0.10:
                self.bad_addrs[addr] = True

    def load_or_gen_mem(self, addr: int):
        if addr not in self.mem:
            self.mem[addr] = random.randrange(2**self.gp.isa.ilen)
        return self.mem[addr]

    def wishbone_slave(self):
        yield Passive()

        while True:
            yield from self.m.wb_ctrl.slave_wait()

            # Wishbone is addressing words, so we need to shit it a bit to get the real address.
            addr = (yield self.m.wb_ctrl.wb.adr) << log2_int(self.cp.word_width_bytes)

            while random.random() < 0.5:
                yield

            err = 1 if addr in self.bad_addrs else 0

            data = self.load_or_gen_mem(addr)
            if self.gp.isa.xlen == 64:
                data = self.load_or_gen_mem(addr + 4) << 32 | data

            yield from self.m.wb_ctrl.slave_respond(data, err=err)

            yield Settle()

    def user_process(self):
        while self.requests:
            req_addr = self.requests.popleft()
            yield from self.m.issue_req.call(addr=req_addr)

            while random.random() < 0.5:
                yield

            ret = yield from self.m.accept_res.call()

            if (req_addr & ~(self.cp.word_width_bytes - 1)) in self.bad_addrs:
                self.assertTrue(ret["error"])
            else:
                self.assertFalse(ret["error"])
                self.assertEqual(ret["instr"], self.mem[req_addr])

            while random.random() < 0.5:
                yield

    def test(self):
        with self.run_simulation(self.m) as sim:
            sim.add_sync_process(self.wishbone_slave)
            sim.add_sync_process(self.user_process)


class ICacheTestCircuit(Elaboratable):
=======
>>>>>>> a7956318
    def __init__(self, gen_params: GenParams):
        self.gp = gen_params
        self.cp = self.gp.icache_params

    def elaborate(self, platform):
        m = Module()
        tm = TransactionModule(m)

<<<<<<< HEAD
        # mocked cache refiller
        layouts = self.gp.get(ICacheLayouts)
        m.submodules.start_refill = self.start_refill = TestbenchIO(Adapter(i=layouts.start_refill))
        m.submodules.accept_refill = self.accept_refill = TestbenchIO(Adapter(o=layouts.accept_refill))

        refiller = CacheRefillerInterface(self.start_refill.adapter.iface, self.accept_refill.adapter.iface)

        m.submodules.cache = self.cache = ICache(layouts, self.cp, refiller)
=======
        wb_params = WishboneParameters(
            data_width=self.gp.isa.xlen,
            addr_width=self.gp.isa.xlen,
        )

        m.submodules.wb_master = self.wb_master = WishboneMaster(wb_params)
        m.submodules.bypass = self.bypass = ICacheBypass(self.gp.get(ICacheLayouts), self.cp, self.wb_master)
        m.submodules.issue_req = self.issue_req = TestbenchIO(AdapterTrans(self.bypass.issue_req))
        m.submodules.accept_res = self.accept_res = TestbenchIO(AdapterTrans(self.bypass.accept_res))

        self.wb_ctrl = WishboneInterfaceWrapper(self.wb_master.wbMaster)

        return tm


@parameterized_class(
    ("name", "isa"),
    [
        ("rv32i", "rv32i"),
        ("rv64i", "rv64i"),
    ],
)
class TestICacheBypass(TestCaseWithSimulator):
    isa: str

    def setUp(self) -> None:
        self.gp = GenParams(test_core_config.replace(isa_str=self.isa))
        self.cp = self.gp.icache_params
        self.m = ICacheBypassTestCircuit(self.gp)

        random.seed(42)

        self.mem = dict()
        self.bad_addrs = dict()

        self.requests = deque()

        # Add two consecutive addresses
        self.requests.append(0)
        self.requests.append(4)

        for _ in range(100):
            addr = random.randrange(0, 2**self.gp.isa.xlen, 4)
            self.requests.append(addr)

            if random.random() < 0.10:
                self.bad_addrs[addr] = True

    def load_or_gen_mem(self, addr: int):
        if addr not in self.mem:
            self.mem[addr] = random.randrange(2**self.gp.isa.ilen)
        return self.mem[addr]

    def wishbone_slave(self):
        yield Passive()

        while True:
            yield from self.m.wb_ctrl.slave_wait()

            # Wishbone is addressing words, so we need to shit it a bit to get the real address.
            addr = (yield self.m.wb_ctrl.wb.adr) << log2_int(self.cp.word_width_bytes)

            while random.random() < 0.5:
                yield

            err = 1 if addr in self.bad_addrs else 0

            data = self.load_or_gen_mem(addr)
            if self.gp.isa.xlen == 64:
                data = self.load_or_gen_mem(addr + 4) << 32 | data

            yield from self.m.wb_ctrl.slave_respond(data, err=err)

            yield Settle()

    def user_process(self):
        while self.requests:
            req_addr = self.requests.popleft()
            yield from self.m.issue_req.call(addr=req_addr)

            while random.random() < 0.5:
                yield

            ret = yield from self.m.accept_res.call()

            if (req_addr & ~(self.cp.word_width_bytes - 1)) in self.bad_addrs:
                self.assertTrue(ret["error"])
            else:
                self.assertFalse(ret["error"])
                self.assertEqual(ret["instr"], self.mem[req_addr])

            while random.random() < 0.5:
                yield

    def test(self):
        with self.run_simulation(self.m) as sim:
            sim.add_sync_process(self.wishbone_slave)
            sim.add_sync_process(self.user_process)


class MockedCacheRefiller(Elaboratable, CacheRefillerInterface):
    def __init__(self, gen_params: GenParams):
        layouts = gen_params.get(ICacheLayouts)

        self.start_refill_mock = TestbenchIO(Adapter(i=layouts.start_refill))
        self.accept_refill_mock = TestbenchIO(Adapter(o=layouts.accept_refill))

        self.start_refill = self.start_refill_mock.adapter.iface
        self.accept_refill = self.accept_refill_mock.adapter.iface

    def elaborate(self, platform):
        m = Module()

        m.submodules.start_refill = self.start_refill_mock
        m.submodules.accept_refill = self.accept_refill_mock

        return m


class ICacheTestCircuit(Elaboratable):
    def __init__(self, gen_params: GenParams):
        self.gp = gen_params
        self.cp = self.gp.icache_params

    def elaborate(self, platform):
        m = Module()
        tm = TransactionModule(m)

        m.submodules.refiller = self.refiller = MockedCacheRefiller(self.gp)
        m.submodules.cache = self.cache = ICache(self.gp.get(ICacheLayouts), self.cp, self.refiller)
>>>>>>> a7956318
        m.submodules.issue_req = self.issue_req = TestbenchIO(AdapterTrans(self.cache.issue_req))
        m.submodules.accept_res = self.accept_res = TestbenchIO(AdapterTrans(self.cache.accept_res))
        m.submodules.flush_cache = self.flush_cache = TestbenchIO(AdapterTrans(self.cache.flush))

        return tm


@parameterized_class(
    ("name", "isa", "block_size"),
    [
        ("blk_size16B_rv32i", "rv32i", 4),
        ("blk_size64B_rv32i", "rv32i", 6),
        ("blk_size32B_rv64i", "rv64i", 5),
    ],
)
class TestICache(TestCaseWithSimulator):
    isa: str
    block_size: int

    def setUp(self) -> None:
        random.seed(42)

        self.mem = dict()
        self.bad_addrs = set()
        self.bad_cache_lines = set()
        self.refill_requests = deque()
        self.issued_requests = deque()

    def init_module(self, ways, sets) -> None:
        self.gp = GenParams(
            test_core_config.replace(
                isa_str=self.isa,
                icache_ways=ways,
                icache_sets_bits=log2_int(sets),
                icache_block_size_bits=self.block_size,
            )
        )
        self.cp = self.gp.icache_params
        self.m = ICacheTestCircuit(self.gp)

    def refiller_processes(self):
        refill_in_fly = False
        refill_word_cnt = 0
        refill_addr = 0

        @def_method_mock(lambda: self.m.refiller.start_refill_mock)
        def start_refill_mock(addr):
            nonlocal refill_in_fly, refill_word_cnt, refill_addr
            self.refill_requests.append(addr)
            refill_word_cnt = 0
            refill_in_fly = True
            refill_addr = addr

        @def_method_mock(lambda: self.m.refiller.accept_refill_mock, enable=lambda: refill_in_fly)
        def accept_refill_mock():
            nonlocal refill_in_fly, refill_word_cnt, refill_addr

            addr = refill_addr + refill_word_cnt * self.cp.word_width_bytes
            data = self.load_or_gen_mem(addr)
            if self.gp.isa.xlen == 64:
                data = self.load_or_gen_mem(addr + 4) << 32 | data

            refill_word_cnt += 1

            err = addr in self.bad_addrs
            if self.gp.isa.xlen == 64:
                err = err or (addr + 4) in self.bad_addrs

            last = refill_word_cnt == self.cp.words_in_block or err

            if last:
                refill_in_fly = False

            return {
                "addr": addr,
                "data": data,
                "error": err,
                "last": last,
            }

        return start_refill_mock, accept_refill_mock

    def load_or_gen_mem(self, addr: int):
        if addr not in self.mem:
            self.mem[addr] = random.randrange(2**self.gp.isa.ilen)
        return self.mem[addr]

    def add_bad_addr(self, addr: int):
        self.bad_addrs.add(addr)
        self.bad_cache_lines.add(addr & ~((1 << self.cp.offset_bits) - 1))

    def send_req(self, addr: int):
        self.issued_requests.append(addr)
        yield from self.m.issue_req.call(addr=addr)

    def expect_resp(self, wait=False):
        yield Settle()
        if wait:
            yield from self.m.accept_res.wait_until_done()

        self.assert_resp((yield from self.m.accept_res.get_outputs()))

    def assert_resp(self, resp: RecordIntDictRet):
        addr = self.issued_requests.popleft()

        if (addr & ~((1 << self.cp.offset_bits) - 1)) in self.bad_cache_lines:
            self.assertTrue(resp["error"])
        else:
            self.assertFalse(resp["error"])
            self.assertEqual(resp["instr"], self.mem[addr])

    def expect_refill(self, addr: int):
        self.assertEqual(self.refill_requests.popleft(), addr)

    def call_cache(self, addr: int):
        yield from self.send_req(addr)
        yield from self.m.accept_res.enable()
        yield from self.expect_resp(wait=True)
        yield
        yield from self.m.accept_res.disable()

    def test_1_way(self):
        self.init_module(1, 4)

        def cache_user_process():
            # The first request should cause a cache miss
            yield from self.call_cache(0x00010004)
            self.expect_refill(0x00010000)

            # Accesses to the same cache line shouldn't cause a cache miss
            for i in range(self.cp.words_in_block):
                yield from self.call_cache(0x00010000 + i * 4)
                self.assertEqual(len(self.refill_requests), 0)

            # Now go beyond the first cache line
            yield from self.call_cache(0x00010000 + self.cp.block_size_bytes)
            self.expect_refill(0x00010000 + self.cp.block_size_bytes)

            # Trigger cache aliasing
            yield from self.call_cache(0x00020000)
            yield from self.call_cache(0x00010000)
            self.expect_refill(0x00020000)
            self.expect_refill(0x00010000)

            # Fill the whole cache
            for i in range(0, self.cp.block_size_bytes * self.cp.num_of_sets, 4):
                yield from self.call_cache(i)
            for i in range(self.cp.num_of_sets):
                self.expect_refill(i * self.cp.block_size_bytes)

            # Now do some accesses within the cached memory
            for i in range(50):
                yield from self.call_cache(random.randrange(0, self.cp.block_size_bytes * self.cp.num_of_sets, 4))
            self.assertEqual(len(self.refill_requests), 0)

        start_refill_mock, accept_refill_mock = self.refiller_processes()

        with self.run_simulation(self.m) as sim:
            sim.add_sync_process(start_refill_mock)
            sim.add_sync_process(accept_refill_mock)
            sim.add_sync_process(cache_user_process)

    def test_2_way(self):
        self.init_module(2, 4)

        def cache_process():
            # Fill the first set of both ways
            yield from self.call_cache(0x00010000)
            yield from self.call_cache(0x00020000)
            self.expect_refill(0x00010000)
            self.expect_refill(0x00020000)

            # And now both lines should be in the cache
            yield from self.call_cache(0x00010004)
            yield from self.call_cache(0x00020004)
            self.assertEqual(len(self.refill_requests), 0)

        start_refill_mock, accept_refill_mock = self.refiller_processes()

        with self.run_simulation(self.m) as sim:
            sim.add_sync_process(start_refill_mock)
            sim.add_sync_process(accept_refill_mock)
            sim.add_sync_process(cache_process)

    # Tests whether the cache is fully pipelined and the latency between requests and response is exactly one cycle.
    def test_pipeline(self):
        self.init_module(2, 4)

        def cache_process():
            # Fill the cache
            for i in range(self.cp.num_of_sets):
                addr = 0x00010000 + i * self.cp.block_size_bytes
                yield from self.call_cache(addr)
                self.expect_refill(addr)

            yield from self.tick(5)

            # Create a stream of requests to ensure the pipeline is working
            yield from self.m.accept_res.enable()
            for i in range(0, self.cp.num_of_sets * self.cp.block_size_bytes, 4):
                addr = 0x00010000 + i
                self.issued_requests.append(addr)

                # Send the request
                yield from self.m.issue_req.call_init(addr=addr)
                yield Settle()
                self.assertTrue((yield from self.m.issue_req.done()))

                # After a cycle the response should be ready
                yield
                yield from self.expect_resp()
                yield from self.m.issue_req.disable()

            yield
            yield from self.m.accept_res.disable()

            yield from self.tick(5)

            # Check how the cache handles queuing the requests
            yield from self.send_req(addr=0x00010000 + 3 * self.cp.block_size_bytes)
            yield from self.send_req(addr=0x00010004)

            # Wait a few cycles. There are two requests queued
            yield from self.tick(5)

            yield from self.m.accept_res.enable()
            yield from self.expect_resp()
            yield
            yield from self.expect_resp()
            yield from self.send_req(addr=0x0001000C)
            yield from self.expect_resp()

            yield
            yield from self.m.accept_res.disable()

            yield from self.tick(5)

            # Schedule two requests, the first one causing a cache miss
            yield from self.send_req(addr=0x00020000)
            yield from self.send_req(addr=0x00010000 + self.cp.block_size_bytes)

            yield from self.m.accept_res.enable()

            yield from self.expect_resp(wait=True)
            yield
            yield from self.expect_resp()
            yield
            yield from self.m.accept_res.disable()

            yield from self.tick(3)

            # Schedule two requests, the second one causing a cache miss
            yield from self.send_req(addr=0x00020004)
            yield from self.send_req(addr=0x00030000 + self.cp.block_size_bytes)

            yield from self.m.accept_res.enable()

            yield from self.expect_resp()
            yield
            yield from self.expect_resp(wait=True)
            yield
            yield from self.m.accept_res.disable()

            yield from self.tick(3)

            # Schedule two requests, both causing a cache miss
            yield from self.send_req(addr=0x00040000)
            yield from self.send_req(addr=0x00050000 + self.cp.block_size_bytes)

            yield from self.m.accept_res.enable()

            yield from self.expect_resp(wait=True)
            yield
            yield from self.expect_resp(wait=True)
            yield
            yield from self.m.accept_res.disable()

        start_refill_mock, accept_refill_mock = self.refiller_processes()

        with self.run_simulation(self.m) as sim:
            sim.add_sync_process(start_refill_mock)
            sim.add_sync_process(accept_refill_mock)
            sim.add_sync_process(cache_process)

    def test_flush(self):
        self.init_module(2, 4)

        def cache_process():
            # Fill the whole cache
            for s in range(self.cp.num_of_sets):
                for w in range(self.cp.num_of_ways):
                    addr = w * 0x00010000 + s * self.cp.block_size_bytes
                    yield from self.call_cache(addr)
                    self.expect_refill(addr)

            # Everything should be in the cache
            for s in range(self.cp.num_of_sets):
                for w in range(self.cp.num_of_ways):
                    addr = w * 0x00010000 + s * self.cp.block_size_bytes
                    yield from self.call_cache(addr)

            self.assertEqual(len(self.refill_requests), 0)

            yield from self.m.flush_cache.call()

            # The cache should be empty
            for s in range(self.cp.num_of_sets):
                for w in range(self.cp.num_of_ways):
                    addr = w * 0x00010000 + s * self.cp.block_size_bytes
                    yield from self.call_cache(addr)
                    self.expect_refill(addr)

            # Try to flush during refilling the line
            yield from self.send_req(0x00030000)
            yield from self.m.flush_cache.call()
            # We still should be able to accept the response for the last request
            self.assert_resp((yield from self.m.accept_res.call()))
            self.expect_refill(0x00030000)

            yield from self.call_cache(0x00010000)
            self.expect_refill(0x00010000)

            yield

            # Try to execute issue_req and flush_cache methods at the same time
            yield from self.m.issue_req.call_init(addr=0x00010000)
            self.issued_requests.append(0x00010000)
            yield from self.m.flush_cache.call_init()
            yield Settle()
            self.assertFalse((yield from self.m.issue_req.done()))
            self.assertTrue((yield from self.m.flush_cache.done()))
            yield
            yield from self.m.flush_cache.call_do()
            yield from self.m.issue_req.call_do()
            self.assert_resp((yield from self.m.accept_res.call()))
            self.expect_refill(0x00010000)

            yield

            # Schedule two requests and then flush
            yield from self.send_req(0x00000000 + self.cp.block_size_bytes)
            yield from self.send_req(0x00010000)
            yield from self.m.flush_cache.call()
            self.mem[0x00010000] = random.randrange(2**self.gp.isa.ilen)

            # And accept the results
            self.assert_resp((yield from self.m.accept_res.call()))
            self.assert_resp((yield from self.m.accept_res.call()))
            self.expect_refill(0x00000000 + self.cp.block_size_bytes)

            # Just make sure that the line is truly flushed
            yield from self.call_cache(0x00010000)
            self.expect_refill(0x00010000)

        start_refill_mock, accept_refill_mock = self.refiller_processes()

        with self.run_simulation(self.m) as sim:
            sim.add_sync_process(start_refill_mock)
            sim.add_sync_process(accept_refill_mock)
            sim.add_sync_process(cache_process)

    def test_errors(self):
        self.init_module(1, 4)

        def cache_process():
            self.add_bad_addr(0x00010000)  # Bad addr at the beggining of the line
            self.add_bad_addr(0x00020008)  # Bad addr in the middle of the line
            self.add_bad_addr(
                0x00030000 + self.cp.block_size_bytes - self.cp.word_width_bytes
            )  # Bad addr at the end of the line

            yield from self.call_cache(0x00010008)
            self.expect_refill(0x00010000)

            # Requesting a bad addr again should retrigger refill
            yield from self.call_cache(0x00010008)
            self.expect_refill(0x00010000)

            yield from self.call_cache(0x00020000)
            self.expect_refill(0x00020000)

            yield from self.call_cache(0x00030008)
            self.expect_refill(0x00030000)

            # Test how pipelining works with errors

            yield from self.m.accept_res.disable()
            yield

            # Schedule two requests, the first one causing an error
            yield from self.send_req(addr=0x00020000)
            yield from self.send_req(addr=0x00011000)

            yield from self.m.accept_res.enable()

            yield from self.expect_resp(wait=True)
            yield
            yield from self.expect_resp(wait=True)
            yield
            yield from self.m.accept_res.disable()

            yield from self.tick(3)

            # Schedule two requests, the second one causing an error
            yield from self.send_req(addr=0x00021004)
            yield from self.send_req(addr=0x00030000)

            yield from self.tick(10)

            yield from self.m.accept_res.enable()

            yield from self.expect_resp(wait=True)
            yield
            yield from self.expect_resp(wait=True)
            yield
            yield from self.m.accept_res.disable()

            yield from self.tick(3)

            # Schedule two requests, both causing an error
            yield from self.send_req(addr=0x00020000)
            yield from self.send_req(addr=0x00010000)

            yield from self.m.accept_res.enable()

            yield from self.expect_resp(wait=True)
            yield
            yield from self.expect_resp(wait=True)
            yield
            yield from self.m.accept_res.disable()

        start_refill_mock, accept_refill_mock = self.refiller_processes()

        with self.run_simulation(self.m) as sim:
            sim.add_sync_process(start_refill_mock)
            sim.add_sync_process(accept_refill_mock)
            sim.add_sync_process(cache_process)

    def test_random(self):
        self.init_module(4, 8)

        max_addr = 16 * self.cp.block_size_bytes * self.cp.num_of_sets
        iterations = 1000

        for i in range(0, max_addr, 4):
            if random.random() < 0.05:
                self.add_bad_addr(i)

        def sender():
            for _ in range(iterations):
                yield from self.send_req(random.randrange(0, max_addr, 4))

                while random.random() < 0.5:
                    yield

        def receiver():
            for _ in range(iterations):
                while len(self.issued_requests) == 0:
                    yield

                self.assert_resp((yield from self.m.accept_res.call()))

                while random.random() < 0.2:
                    yield

        start_refill_mock, accept_refill_mock = self.refiller_processes()

        with self.run_simulation(self.m) as sim:
            sim.add_sync_process(start_refill_mock)
            sim.add_sync_process(accept_refill_mock)
            sim.add_sync_process(sender)
            sim.add_sync_process(receiver)<|MERGE_RESOLUTION|>--- conflicted
+++ resolved
@@ -136,7 +136,6 @@
 
 
 class ICacheBypassTestCircuit(Elaboratable):
-<<<<<<< HEAD
     def __init__(self, gen_params: GenParams):
         self.gp = gen_params
         self.cp = self.gp.icache_params
@@ -245,127 +244,6 @@
             sim.add_sync_process(self.user_process)
 
 
-class ICacheTestCircuit(Elaboratable):
-=======
->>>>>>> a7956318
-    def __init__(self, gen_params: GenParams):
-        self.gp = gen_params
-        self.cp = self.gp.icache_params
-
-    def elaborate(self, platform):
-        m = Module()
-        tm = TransactionModule(m)
-
-<<<<<<< HEAD
-        # mocked cache refiller
-        layouts = self.gp.get(ICacheLayouts)
-        m.submodules.start_refill = self.start_refill = TestbenchIO(Adapter(i=layouts.start_refill))
-        m.submodules.accept_refill = self.accept_refill = TestbenchIO(Adapter(o=layouts.accept_refill))
-
-        refiller = CacheRefillerInterface(self.start_refill.adapter.iface, self.accept_refill.adapter.iface)
-
-        m.submodules.cache = self.cache = ICache(layouts, self.cp, refiller)
-=======
-        wb_params = WishboneParameters(
-            data_width=self.gp.isa.xlen,
-            addr_width=self.gp.isa.xlen,
-        )
-
-        m.submodules.wb_master = self.wb_master = WishboneMaster(wb_params)
-        m.submodules.bypass = self.bypass = ICacheBypass(self.gp.get(ICacheLayouts), self.cp, self.wb_master)
-        m.submodules.issue_req = self.issue_req = TestbenchIO(AdapterTrans(self.bypass.issue_req))
-        m.submodules.accept_res = self.accept_res = TestbenchIO(AdapterTrans(self.bypass.accept_res))
-
-        self.wb_ctrl = WishboneInterfaceWrapper(self.wb_master.wbMaster)
-
-        return tm
-
-
-@parameterized_class(
-    ("name", "isa"),
-    [
-        ("rv32i", "rv32i"),
-        ("rv64i", "rv64i"),
-    ],
-)
-class TestICacheBypass(TestCaseWithSimulator):
-    isa: str
-
-    def setUp(self) -> None:
-        self.gp = GenParams(test_core_config.replace(isa_str=self.isa))
-        self.cp = self.gp.icache_params
-        self.m = ICacheBypassTestCircuit(self.gp)
-
-        random.seed(42)
-
-        self.mem = dict()
-        self.bad_addrs = dict()
-
-        self.requests = deque()
-
-        # Add two consecutive addresses
-        self.requests.append(0)
-        self.requests.append(4)
-
-        for _ in range(100):
-            addr = random.randrange(0, 2**self.gp.isa.xlen, 4)
-            self.requests.append(addr)
-
-            if random.random() < 0.10:
-                self.bad_addrs[addr] = True
-
-    def load_or_gen_mem(self, addr: int):
-        if addr not in self.mem:
-            self.mem[addr] = random.randrange(2**self.gp.isa.ilen)
-        return self.mem[addr]
-
-    def wishbone_slave(self):
-        yield Passive()
-
-        while True:
-            yield from self.m.wb_ctrl.slave_wait()
-
-            # Wishbone is addressing words, so we need to shit it a bit to get the real address.
-            addr = (yield self.m.wb_ctrl.wb.adr) << log2_int(self.cp.word_width_bytes)
-
-            while random.random() < 0.5:
-                yield
-
-            err = 1 if addr in self.bad_addrs else 0
-
-            data = self.load_or_gen_mem(addr)
-            if self.gp.isa.xlen == 64:
-                data = self.load_or_gen_mem(addr + 4) << 32 | data
-
-            yield from self.m.wb_ctrl.slave_respond(data, err=err)
-
-            yield Settle()
-
-    def user_process(self):
-        while self.requests:
-            req_addr = self.requests.popleft()
-            yield from self.m.issue_req.call(addr=req_addr)
-
-            while random.random() < 0.5:
-                yield
-
-            ret = yield from self.m.accept_res.call()
-
-            if (req_addr & ~(self.cp.word_width_bytes - 1)) in self.bad_addrs:
-                self.assertTrue(ret["error"])
-            else:
-                self.assertFalse(ret["error"])
-                self.assertEqual(ret["instr"], self.mem[req_addr])
-
-            while random.random() < 0.5:
-                yield
-
-    def test(self):
-        with self.run_simulation(self.m) as sim:
-            sim.add_sync_process(self.wishbone_slave)
-            sim.add_sync_process(self.user_process)
-
-
 class MockedCacheRefiller(Elaboratable, CacheRefillerInterface):
     def __init__(self, gen_params: GenParams):
         layouts = gen_params.get(ICacheLayouts)
@@ -396,7 +274,6 @@
 
         m.submodules.refiller = self.refiller = MockedCacheRefiller(self.gp)
         m.submodules.cache = self.cache = ICache(self.gp.get(ICacheLayouts), self.cp, self.refiller)
->>>>>>> a7956318
         m.submodules.issue_req = self.issue_req = TestbenchIO(AdapterTrans(self.cache.issue_req))
         m.submodules.accept_res = self.accept_res = TestbenchIO(AdapterTrans(self.cache.accept_res))
         m.submodules.flush_cache = self.flush_cache = TestbenchIO(AdapterTrans(self.cache.flush))
