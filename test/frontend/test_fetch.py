--- conflicted
+++ resolved
@@ -39,7 +39,6 @@
         return m
 
 
-<<<<<<< HEAD
 @parameterized_class(
     ("name", "fetch_block_log", "with_rvc"),
     [
@@ -55,18 +54,14 @@
     fetch_block_log: int
     with_rvc: bool
 
-    def setUp(self) -> None:
+    @pytest.fixture(autouse=True)
+    def setup(self, configure_dependency_context):
         self.pc = 0
         self.gen_params = GenParams(
             test_core_config.replace(
                 start_pc=self.pc, compressed=self.with_rvc, fetch_block_bytes_log=self.fetch_block_log
             )
         )
-=======
-class TestFetch(TestCaseWithSimulator):
-    def setup_method(self) -> None:
-        self.gen_params = GenParams(test_core_config.replace(start_pc=0x18))
->>>>>>> d1646ab7
 
         self.icache = MockedICache(self.gen_params)
         fifo = BasicFifo(self.gen_params.get(FetchLayouts).raw_instr, depth=2)
@@ -182,18 +177,12 @@
 
             v = yield from self.io_out.call()
 
-<<<<<<< HEAD
-            self.assertEqual(v["pc"], instr["pc"])
-            self.assertEqual(v["access_fault"], access_fault)
+            assert v["pc"] == instr["pc"]
+            assert v["access_fault"] == access_fault
 
             instr_data = instr["instr"]
             if (instr_data & 0b11) == 0b11:
-                self.assertEqual(v["instr"], instr_data)
-=======
-            instr = self.instr_queue.popleft()
-            assert v["pc"] == instr["pc"]
-            assert v["instr"] == instr["instr"]
->>>>>>> d1646ab7
+                assert v["instr"] == instr_data
 
             if (instr["jumps"] and (instr["branch_taken"] != v["predicted_taken"])) or access_fault:
                 yield from self.random_wait(5)
@@ -224,16 +213,7 @@
         for _ in range(50):
             self.gen_non_branch_instr(rvc=False)
 
-<<<<<<< HEAD
-        self.run_sim()
-=======
-class TestUnalignedFetch(TestCaseWithSimulator):
-    @pytest.fixture(autouse=True)
-    def setup(self, configure_dependency_context):
-        self.gen_params = GenParams(test_core_config.replace(start_pc=0x18, compressed=True))
-        self.instr_queue = deque()
-        self.instructions = 500
->>>>>>> d1646ab7
+        self.run_sim()
 
     def test_simple_no_jumps_rvc(self):
         if not self.with_rvc:
@@ -322,14 +302,9 @@
         self.gen_jal(2 * self.gen_params.fetch_block_bytes - 2)
         self.gen_non_branch_instr(rvc=True)
 
-<<<<<<< HEAD
         # Again, but the last instruction spans two fetch blocks
         self.gen_jal(2 * self.gen_params.fetch_block_bytes - 2)
         self.gen_non_branch_instr(rvc=False)
-=======
-            assert v["pc"] == instr["pc"]
-            assert v["access_fault"] == instr_error
->>>>>>> d1646ab7
 
         for _ in range(self.gen_params.fetch_width - 1):
             self.gen_non_branch_instr(rvc=True)
