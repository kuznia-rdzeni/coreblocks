--- conflicted
+++ resolved
@@ -56,11 +56,10 @@
 
         self.instr_queue = deque()
         self.iterations = 500
-
-        random.seed(422)
-
         self.input_q = deque()
         self.output_q = deque()
+
+        random.seed(422)
 
     def cache_process(self):
         yield Passive()
@@ -94,7 +93,6 @@
             if is_branch:
                 next_pc = random.randrange(2**self.gen_params.isa.ilen) & ~0b11
 
-<<<<<<< HEAD
             self.instr_queue.append(
                 {
                     "instr": data,
@@ -104,20 +102,11 @@
                 }
             )
 
-    @def_method_mock(lambda self: self.m.icache.issue_req_io, enable=lambda self: len(self.input_q) < 2, sched_prio=1)
+    @def_method_mock(lambda self: self.icache.issue_req_io, enable=lambda self: len(self.input_q) < 2, sched_prio=1)
     def issue_req_mock(self, addr):
         self.input_q.append(addr)
-=======
-        @def_method_mock(lambda: self.icache.issue_req_io, enable=lambda: len(input_q) < 2, sched_prio=1)
-        def issue_req_mock(addr):
-            input_q.append(addr)
-
-        @def_method_mock(lambda: self.icache.accept_res_io, enable=lambda: len(output_q) > 0)
-        def accept_res_mock():
-            return output_q.popleft()
->>>>>>> c6819eb6
-
-    @def_method_mock(lambda self: self.m.icache.accept_res_io, enable=lambda self: len(self.output_q) > 0)
+
+    @def_method_mock(lambda self: self.icache.accept_res_io, enable=lambda self: len(self.output_q) > 0)
     def accept_res_mock(self):
         return self.output_q.popleft()
 
@@ -157,10 +146,10 @@
 
         self.mem = {}
         self.memerr = set()
-
-        random.seed(422)
         self.input_q = deque()
         self.output_q = deque()
+
+        random.seed(422)
 
     def gen_instr_seq(self):
         pc = self.gen_params.start_pc
