from collections import deque

import random

from amaranth import Elaboratable, Module
from amaranth.sim import Passive

from transactron.core import Method
from transactron.lib import AdapterTrans, FIFO, Adapter
from coreblocks.frontend.fetch import Fetch, UnalignedFetch
from coreblocks.frontend.icache import ICacheInterface
from coreblocks.params import *
from coreblocks.params.configurations import test_core_config
from transactron.utils import ModuleConnector
from ..common import TestCaseWithSimulator, TestbenchIO, def_method_mock, SimpleTestCircuit


class MockedICache(Elaboratable, ICacheInterface):
    def __init__(self, gen_params: GenParams):
        layouts = gen_params.get(ICacheLayouts)

        self.issue_req_io = TestbenchIO(Adapter(i=layouts.issue_req))
        self.accept_res_io = TestbenchIO(Adapter(o=layouts.accept_res))

        self.issue_req = self.issue_req_io.adapter.iface
        self.accept_res = self.accept_res_io.adapter.iface
        self.flush = Method()

    def elaborate(self, platform):
        m = Module()

        m.submodules.issue_req_io = self.issue_req_io
        m.submodules.accept_res_io = self.accept_res_io

        return m


class TestFetch(TestCaseWithSimulator):
    def setUp(self) -> None:
        self.gen_params = GenParams(test_core_config.replace(start_pc=0x18))

        self.icache = MockedICache(self.gen_params)

        fifo = FIFO(self.gen_params.get(FetchLayouts).raw_instr, depth=2)
        self.io_out = TestbenchIO(AdapterTrans(fifo.read))
<<<<<<< HEAD
        self.fetch = Fetch(self.gen_params, self.icache, fifo.write)
        self.fetch_resume = TestbenchIO(AdapterTrans(self.fetch.resume))
        self.fetch_stall_exception = TestbenchIO(AdapterTrans(self.fetch.stall_exception))

        m.submodules.icache = self.icache
        m.submodules.fetch = self.fetch
        m.submodules.io_out = self.io_out
        m.submodules.fetch_resume = self.fetch_resume
        m.submodules.fetch_stall_exception = self.fetch_stall_exception
        m.submodules.fifo = fifo

        return m
=======
        self.fetch = SimpleTestCircuit(Fetch(self.gen_params, self.icache, fifo.write))
        self.verify_branch = TestbenchIO(AdapterTrans(self.fetch._dut.verify_branch))
>>>>>>> dd002e95

        self.m = ModuleConnector(
            icache=self.icache,
            fetch=self.fetch,
            io_out=self.io_out,
            verify_branch=self.verify_branch,
            fifo=fifo,
        )

        self.instr_queue = deque()
        self.iterations = 500
        self.input_q = deque()
        self.output_q = deque()

        random.seed(422)

    def cache_process(self):
        yield Passive()

        next_pc = self.gen_params.start_pc

        while True:
            while len(self.input_q) == 0:
                yield

            while random.random() < 0.5:
                yield

            addr = self.input_q.popleft()
            is_branch = random.random() < 0.15

            # exclude branches and jumps
            data = random.randrange(2**self.gen_params.isa.ilen) & ~0b1111111

<<<<<<< HEAD
                # randomize being a branch instruction
                if is_branch:
                    data |= 0b1100000
                    data &= ~0b0010000  # but not system
=======
            # randomize being a branch instruction
            if is_branch:
                data |= 0b1100000
>>>>>>> dd002e95

            self.output_q.append({"instr": data, "error": 0})

            # Speculative fetch. Skip, because this instruction shouldn't be executed.
            if addr != next_pc:
                continue

            next_pc = addr + self.gen_params.isa.ilen_bytes
            if is_branch:
                next_pc = random.randrange(2**self.gen_params.isa.ilen) & ~0b11

            self.instr_queue.append(
                {
                    "instr": data,
                    "pc": addr,
                    "is_branch": is_branch,
                    "next_pc": next_pc,
                }
            )

    @def_method_mock(lambda self: self.icache.issue_req_io, enable=lambda self: len(self.input_q) < 2, sched_prio=1)
    def issue_req_mock(self, addr):
        self.input_q.append(addr)

    @def_method_mock(lambda self: self.icache.accept_res_io, enable=lambda self: len(self.output_q) > 0)
    def accept_res_mock(self):
        return self.output_q.popleft()

    def fetch_out_check(self):
        discard_mispredict = False
        next_pc = 0
        for _ in range(self.iterations):
            v = yield from self.m.io_out.call()
            if discard_mispredict:
                while v["pc"] != next_pc:
                    v = yield from self.m.io_out.call()
                discard_mispredict = False

            while len(self.instr_queue) == 0:
                yield

            instr = self.instr_queue.popleft()
<<<<<<< HEAD

=======
            if instr["is_branch"]:
                yield from self.random_wait(10)
                yield from self.verify_branch.call(from_pc=instr["pc"], next_pc=instr["next_pc"])

            v = yield from self.io_out.call()
>>>>>>> dd002e95
            self.assertEqual(v["pc"], instr["pc"])
            self.assertEqual(v["instr"], instr["instr"])

            if instr["is_branch"]:
                # branches on mispredict will stall fetch because of exception and then resume with new pc
                yield from self.random_wait(5)
                yield from self.m.fetch_stall_exception.call()
                yield from self.random_wait(5)
                yield from self.m.fetch_resume.call(pc=instr["next_pc"], resume_from_exception=1)
                discard_mispredict = True
                next_pc = instr["next_pc"]

    def test(self):
        with self.run_simulation(self.m) as sim:
            sim.add_sync_process(self.cache_process)
            sim.add_sync_process(self.fetch_out_check)


class TestUnalignedFetch(TestCaseWithSimulator):
    def setUp(self) -> None:
        self.gen_params = GenParams(test_core_config.replace(start_pc=0x18, compressed=True))
        self.instr_queue = deque()
        self.instructions = 500

        self.icache = MockedICache(self.gen_params)
        fifo = FIFO(self.gen_params.get(FetchLayouts).raw_instr, depth=2)
        self.io_out = TestbenchIO(AdapterTrans(fifo.read))
        fetch = UnalignedFetch(self.gen_params, self.icache, fifo.write)
        self.fetch_resume = TestbenchIO(AdapterTrans(fetch.resume))
        self.fetch_stall_exception = TestbenchIO(AdapterTrans(fetch.stall_exception))

        self.m = ModuleConnector(self.icache, fifo, self.io_out, fetch, self.fetch_resume, self.fetch_stall_exception)

        self.mem = {}
        self.memerr = set()
        self.input_q = deque()
        self.output_q = deque()

        random.seed(422)

    def gen_instr_seq(self):
        pc = self.gen_params.start_pc

        for _ in range(self.instructions):
            is_branch = random.random() < 0.15
            is_rvc = random.random() < 0.5
            branch_target = random.randrange(2**self.gen_params.isa.ilen) & ~0b1

            error = random.random() < 0.1

            if is_rvc:
                data = (random.randrange(11) << 2) | 0b01  # C.ADDI
                if is_branch:
                    data = data | (0b101 << 13)  # make it C.J

                self.mem[pc] = data
                if error:
                    self.memerr.add(pc)
            else:
                data = random.randrange(2**self.gen_params.isa.ilen) & ~0b1111111
                data |= 0b11  # 2 lowest bits must be set in 32-bit long instructions
                if is_branch:
                    data |= 0b1100000
                    data &= ~0b0010000

                self.mem[pc] = data & 0xFFFF
                self.mem[pc + 2] = data >> 16
                if error:
                    self.memerr.add(random.choice([pc, pc + 2]))

            next_pc = pc + (2 if is_rvc else 4)
            if is_branch:
                next_pc = branch_target

            self.instr_queue.append(
                {
                    "pc": pc,
                    "is_branch": is_branch,
                    "next_pc": next_pc,
                    "rvc": is_rvc,
                }
            )

            pc = next_pc

    def cache_process(self):
        yield Passive()

        while True:
            while len(self.input_q) == 0:
                yield

            while random.random() < 0.5:
                yield

            req_addr = self.input_q.popleft()

            def get_mem_or_random(addr):
                return self.mem[addr] if addr in self.mem else random.randrange(2**16)

            data = (get_mem_or_random(req_addr + 2) << 16) | get_mem_or_random(req_addr)

            err = (req_addr in self.memerr) or (req_addr + 2 in self.memerr)
            self.output_q.append({"instr": data, "error": err})

    @def_method_mock(lambda self: self.icache.issue_req_io, enable=lambda self: len(self.input_q) < 2, sched_prio=1)
    def issue_req_mock(self, addr):
        self.input_q.append(addr)

    @def_method_mock(lambda self: self.icache.accept_res_io, enable=lambda self: len(self.output_q) > 0)
    def accept_res_mock(self):
        return self.output_q.popleft()

    def fetch_out_check(self):
        discard_mispredict = False
        while self.instr_queue:
            instr = self.instr_queue.popleft()

            instr_error = (instr["pc"] & (~0b11)) in self.memerr or (instr["pc"] & (~0b11)) + 2 in self.memerr
            if instr["pc"] & 2 and not instr["rvc"]:
                instr_error |= ((instr["pc"] + 2) & (~0b11)) in self.memerr or (
                    (instr["pc"] + 2) & (~0b11)
                ) + 2 in self.memerr

            v = yield from self.io_out.call()
            if discard_mispredict:
                while v["pc"] != instr["pc"]:
                    v = yield from self.io_out.call()
                discard_mispredict = False

            self.assertEqual(v["pc"], instr["pc"])
            self.assertEqual(v["access_fault"], instr_error)

            if instr["is_branch"] or instr_error:
                yield from self.random_wait(5)
                yield from self.fetch_stall_exception.call()
                yield from self.random_wait(5)
                while (yield from self.fetch_resume.call_try(pc=instr["next_pc"], resume_from_exception=1)) is None:
                    yield from self.io_out.call_try()  # try flushing to unblock or wait

                discard_mispredict = True

    def test(self):
        self.gen_instr_seq()

        with self.run_simulation(self.m) as sim:
            sim.add_sync_process(self.cache_process)
            sim.add_sync_process(self.fetch_out_check)<|MERGE_RESOLUTION|>--- conflicted
+++ resolved
@@ -43,29 +43,16 @@
 
         fifo = FIFO(self.gen_params.get(FetchLayouts).raw_instr, depth=2)
         self.io_out = TestbenchIO(AdapterTrans(fifo.read))
-<<<<<<< HEAD
-        self.fetch = Fetch(self.gen_params, self.icache, fifo.write)
-        self.fetch_resume = TestbenchIO(AdapterTrans(self.fetch.resume))
-        self.fetch_stall_exception = TestbenchIO(AdapterTrans(self.fetch.stall_exception))
-
-        m.submodules.icache = self.icache
-        m.submodules.fetch = self.fetch
-        m.submodules.io_out = self.io_out
-        m.submodules.fetch_resume = self.fetch_resume
-        m.submodules.fetch_stall_exception = self.fetch_stall_exception
-        m.submodules.fifo = fifo
-
-        return m
-=======
+
         self.fetch = SimpleTestCircuit(Fetch(self.gen_params, self.icache, fifo.write))
-        self.verify_branch = TestbenchIO(AdapterTrans(self.fetch._dut.verify_branch))
->>>>>>> dd002e95
+
+        # self.fetch_resume = TestbenchIO(AdapterTrans(self.fetch.resume))
+        # self.fetch_stall_exception = TestbenchIO(AdapterTrans(self.fetch.stall_exception))
 
         self.m = ModuleConnector(
             icache=self.icache,
             fetch=self.fetch,
             io_out=self.io_out,
-            verify_branch=self.verify_branch,
             fifo=fifo,
         )
 
@@ -94,16 +81,10 @@
             # exclude branches and jumps
             data = random.randrange(2**self.gen_params.isa.ilen) & ~0b1111111
 
-<<<<<<< HEAD
-                # randomize being a branch instruction
-                if is_branch:
-                    data |= 0b1100000
-                    data &= ~0b0010000  # but not system
-=======
             # randomize being a branch instruction
             if is_branch:
                 data |= 0b1100000
->>>>>>> dd002e95
+                data &= ~0b0010000  # but not system
 
             self.output_q.append({"instr": data, "error": 0})
 
@@ -136,34 +117,26 @@
         discard_mispredict = False
         next_pc = 0
         for _ in range(self.iterations):
-            v = yield from self.m.io_out.call()
+            v = yield from self.io_out.call()
             if discard_mispredict:
                 while v["pc"] != next_pc:
-                    v = yield from self.m.io_out.call()
+                    v = yield from self.io_out.call()
                 discard_mispredict = False
 
             while len(self.instr_queue) == 0:
                 yield
 
             instr = self.instr_queue.popleft()
-<<<<<<< HEAD
-
-=======
-            if instr["is_branch"]:
-                yield from self.random_wait(10)
-                yield from self.verify_branch.call(from_pc=instr["pc"], next_pc=instr["next_pc"])
-
-            v = yield from self.io_out.call()
->>>>>>> dd002e95
             self.assertEqual(v["pc"], instr["pc"])
             self.assertEqual(v["instr"], instr["instr"])
 
             if instr["is_branch"]:
                 # branches on mispredict will stall fetch because of exception and then resume with new pc
                 yield from self.random_wait(5)
-                yield from self.m.fetch_stall_exception.call()
-                yield from self.random_wait(5)
-                yield from self.m.fetch_resume.call(pc=instr["next_pc"], resume_from_exception=1)
+                yield from self.fetch.stall_exception.call()
+                yield from self.random_wait(5)
+                yield from self.fetch.resume.call(pc=instr["next_pc"], resume_from_exception=1)
+
                 discard_mispredict = True
                 next_pc = instr["next_pc"]
 
