--- conflicted
+++ resolved
@@ -12,11 +12,7 @@
 from coreblocks.params import *
 from coreblocks.params.configurations import test_core_config
 from transactron.utils import ModuleConnector
-<<<<<<< HEAD
-from ..common import CoreblocksTestCaseWithSimulator, TestbenchIO, def_method_mock
-=======
-from ..common import TestCaseWithSimulator, TestbenchIO, def_method_mock, SimpleTestCircuit
->>>>>>> 25af7af7
+from ..common import CoreblocksTestCaseWithSimulator, TestbenchIO, def_method_mock, SimpleTestCircuit
 
 
 class MockedICache(Elaboratable, ICacheInterface):
@@ -39,7 +35,7 @@
         return m
 
 
-class TestFetch(TestCaseWithSimulator):
+class TestFetch(CoreblocksTestCaseWithSimulator):
     def setUp(self) -> None:
         self.gen_params = GenParams(test_core_config.replace(start_pc=0x18))
 
@@ -58,13 +54,6 @@
             fifo=fifo,
         )
 
-<<<<<<< HEAD
-class TestFetch(CoreblocksTestCaseWithSimulator):
-    def setUp(self) -> None:
-        self.gen_params = GenParams(test_core_config.replace(start_pc=0x18))
-        self.m = TestElaboratable(self.gen_params)
-=======
->>>>>>> 25af7af7
         self.instr_queue = deque()
         self.iterations = 500
         self.input_q = deque()
