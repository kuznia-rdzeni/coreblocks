from amaranth.sim import *

<<<<<<< HEAD
from test.coreblocks_test_case import CoreblocksTestCaseWithSimulator
=======
from transactron.testing import TestCaseWithSimulator
>>>>>>> 7d2222e9

from coreblocks.params import *
from coreblocks.params.configurations import test_core_config
from coreblocks.frontend.instr_decoder import InstrDecoder, Encoding, instructions_by_optype
from unittest import TestCase
from typing import Optional


class TestDecoder(CoreblocksTestCaseWithSimulator):
    class InstrTest:
        def __init__(
            self,
            encoding,
            opcode,
            funct3=None,
            funct7=None,
            funct12=None,
            rd=None,
            rs1=None,
            rs2=None,
            imm=None,
            succ=None,
            pred=None,
            fm=None,
            csr=None,
            op=None,
            illegal=0,
        ):
            self.encoding = encoding
            self.opcode = opcode
            self.funct3 = funct3
            self.funct7 = funct7
            self.funct12 = funct12
            self.rd = rd
            self.rs1 = rs1
            self.rs2 = rs2
            self.imm = imm
            self.succ = succ
            self.pred = pred
            self.fm = fm
            self.csr = csr
            self.op = op
            self.illegal = illegal

    DECODER_TESTS_I = [
        # Arithmetic
        InstrTest(0x02A28213, Opcode.OP_IMM, Funct3.ADD, rd=4, rs1=5, imm=42, op=OpType.ARITHMETIC),
        InstrTest(0x003100B3, Opcode.OP, Funct3.ADD, Funct7.ADD, rd=1, rs1=2, rs2=3, op=OpType.ARITHMETIC),
        InstrTest(0x40418133, Opcode.OP, Funct3.ADD, Funct7.SUB, rd=2, rs1=3, rs2=4, op=OpType.ARITHMETIC),
        InstrTest(0x001230B7, Opcode.OP_IMM, Funct3.ADD, rd=1, rs1=0, imm=0x123 << 12, op=OpType.ARITHMETIC),
        # Compare
        InstrTest(0x07BF2A13, Opcode.OP_IMM, Funct3.SLT, rd=20, rs1=30, imm=123, op=OpType.COMPARE),
        InstrTest(0x0FFFBA93, Opcode.OP_IMM, Funct3.SLTU, rd=21, rs1=31, imm=0xFF, op=OpType.COMPARE),
        InstrTest(0x00C5A533, Opcode.OP, Funct3.SLT, Funct7.SLT, rd=10, rs1=11, rs2=12, op=OpType.COMPARE),
        InstrTest(0x00C5B533, Opcode.OP, Funct3.SLTU, Funct7.SLT, rd=10, rs1=11, rs2=12, op=OpType.COMPARE),
        # Logic
        InstrTest(0xFFF04013, Opcode.OP_IMM, Funct3.XOR, rd=0, rs1=0, imm=-1, op=OpType.LOGIC),
        InstrTest(0x3FF0E093, Opcode.OP_IMM, Funct3.OR, rd=1, rs1=1, imm=0x3FF, op=OpType.LOGIC),
        InstrTest(0x000FFF13, Opcode.OP_IMM, Funct3.AND, rd=30, rs1=31, imm=0, op=OpType.LOGIC),
        InstrTest(0x003140B3, Opcode.OP, Funct3.XOR, Funct7.XOR, rd=1, rs1=2, rs2=3, op=OpType.LOGIC),
        InstrTest(0x003160B3, Opcode.OP, Funct3.OR, Funct7.OR, rd=1, rs1=2, rs2=3, op=OpType.LOGIC),
        InstrTest(0x003170B3, Opcode.OP, Funct3.AND, Funct7.AND, rd=1, rs1=2, rs2=3, op=OpType.LOGIC),
        # Shift
        InstrTest(0x00029793, Opcode.OP_IMM, Funct3.SLL, Funct7.SL, rd=15, rs1=5, imm=0, op=OpType.SHIFT),
        InstrTest(0x00F2D793, Opcode.OP_IMM, Funct3.SR, Funct7.SL, rd=15, rs1=5, imm=15, op=OpType.SHIFT),
        InstrTest(0x41F2D793, Opcode.OP_IMM, Funct3.SR, Funct7.SA, rd=15, rs1=5, imm=31, op=OpType.SHIFT),
        InstrTest(0x019297B3, Opcode.OP, Funct3.SLL, Funct7.SL, rd=15, rs1=5, rs2=25, op=OpType.SHIFT),
        InstrTest(0x0192D7B3, Opcode.OP, Funct3.SR, Funct7.SL, rd=15, rs1=5, rs2=25, op=OpType.SHIFT),
        InstrTest(0x4192D7B3, Opcode.OP, Funct3.SR, Funct7.SA, rd=15, rs1=5, rs2=25, op=OpType.SHIFT),
        # AUIPC
        InstrTest(0x00777F17, Opcode.AUIPC, rd=30, imm=0x777 << 12, op=OpType.AUIPC),
        # Jumps
        InstrTest(0x000000EF, Opcode.JAL, rd=1, imm=0, op=OpType.JAL),
        InstrTest(0xFFE100E7, Opcode.JALR, Funct3.JALR, rd=1, rs1=2, imm=-2, op=OpType.JALR),
        # Branch
        InstrTest(0x00209463, Opcode.BRANCH, Funct3.BNE, rs1=1, rs2=2, imm=4 << 1, op=OpType.BRANCH),
        InstrTest(0x00310463, Opcode.BRANCH, Funct3.BEQ, rs1=2, rs2=3, imm=4 << 1, op=OpType.BRANCH),
        InstrTest(0x0041D463, Opcode.BRANCH, Funct3.BGE, rs1=3, rs2=4, imm=4 << 1, op=OpType.BRANCH),
        InstrTest(0x00524463, Opcode.BRANCH, Funct3.BLT, rs1=4, rs2=5, imm=4 << 1, op=OpType.BRANCH),
        InstrTest(0x0062F463, Opcode.BRANCH, Funct3.BGEU, rs1=5, rs2=6, imm=4 << 1, op=OpType.BRANCH),
        InstrTest(0x00736463, Opcode.BRANCH, Funct3.BLTU, rs1=6, rs2=7, imm=4 << 1, op=OpType.BRANCH),
        # Load
        InstrTest(0x00B48403, Opcode.LOAD, Funct3.B, rd=8, rs1=9, imm=11, op=OpType.LOAD),
        InstrTest(0x00C54483, Opcode.LOAD, Funct3.BU, rd=9, rs1=10, imm=12, op=OpType.LOAD),
        InstrTest(0x00D59503, Opcode.LOAD, Funct3.H, rd=10, rs1=11, imm=13, op=OpType.LOAD),
        InstrTest(0x00E65583, Opcode.LOAD, Funct3.HU, rd=11, rs1=12, imm=14, op=OpType.LOAD),
        InstrTest(0x00F6A603, Opcode.LOAD, Funct3.W, rd=12, rs1=13, imm=15, op=OpType.LOAD),
        InstrTest(0xFFA09703, Opcode.LOAD, Funct3.H, rd=14, rs1=1, imm=-6, op=OpType.LOAD),
        # Store
        InstrTest(0x00D70823, Opcode.STORE, Funct3.B, rs1=14, rs2=13, imm=16, op=OpType.STORE),
        InstrTest(0x00E798A3, Opcode.STORE, Funct3.H, rs1=15, rs2=14, imm=17, op=OpType.STORE),
        InstrTest(0x00F82923, Opcode.STORE, Funct3.W, rs1=16, rs2=15, imm=18, op=OpType.STORE),
        # Fence
        InstrTest(
            0x0320000F,
            Opcode.MISC_MEM,
            Funct3.FENCE,
            rd=0,
            rs1=0,
            succ=FenceTarget.MEM_R,
            pred=(FenceTarget.MEM_R | FenceTarget.MEM_W),
            fm=FenceFm.NONE,
            op=OpType.FENCE,
        ),
        # ECALL
        InstrTest(0x00000073, Opcode.SYSTEM, Funct3.PRIV, funct12=Funct12.ECALL, op=OpType.ECALL),
        # EBREAK
        InstrTest(0x00100073, Opcode.SYSTEM, Funct3.PRIV, funct12=Funct12.EBREAK, op=OpType.EBREAK),
    ]
    DECODER_TESTS_ZIFENCEI = [
        InstrTest(0x0000100F, Opcode.MISC_MEM, Funct3.FENCEI, rd=0, rs1=0, imm=0, op=OpType.FENCEI),
    ]
    DECODER_TESTS_ZICSR = [
        InstrTest(0x001A9A73, Opcode.SYSTEM, Funct3.CSRRW, rd=20, rs1=21, csr=0x01, op=OpType.CSR_REG),
        InstrTest(0x002B2AF3, Opcode.SYSTEM, Funct3.CSRRS, rd=21, rs1=22, csr=0x02, op=OpType.CSR_REG),
        InstrTest(0x004BBB73, Opcode.SYSTEM, Funct3.CSRRC, rd=22, rs1=23, csr=0x04, op=OpType.CSR_REG),
        InstrTest(0x001FDA73, Opcode.SYSTEM, Funct3.CSRRWI, rd=20, imm=0x1F, csr=0x01, op=OpType.CSR_IMM),
        InstrTest(0x0027EAF3, Opcode.SYSTEM, Funct3.CSRRSI, rd=21, imm=0xF, csr=0x02, op=OpType.CSR_IMM),
        InstrTest(0x00407B73, Opcode.SYSTEM, Funct3.CSRRCI, rd=22, imm=0x0, csr=0x04, op=OpType.CSR_IMM),
    ]
    DECODER_TESTS_ILLEGAL = [
        InstrTest(0xFFFFFFFF, Opcode.OP_IMM, illegal=1),
        InstrTest(0x003160FF, Opcode.OP, Funct3.OR, Funct7.OR, rd=1, rs1=2, rs2=3, op=OpType.LOGIC, illegal=1),
        InstrTest(0x000000F3, Opcode.SYSTEM, Funct3.PRIV, funct12=Funct12.ECALL, op=OpType.ECALL, illegal=1),
    ]
    DECODER_TESTS_M = [
        InstrTest(0x02310133, Opcode.OP, Funct3.MUL, Funct7.MULDIV, rd=2, rs1=2, rs2=3, op=OpType.MUL),
        InstrTest(0x02341133, Opcode.OP, Funct3.MULH, Funct7.MULDIV, rd=2, rs1=8, rs2=3, op=OpType.MUL),
        InstrTest(0x02A12233, Opcode.OP, Funct3.MULHSU, Funct7.MULDIV, rd=4, rs1=2, rs2=10, op=OpType.MUL),
        InstrTest(0x02A43233, Opcode.OP, Funct3.MULHU, Funct7.MULDIV, rd=4, rs1=8, rs2=10, op=OpType.MUL),
        InstrTest(0x02314133, Opcode.OP, Funct3.DIV, Funct7.MULDIV, rd=2, rs1=2, rs2=3, op=OpType.DIV_REM),
        InstrTest(0x02745133, Opcode.OP, Funct3.DIVU, Funct7.MULDIV, rd=2, rs1=8, rs2=7, op=OpType.DIV_REM),
        InstrTest(0x02716233, Opcode.OP, Funct3.REM, Funct7.MULDIV, rd=4, rs1=2, rs2=7, op=OpType.DIV_REM),
        InstrTest(0x02A47233, Opcode.OP, Funct3.REMU, Funct7.MULDIV, rd=4, rs1=8, rs2=10, op=OpType.DIV_REM),
    ]
    DECODER_TESTS_XINTMACHINEMODE = [
        # MRET
        InstrTest(0x30200073, Opcode.SYSTEM, Funct3.PRIV, funct12=Funct12.MRET, op=OpType.MRET),
        # WFI
        # InstrTest(0x10500073, Opcode.SYSTEM, Funct3.PRIV, funct12=Funct12.WFI, op=OpType.WFI),
    ]
    DECODER_TESTS_XINTSUPERVISOR = [
        # SRET
        InstrTest(0x10200073, Opcode.SYSTEM, Funct3.PRIV, funct12=Funct12.SRET, op=OpType.SRET),
        # SFENCE.VMA
        InstrTest(0x12208073, Opcode.SYSTEM, Funct3.PRIV, Funct7.SFENCEVMA, rs1=1, rs2=2, op=OpType.SFENCEVMA),
    ]
    DECODER_TESTS_ZBB = [
        InstrTest(
            0x60201013,
            Opcode.OP_IMM,
            Funct3.CPOP,
            funct12=Funct12.CPOP,
            rd=0,
            rs1=0,
            op=OpType.UNARY_BIT_MANIPULATION_5,
        ),
        InstrTest(0x40007033, Opcode.OP, Funct3.ANDN, Funct7.ANDN, rd=0, rs1=0, rs2=0, op=OpType.BIT_MANIPULATION),
        InstrTest(
            0x60411093,
            Opcode.OP_IMM,
            Funct3.SEXTB,
            funct12=Funct12.SEXTB,
            rd=1,
            rs1=2,
            op=OpType.UNARY_BIT_MANIPULATION_1,
        ),
    ]

    def setUp(self):
        self.gen_params = GenParams(
            test_core_config.replace(
                _implied_extensions=Extension.G | Extension.XINTMACHINEMODE | Extension.XINTSUPERVISOR | Extension.ZBB
            )
        )
        self.decoder = InstrDecoder(self.gen_params)
        self.cnt = 1

    def do_test(self, test):
        def process():
            yield self.decoder.instr.eq(test.encoding)
            yield Settle()

            self.assertEqual((yield self.decoder.illegal), test.illegal)
            if test.illegal:
                return

            self.assertEqual((yield self.decoder.opcode), test.opcode)

            if test.funct3 is not None:
                self.assertEqual((yield self.decoder.funct3), test.funct3)
            self.assertEqual((yield self.decoder.funct3_v), test.funct3 is not None)

            if test.funct7 is not None:
                self.assertEqual((yield self.decoder.funct7), test.funct7)
            self.assertEqual((yield self.decoder.funct7_v), test.funct7 is not None)

            if test.funct12 is not None:
                self.assertEqual((yield self.decoder.funct12), test.funct12)
            self.assertEqual((yield self.decoder.funct12_v), test.funct12 is not None)

            if test.rd is not None:
                self.assertEqual((yield self.decoder.rd), test.rd)
            self.assertEqual((yield self.decoder.rd_v), test.rd is not None)

            if test.rs1 is not None:
                self.assertEqual((yield self.decoder.rs1), test.rs1)
            self.assertEqual((yield self.decoder.rs1_v), test.rs1 is not None)

            if test.rs2 is not None:
                self.assertEqual((yield self.decoder.rs2), test.rs2)
            self.assertEqual((yield self.decoder.rs2_v), test.rs2 is not None)

            if test.imm is not None:
                self.assertEqual((yield self.decoder.imm.as_signed()), test.imm)

            if test.succ is not None:
                self.assertEqual((yield self.decoder.succ), test.succ)

            if test.pred is not None:
                self.assertEqual((yield self.decoder.pred), test.pred)

            if test.fm is not None:
                self.assertEqual((yield self.decoder.fm), test.fm)

            if test.csr is not None:
                self.assertEqual((yield self.decoder.csr), test.csr)

            self.assertEqual((yield self.decoder.optype), test.op)

        with self.run_simulation(self.decoder) as sim:
            sim.add_process(process)

    def test_i(self):
        for test in self.DECODER_TESTS_I:
            self.do_test(test)

    def test_zifencei(self):
        for test in self.DECODER_TESTS_ZIFENCEI:
            self.do_test(test)

    def test_zicsr(self):
        for test in self.DECODER_TESTS_ZICSR:
            self.do_test(test)

    def test_m(self):
        for test in self.DECODER_TESTS_M:
            self.do_test(test)

    def test_illegal(self):
        for test in self.DECODER_TESTS_ILLEGAL:
            self.do_test(test)

    def test_xintmachinemode(self):
        for test in self.DECODER_TESTS_XINTMACHINEMODE:
            self.do_test(test)

    def test_xintsupervisor(self):
        for test in self.DECODER_TESTS_XINTSUPERVISOR:
            self.do_test(test)

    def test_zbb(self):
        for test in self.DECODER_TESTS_ZBB:
            self.do_test(test)


class TestDecoderEExtLegal(CoreblocksTestCaseWithSimulator):
    E_TEST = [
        (0x00000033, False),  # add x0, x0, x0
        (0x00F787B3, False),  # add x15, x15, x15
        (0x00F807B3, True),  # add x15, x16, x15
        (0xFFF78793, False),  # addi x15, x15, -1
        (0xFFF78813, True),  # addi x16, x15, -1
        (0xFFFFF06F, False),  # jal x0, -2
        (0xFFFFFF6F, True),  # jal x30, -2
    ]

    def test_e(self):
        self.gen_params = GenParams(test_core_config.replace(embedded=True, _implied_extensions=Extension.E))
        self.decoder = InstrDecoder(self.gen_params)

        def process():
            for encoding, illegal in self.E_TEST:
                yield self.decoder.instr.eq(encoding)
                yield Settle()
                self.assertEqual((yield self.decoder.illegal), illegal)

        with self.run_simulation(self.decoder) as sim:
            sim.add_process(process)


class TestEncodingUniqueness(TestCase):
    def test_encoding_uniqueness(self):
        code_type = tuple[Optional[int], Optional[int], Optional[int], Optional[int]]

        def instruction_code(instr: Encoding) -> code_type:
            op_code = int(instr.opcode)
            funct3 = int(instr.funct3) if instr.funct3 is not None else None
            funct7 = int(instr.funct7) if instr.funct7 is not None else None
            funct12_5bits = None

            if instr.funct12 is not None:
                funct7 = (int(instr.funct12) & 0xFE0) >> 5
                funct12_5bits = int(instr.funct12) & 0x1F

            return (op_code, funct3, funct7, funct12_5bits)

        # prefixes of encoding
        def code_prefixes(code: code_type) -> list[code_type]:
            prefixes = []

            for i in range(3, -1, -1):
                if code[i] is not None:
                    nt = tuple(list(code[:i]) + [None] * (4 - i))

                    prefixes.append(nt)

            return prefixes

        # known_codes store insformation about already read encodings
        # if value is Encoding -> there is instruction with given code
        # if value is None -> there is an instruction with prefix equal to this code
        known_codes: dict[code_type, Optional[Encoding]] = dict()

        for instructions in instructions_by_optype.values():
            for instruction in instructions:
                code = instruction_code(instruction)
                prefixes = code_prefixes(code)

                for prefix in prefixes:
                    if prefix in known_codes:
                        encoding = known_codes[prefix]

                        # prefix of instruction can not be equal to code of any other isntruction
                        self.assertIsNone(encoding, f"Instruction is not unique: I1 = {encoding} I2 = {instruction}")

                    known_codes[prefix] = None

                # current instruction can not be prefix of other instruction
                self.assertNotIn(code, known_codes, f"Instruction is not unique: I = {instruction}")

                known_codes[code] = instruction

    def test_decoded_distinguishable(self):
        code_type = tuple[Optional[int], Optional[int]]

        collisions: dict[OpType, set[Encoding]] = {
            OpType.ARITHMETIC: {
                Encoding(Opcode.OP_IMM, Funct3.ADD),
                Encoding(Opcode.LUI),
            },
            OpType.SHIFT: {
                Encoding(Opcode.OP_IMM, Funct3.SLL, Funct7.SL),
                Encoding(Opcode.OP_IMM, Funct3.SR, Funct7.SL),
                Encoding(Opcode.OP_IMM, Funct3.SR, Funct7.SA),
            },
            OpType.LOGIC: {
                Encoding(Opcode.OP_IMM, Funct3.XOR),
                Encoding(Opcode.OP_IMM, Funct3.OR),
                Encoding(Opcode.OP_IMM, Funct3.AND),
            },
            OpType.COMPARE: {
                Encoding(Opcode.OP_IMM, Funct3.SLT),
                Encoding(Opcode.OP_IMM, Funct3.SLTU),
            },
            OpType.SINGLE_BIT_MANIPULATION: {
                Encoding(Opcode.OP_IMM, Funct3.BCLR, Funct7.BCLR),
                Encoding(Opcode.OP_IMM, Funct3.BEXT, Funct7.BEXT),
                Encoding(Opcode.OP_IMM, Funct3.BSET, Funct7.BSET),
                Encoding(Opcode.OP_IMM, Funct3.BINV, Funct7.BINV),
            },
            OpType.BIT_MANIPULATION: {
                Encoding(Opcode.OP_IMM, Funct3.ROR, Funct7.ROR),
            },
        }

        def instruction_code(instr: Encoding) -> code_type:
            funct3 = int(instr.funct3) if instr.funct3 is not None else 0
            funct7 = int(instr.funct7) if instr.funct7 is not None else 0

            if instr.funct12 is not None:
                funct7 = (int(instr.funct12) & 0xFE0) >> 5

            return (funct3, funct7)

        for ext, instructions in instructions_by_optype.items():
            known_codes: set[code_type] = set()
            ext_collisions = collisions[ext] if ext in collisions else set()

            for instruction in instructions:
                if instruction in ext_collisions:
                    continue

                code = instruction_code(instruction)

                self.assertNotIn(
                    code, known_codes, f"Instruction is not unique within OpType: OpType={ext} I={instruction}"
                )

                known_codes.add(code)

            for instruction in ext_collisions:
                code = instruction_code(instruction)
                self.assertIn(code, known_codes, f"Instruction is not colliding: OpType={ext} I={instruction}")<|MERGE_RESOLUTION|>--- conflicted
+++ resolved
@@ -1,10 +1,6 @@
 from amaranth.sim import *
 
-<<<<<<< HEAD
-from test.coreblocks_test_case import CoreblocksTestCaseWithSimulator
-=======
 from transactron.testing import TestCaseWithSimulator
->>>>>>> 7d2222e9
 
 from coreblocks.params import *
 from coreblocks.params.configurations import test_core_config
@@ -13,7 +9,7 @@
 from typing import Optional
 
 
-class TestDecoder(CoreblocksTestCaseWithSimulator):
+class TestDecoder(TestCaseWithSimulator):
     class InstrTest:
         def __init__(
             self,
@@ -271,7 +267,7 @@
             self.do_test(test)
 
 
-class TestDecoderEExtLegal(CoreblocksTestCaseWithSimulator):
+class TestDecoderEExtLegal(TestCaseWithSimulator):
     E_TEST = [
         (0x00000033, False),  # add x0, x0, x0
         (0x00F787B3, False),  # add x15, x15, x15
