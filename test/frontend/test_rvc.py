from parameterized import parameterized_class

from amaranth.sim import Settle
from amaranth import *

from coreblocks.frontend.rvc import InstrDecompress
from coreblocks.params import *
from coreblocks.params.configurations import test_core_config
from transactron.utils import ValueLike

<<<<<<< HEAD
from test.coreblocks_test_case import CoreblocksTestCaseWithSimulator
=======
from transactron.testing import TestCaseWithSimulator
>>>>>>> 7d2222e9

COMMON_TESTS = [
    # Illegal instruction
    (0x0000, IllegalInstr()),
    # c.addi4spn x15, 1020
    (0x1FFC, ITypeInstr(opcode=Opcode.OP_IMM, rd=Registers.X15, funct3=Funct3.ADD, rs1=Registers.SP, imm=1020)),
    # c.lw x13, 28(x11)
    (0x4DD4, ITypeInstr(opcode=Opcode.LOAD, rd=Registers.X13, funct3=Funct3.W, rs1=Registers.X11, imm=28)),
    # c.sw x10, 20(x8)
    (0xC848, STypeInstr(opcode=Opcode.STORE, imm=20, funct3=Funct3.W, rs1=Registers.X8, rs2=Registers.X10)),
    # c.nop
    (0x0001, ITypeInstr(opcode=Opcode.OP_IMM, rd=Registers.X0, funct3=Funct3.ADD, rs1=Registers.X0, imm=0)),
    # c.addi x2, -28
    (
        0x1111,
        ITypeInstr(opcode=Opcode.OP_IMM, rd=Registers.X2, funct3=Funct3.ADD, rs1=Registers.X2, imm=C(-28, 12)),
    ),
    # c.li x31, -7
    (
        0x5FE5,
        ITypeInstr(opcode=Opcode.OP_IMM, rd=Registers.X31, funct3=Funct3.ADD, rs1=Registers.ZERO, imm=C(-7, 12)),
    ),
    # c.addi16sp 496
    (0x617D, ITypeInstr(opcode=Opcode.OP_IMM, rd=Registers.SP, funct3=Funct3.ADD, rs1=Registers.SP, imm=496)),
    # c.lui x7, -3
    (0x73F5, UTypeInstr(opcode=Opcode.LUI, rd=Registers.X7, imm=C(-3, 20) << 12)),
    # c.srli x10, 3
    (
        0x810D,
        RTypeInstr(
            opcode=Opcode.OP_IMM,
            rd=Registers.X10,
            funct3=Funct3.SR,
            rs1=Registers.X10,
            rs2=C(3, 5),
            funct7=Funct7.SL,
        ),
    ),
    # c.srai x12, 8
    (
        0x8621,
        RTypeInstr(
            opcode=Opcode.OP_IMM,
            rd=Registers.X12,
            funct3=Funct3.SR,
            rs1=Registers.X12,
            rs2=C(8, 5),
            funct7=Funct7.SA,
        ),
    ),
    # c.andi x9, 17
    (0x88C5, ITypeInstr(opcode=Opcode.OP_IMM, rd=Registers.X9, funct3=Funct3.AND, rs1=Registers.X9, imm=17)),
    # c.sub x10, x15
    (
        0x8D1D,
        RTypeInstr(
            opcode=Opcode.OP,
            rd=Registers.X10,
            funct3=Funct3.SUB,
            rs1=Registers.X10,
            rs2=Registers.X15,
            funct7=Funct7.SUB,
        ),
    ),
    # c.xor x13, x8
    (
        0x8EA1,
        RTypeInstr(
            opcode=Opcode.OP,
            rd=Registers.X13,
            funct3=Funct3.XOR,
            rs1=Registers.X13,
            rs2=Registers.X8,
            funct7=Funct7.XOR,
        ),
    ),
    # c.or x15, x14
    (
        0x8FD9,
        RTypeInstr(
            opcode=Opcode.OP,
            rd=Registers.X15,
            funct3=Funct3.OR,
            rs1=Registers.X15,
            rs2=Registers.X14,
            funct7=Funct7.OR,
        ),
    ),
    # c.and x9, x9
    (
        0x8CE5,
        RTypeInstr(
            opcode=Opcode.OP,
            rd=Registers.X9,
            funct3=Funct3.AND,
            rs1=Registers.X9,
            rs2=Registers.X9,
            funct7=Funct7.AND,
        ),
    ),
    # c.j 2012
    (0xAFF1, JTypeInstr(opcode=Opcode.JAL, rd=Registers.ZERO, imm=C(2012, 21))),
    # c.beqz x8, -6
    (
        0xDC6D,
        BTypeInstr(opcode=Opcode.BRANCH, imm=C(-6, 13), funct3=Funct3.BEQ, rs1=Registers.X8, rs2=Registers.ZERO),
    ),
    # c.bnez x15, 20
    (
        0xEB91,
        BTypeInstr(opcode=Opcode.BRANCH, imm=C(20, 13), funct3=Funct3.BNE, rs1=Registers.X15, rs2=Registers.ZERO),
    ),
    # c.slli x13, 31
    (
        0x06FE,
        RTypeInstr(
            opcode=Opcode.OP_IMM,
            rd=Registers.X13,
            funct3=Funct3.SLL,
            rs1=Registers.X13,
            rs2=C(31, 5),
            funct7=Funct7.SL,
        ),
    ),
    # c.lwsp x2, 4
    (0x4112, ITypeInstr(opcode=Opcode.LOAD, rd=Registers.X2, funct3=Funct3.W, rs1=Registers.SP, imm=C(4, 12))),
    # c.jr x30
    (
        0x8F02,
        ITypeInstr(
            opcode=Opcode.JALR, rd=Registers.ZERO, funct3=Funct3.JALR, rs1=Registers.X30, imm=C(0).replicate(12)
        ),
    ),
    # c.mv x2, x26
    (
        0x816A,
        RTypeInstr(
            opcode=Opcode.OP,
            rd=Registers.X2,
            funct3=Funct3.ADD,
            rs1=Registers.ZERO,
            rs2=Registers.X26,
            funct7=Funct7.ADD,
        ),
    ),
    # c.ebreak
    (0x9002, EBreakInstr()),
    # c.add x14, x8
    (
        0x9722,
        RTypeInstr(
            opcode=Opcode.OP,
            rd=Registers.X14,
            funct3=Funct3.ADD,
            rs1=Registers.X14,
            rs2=Registers.X8,
            funct7=Funct7.ADD,
        ),
    ),
    # c.swsp x31, 20
    (0xCA7E, STypeInstr(opcode=Opcode.STORE, imm=C(20, 12), funct3=Funct3.W, rs1=Registers.SP, rs2=Registers.X31)),
]

RV32_TESTS = [
    # c.ld x8, 8(x9)
    (0x6480, IllegalInstr()),
    # c.sd x14, 0(x13)
    (0xE298, IllegalInstr()),
    # c.jal 40
    (0x2025, JTypeInstr(opcode=Opcode.JAL, rd=Registers.RA, imm=C(40, 21))),
    # c.jal -412
    (0x3595, JTypeInstr(opcode=Opcode.JAL, rd=Registers.RA, imm=C(-412, 21))),
    # c.srli x10, 32
    (0x9101, IllegalInstr()),
    # c.srai x12, 40
    (0x9621, IllegalInstr()),
    # c.subw x10, x11
    (0x9D0D, IllegalInstr()),
    # c.addw x15, x8
    (0x9FA1, IllegalInstr()),
    # c.slli x13, 63
    (0x16FE, IllegalInstr()),
]

RV64_TESTS = [
    # c.ld x8, 8(x9)
    (0x6480, ITypeInstr(opcode=Opcode.LOAD, rd=Registers.X8, funct3=Funct3.D, rs1=Registers.X9, imm=C(8, 12))),
    # c.sd x14, 0(x13)
    (0xE298, STypeInstr(opcode=Opcode.STORE, imm=C(0, 12), funct3=Funct3.D, rs1=Registers.X13, rs2=Registers.X14)),
    # c.addiw x13, -12,
    (
        0x36D1,
        ITypeInstr(opcode=Opcode.OP_IMM_32, rd=Registers.X13, funct3=Funct3.ADD, rs1=Registers.X13, imm=C(-12, 12)),
    ),
    # c.srli x10, 32
    (
        0x9101,
        RTypeInstr(
            opcode=Opcode.OP_IMM,
            rd=Registers.X10,
            funct3=Funct3.SR,
            rs1=Registers.X10,
            rs2=C(0, 5),
            funct7=Funct7.SL | 1,
        ),
    ),
    # c.srai x12, 40
    (
        0x9621,
        RTypeInstr(
            opcode=Opcode.OP_IMM,
            rd=Registers.X12,
            funct3=Funct3.SR,
            rs1=Registers.X12,
            rs2=C(8, 5),
            funct7=Funct7.SA | 1,
        ),
    ),
    # c.subw x10, x11
    (
        0x9D0D,
        RTypeInstr(
            opcode=Opcode.OP32,
            rd=Registers.X10,
            funct3=Funct3.SUB,
            rs1=Registers.X10,
            rs2=Registers.X11,
            funct7=Funct3.SUB,
        ),
    ),
    # c.addw x15, x8
    (
        0x9FA1,
        RTypeInstr(
            opcode=Opcode.OP32,
            rd=Registers.X15,
            funct3=Funct3.ADD,
            rs1=Registers.X15,
            rs2=Registers.X8,
            funct7=Funct3.ADD,
        ),
    ),
    # c.slli x13, 63
    (
        0x16FE,
        RTypeInstr(
            opcode=Opcode.OP_IMM,
            rd=Registers.X13,
            funct3=Funct3.SLL,
            rs1=Registers.X13,
            rs2=C(31, 5),
            funct7=Funct7.SL | 1,
        ),
    ),
    # c.ldsp x29, 40
    (0x7EA2, ITypeInstr(opcode=Opcode.LOAD, rd=Registers.X29, funct3=Funct3.D, rs1=Registers.SP, imm=C(40, 12))),
    # c.sdsp x4, 8
    (0xE412, STypeInstr(opcode=Opcode.STORE, imm=C(8, 12), funct3=Funct3.D, rs1=Registers.SP, rs2=Registers.X4)),
]


@parameterized_class(
    ("name", "isa_xlen", "test_cases"),
    [("rv32ic", 32, COMMON_TESTS + RV32_TESTS), ("rv64ic", 64, COMMON_TESTS + RV64_TESTS)],
)
class TestInstrDecompress(CoreblocksTestCaseWithSimulator):
    isa_xlen: int
    test_cases: list[tuple[int, ValueLike]]

    def test(self):
        self.gen_params = GenParams(test_core_config.replace(compressed=True, xlen=self.isa_xlen))
        self.m = InstrDecompress(self.gen_params)

        def process():
            for instr_in, instr_out in self.test_cases:
                yield self.m.instr_in.eq(instr_in)
                expected = Signal(32)
                yield expected.eq(instr_out)
                yield Settle()

                self.assertEqual((yield self.m.instr_out), (yield expected))
                yield

        with self.run_simulation(self.m) as sim:
            sim.add_sync_process(process)<|MERGE_RESOLUTION|>--- conflicted
+++ resolved
@@ -8,11 +8,7 @@
 from coreblocks.params.configurations import test_core_config
 from transactron.utils import ValueLike
 
-<<<<<<< HEAD
-from test.coreblocks_test_case import CoreblocksTestCaseWithSimulator
-=======
 from transactron.testing import TestCaseWithSimulator
->>>>>>> 7d2222e9
 
 COMMON_TESTS = [
     # Illegal instruction
@@ -278,7 +274,7 @@
     ("name", "isa_xlen", "test_cases"),
     [("rv32ic", 32, COMMON_TESTS + RV32_TESTS), ("rv64ic", 64, COMMON_TESTS + RV64_TESTS)],
 )
-class TestInstrDecompress(CoreblocksTestCaseWithSimulator):
+class TestInstrDecompress(TestCaseWithSimulator):
     isa_xlen: int
     test_cases: list[tuple[int, ValueLike]]
 
