from amaranth import *
from amaranth.lib.data import StructLayout
from parameterized import parameterized_class

from coreblocks.params import *
from coreblocks.fu.jumpbranch import JumpBranchFuncUnit, JumpBranchFn, JumpComponent
from transactron import Method, def_method, TModule
from coreblocks.params.layouts import FuncUnitLayouts
from coreblocks.utils.protocols import FuncUnit

from transactron.utils import signed_to_int

from test.fu.functional_common import ExecFn, FunctionalUnitTestCase


class JumpBranchWrapper(Elaboratable):
    def __init__(self, gen_params: GenParams):
        self.jb = JumpBranchFuncUnit(gen_params)
        self.issue = self.jb.issue
<<<<<<< HEAD
        self.accept = Method(
            o=StructLayout(
                gen_params.get(FuncUnitLayouts).accept.members | gen_params.get(FetchLayouts).branch_verify.members
            )
        )
=======
        self.accept = Method(o=gen_params.get(FuncUnitLayouts).accept + gen_params.get(JumpBranchLayouts).verify_branch)
>>>>>>> 6fd151fb

    def elaborate(self, platform):
        m = TModule()

        m.submodules.jb_unit = self.jb

        @def_method(m, self.accept)
        def _(arg):
            res = self.jb.accept(m)
            verify = self.jb.fifo_branch_resolved.read(m)
            return {
                "result": res.result,
                "rob_id": res.rob_id,
                "rp_dst": res.rp_dst,
                "exception": res.exception,
                "next_pc": verify.next_pc,
                "from_pc": verify.from_pc,
                "misprediction": verify.misprediction,
            }

        return m


class JumpBranchWrapperComponent(FunctionalComponentParams):
    def get_module(self, gen_params: GenParams) -> FuncUnit:
        return JumpBranchWrapper(gen_params)

    def get_optypes(self) -> set[OpType]:
        return JumpBranchFn().get_op_types()


@staticmethod
def compute_result(i1: int, i2: int, i_imm: int, pc: int, fn: JumpBranchFn.Fn, xlen: int) -> dict[str, int]:
    max_int = 2**xlen - 1
    branch_target = pc + signed_to_int(i_imm & 0x1FFF, 13)
    next_pc = 0
    res = pc + 4

    match fn:
        case JumpBranchFn.Fn.JAL:
            next_pc = pc + signed_to_int(i_imm & 0x1FFFFF, 21)  # truncate to first 21 bits
        case JumpBranchFn.Fn.JALR:
            # truncate to first 12 bits and set 0th bit to 0
            next_pc = (i1 + signed_to_int(i_imm & 0xFFF, 12)) & ~0x1
        case JumpBranchFn.Fn.BEQ:
            next_pc = branch_target if i1 == i2 else pc + 4
        case JumpBranchFn.Fn.BNE:
            next_pc = branch_target if i1 != i2 else pc + 4
        case JumpBranchFn.Fn.BLT:
            next_pc = branch_target if signed_to_int(i1, xlen) < signed_to_int(i2, xlen) else pc + 4
        case JumpBranchFn.Fn.BLTU:
            next_pc = branch_target if i1 < i2 else pc + 4
        case JumpBranchFn.Fn.BGE:
            next_pc = branch_target if signed_to_int(i1, xlen) >= signed_to_int(i2, xlen) else pc + 4
        case JumpBranchFn.Fn.BGEU:
            next_pc = branch_target if i1 >= i2 else pc + 4

    next_pc &= max_int
    res &= max_int

    misprediction = next_pc != pc + 4

    exception = None
    exception_pc = pc
    if next_pc & 0b11 != 0:
        exception = ExceptionCause.INSTRUCTION_ADDRESS_MISALIGNED
    elif misprediction:
        exception = ExceptionCause._COREBLOCKS_MISPREDICTION
        exception_pc = next_pc

    return {"result": res, "from_pc": pc, "next_pc": next_pc, "misprediction": misprediction} | (
        {"exception": exception, "exception_pc": exception_pc} if exception is not None else {}
    )


@staticmethod
def compute_result_auipc(i1: int, i2: int, i_imm: int, pc: int, fn: JumpBranchFn.Fn, xlen: int) -> dict[str, int]:
    max_int = 2**xlen - 1
    res = pc + 4

    if fn == JumpBranchFn.Fn.AUIPC:
        res = pc + (i_imm & 0xFFFFF000)

    res &= max_int

    return {"result": res}


ops = {
    JumpBranchFn.Fn.BEQ: ExecFn(OpType.BRANCH, Funct3.BEQ),
    JumpBranchFn.Fn.BNE: ExecFn(OpType.BRANCH, Funct3.BNE),
    JumpBranchFn.Fn.BLT: ExecFn(OpType.BRANCH, Funct3.BLT),
    JumpBranchFn.Fn.BLTU: ExecFn(OpType.BRANCH, Funct3.BLTU),
    JumpBranchFn.Fn.BGE: ExecFn(OpType.BRANCH, Funct3.BGE),
    JumpBranchFn.Fn.BGEU: ExecFn(OpType.BRANCH, Funct3.BGEU),
    JumpBranchFn.Fn.JAL: ExecFn(OpType.JAL),
    JumpBranchFn.Fn.JALR: ExecFn(OpType.JALR),
}

ops_auipc = {
    JumpBranchFn.Fn.AUIPC: ExecFn(OpType.AUIPC),
}


@parameterized_class(
    ("name", "ops", "func_unit", "compute_result"),
    [
        (
            "branches_and_jumps",
            ops,
            JumpBranchWrapperComponent(),
            compute_result,
        ),
        (
            "auipc",
            ops_auipc,
            JumpComponent(),
            compute_result_auipc,
        ),
    ],
)
class JumpBranchUnitTest(FunctionalUnitTestCase[JumpBranchFn.Fn]):
    compute_result = compute_result
    zero_imm = False

    def test_fu(self):
        self.run_standard_fu_test()<|MERGE_RESOLUTION|>--- conflicted
+++ resolved
@@ -17,15 +17,11 @@
     def __init__(self, gen_params: GenParams):
         self.jb = JumpBranchFuncUnit(gen_params)
         self.issue = self.jb.issue
-<<<<<<< HEAD
         self.accept = Method(
             o=StructLayout(
-                gen_params.get(FuncUnitLayouts).accept.members | gen_params.get(FetchLayouts).branch_verify.members
+                gen_params.get(FuncUnitLayouts).accept.members | gen_params.get(JumpBranchLayouts).verify_branch.members
             )
         )
-=======
-        self.accept = Method(o=gen_params.get(FuncUnitLayouts).accept + gen_params.get(JumpBranchLayouts).verify_branch)
->>>>>>> 6fd151fb
 
     def elaborate(self, platform):
         m = TModule()
