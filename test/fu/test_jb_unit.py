from amaranth import *
from typing import Dict, Callable, Any
from parameterized import parameterized_class

from coreblocks.params import *
from coreblocks.fu.jumpbranch import JumpBranchFuncUnit, JumpBranchFn, JumpComponent
from coreblocks.transactions import Method, TModule, MethodLayout
from coreblocks.transactions.core import Transaction
from coreblocks.transactions.lib import FIFO
from coreblocks.params.configurations import test_core_config
from coreblocks.params.layouts import FuncUnitLayouts, FetchLayouts
from coreblocks.utils.protocols import FuncUnit
from coreblocks.utils.utils import assign

from test.common import signed_to_int

from test.fu.functional_common import GenericFunctionalTestUnit


class JumpBranchWrapper(Elaboratable):
<<<<<<< HEAD
    def __init__(self, gen_params: GenParams, send_result: Method):
        self.gen_params = gen_params
        self.send_result = send_result
        self.issue = Method(i=self.gen_params.get(FuncUnitLayouts).issue)
=======
    def __init__(self, gen_params: GenParams):
        self.jb = JumpBranchFuncUnit(gen_params)
        self.issue = self.jb.issue
        self.accept = Method(o=gen_params.get(FuncUnitLayouts).accept + gen_params.get(FetchLayouts).branch_verify)
>>>>>>> 6bf3b70c

    def elaborate(self, platform):
        m = TModule()

<<<<<<< HEAD
        m.submodules.fifo = fifo = FIFO(self.gen_params.get(FuncUnitLayouts).send_result, 2)

        m.submodules.jb_unit = self.jb = JumpBranchFuncUnit(self.gen_params, send_result=fifo.write)

        self.issue.proxy(m, self.jb.issue)

        with Transaction().body(m):
            new_arg = Record.like(self.send_result.data_in)
            m.d.comb += assign(new_arg, fifo.read(m))
            m.d.comb += assign(new_arg, self.jb.branch_result(m))
            self.send_result(m, new_arg)
=======
        m.submodules.jb_unit = self.jb

        @def_method(m, self.accept)
        def _(arg):
            res = self.jb.accept(m)
            br = self.jb.branch_result(m)
            return {
                "from_pc": br.from_pc,
                "next_pc": br.next_pc,
                "result": res.result,
                "rob_id": res.rob_id,
                "rp_dst": res.rp_dst,
                "exception": res.exception,
            }
>>>>>>> 6bf3b70c

        return m


class JumpBranchWrapperComponent(FunctionalComponentParams):
    def get_module(self, gen_params: GenParams, send_result: Method) -> FuncUnit:
        return JumpBranchWrapper(gen_params, send_result)

    def get_optypes(self) -> set[OpType]:
        return JumpBranchFn().get_op_types()


@staticmethod
def compute_result(i1: int, i2: int, i_imm: int, pc: int, fn: JumpBranchFn.Fn, xlen: int) -> Dict[str, int]:
    max_int = 2**xlen - 1
    branch_target = pc + signed_to_int(i_imm & 0x1FFF, 13)
    next_pc = 0
    res = pc + 4

    if fn == JumpBranchFn.Fn.JAL:
        next_pc = pc + signed_to_int(i_imm & 0x1FFFFF, 21)  # truncate to first 21 bits
    if fn == JumpBranchFn.Fn.JALR:
        # truncate to first 12 bits and set 0th bit to 0
        next_pc = (i1 + signed_to_int(i_imm & 0xFFF, 12)) & ~0x1
    if fn == JumpBranchFn.Fn.BEQ:
        next_pc = branch_target if i1 == i2 else pc + 4
    if fn == JumpBranchFn.Fn.BNE:
        next_pc = branch_target if i1 != i2 else pc + 4
    if fn == JumpBranchFn.Fn.BLT:
        next_pc = branch_target if signed_to_int(i1, xlen) < signed_to_int(i2, xlen) else pc + 4
    if fn == JumpBranchFn.Fn.BLTU:
        next_pc = branch_target if i1 < i2 else pc + 4
    if fn == JumpBranchFn.Fn.BGE:
        next_pc = branch_target if signed_to_int(i1, xlen) >= signed_to_int(i2, xlen) else pc + 4
    if fn == JumpBranchFn.Fn.BGEU:
        next_pc = branch_target if i1 >= i2 else pc + 4

    next_pc &= max_int
    res &= max_int

    exception = None
    if next_pc & 0b11 != 0:
        exception = ExceptionCause.INSTRUCTION_ADDRESS_MISALIGNED

    return {"result": res, "from_pc": pc, "next_pc": next_pc} | (
        {"exception": exception} if exception is not None else {}
    )


@staticmethod
def compute_result_auipc(i1: int, i2: int, i_imm: int, pc: int, fn: JumpBranchFn.Fn, xlen: int) -> Dict[str, int]:
    max_int = 2**xlen - 1
    res = pc + 4

    if fn == JumpBranchFn.Fn.AUIPC:
        res = pc + (i_imm & 0xFFFFF000)

    res &= max_int

    return {"result": res}


ops = {
    JumpBranchFn.Fn.BEQ: {"op_type": OpType.BRANCH, "funct3": Funct3.BEQ, "funct7": 0},
    JumpBranchFn.Fn.BNE: {"op_type": OpType.BRANCH, "funct3": Funct3.BNE, "funct7": 0},
    JumpBranchFn.Fn.BLT: {"op_type": OpType.BRANCH, "funct3": Funct3.BLT, "funct7": 0},
    JumpBranchFn.Fn.BLTU: {"op_type": OpType.BRANCH, "funct3": Funct3.BLTU, "funct7": 0},
    JumpBranchFn.Fn.BGE: {"op_type": OpType.BRANCH, "funct3": Funct3.BGE, "funct7": 0},
    JumpBranchFn.Fn.BGEU: {"op_type": OpType.BRANCH, "funct3": Funct3.BGEU, "funct7": 0},
    JumpBranchFn.Fn.JAL: {"op_type": OpType.JAL, "funct3": 0, "funct7": 0},
    JumpBranchFn.Fn.JALR: {"op_type": OpType.JALR, "funct3": Funct3.JALR, "funct7": 0},
}

ops_auipc = {
    JumpBranchFn.Fn.AUIPC: {"op_type": OpType.AUIPC, "funct3": 0, "funct7": 0},
}


@parameterized_class(
    ("name", "ops", "func_unit", "compute_result", "result_layout_additional"),
    [
        (
            "branches_and_jumps",
            ops,
            JumpBranchWrapperComponent(),
            compute_result,
            lambda _, gen: gen.get(FetchLayouts).branch_verify,
        ),
        ("auipc", ops_auipc, JumpComponent(), compute_result_auipc, lambda _, gen: []),
    ],
)
class JumpBranchUnitTest(GenericFunctionalTestUnit):
    compute_result: Callable[[int, int, int, int, Any, int], Dict[str, int]]
    result_layout_additional: Callable[[GenParams], MethodLayout]

    def test_test(self):
        self.run_pipeline()

    def __init__(self, method_name: str = "runTest"):
        gen_params = GenParams(test_core_config)
        super().__init__(
            self.ops,
            self.func_unit,
            self.compute_result,
            gen=gen_params,
            number_of_tests=300,
            seed=32323,
            zero_imm=False,
            method_name=method_name,
            result_layout_additional=self.result_layout_additional(gen_params),
        )<|MERGE_RESOLUTION|>--- conflicted
+++ resolved
@@ -18,22 +18,14 @@
 
 
 class JumpBranchWrapper(Elaboratable):
-<<<<<<< HEAD
     def __init__(self, gen_params: GenParams, send_result: Method):
         self.gen_params = gen_params
         self.send_result = send_result
         self.issue = Method(i=self.gen_params.get(FuncUnitLayouts).issue)
-=======
-    def __init__(self, gen_params: GenParams):
-        self.jb = JumpBranchFuncUnit(gen_params)
-        self.issue = self.jb.issue
-        self.accept = Method(o=gen_params.get(FuncUnitLayouts).accept + gen_params.get(FetchLayouts).branch_verify)
->>>>>>> 6bf3b70c
 
     def elaborate(self, platform):
         m = TModule()
 
-<<<<<<< HEAD
         m.submodules.fifo = fifo = FIFO(self.gen_params.get(FuncUnitLayouts).send_result, 2)
 
         m.submodules.jb_unit = self.jb = JumpBranchFuncUnit(self.gen_params, send_result=fifo.write)
@@ -45,22 +37,6 @@
             m.d.comb += assign(new_arg, fifo.read(m))
             m.d.comb += assign(new_arg, self.jb.branch_result(m))
             self.send_result(m, new_arg)
-=======
-        m.submodules.jb_unit = self.jb
-
-        @def_method(m, self.accept)
-        def _(arg):
-            res = self.jb.accept(m)
-            br = self.jb.branch_result(m)
-            return {
-                "from_pc": br.from_pc,
-                "next_pc": br.next_pc,
-                "result": res.result,
-                "rob_id": res.rob_id,
-                "rp_dst": res.rp_dst,
-                "exception": res.exception,
-            }
->>>>>>> 6bf3b70c
 
         return m
 
