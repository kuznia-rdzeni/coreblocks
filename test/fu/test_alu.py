import random
from collections import deque
import operator

from amaranth import *
from amaranth.sim import *

from coreblocks.transactions import *
from coreblocks.transactions.lib import *

from ..common import TestCaseWithSimulator, TestbenchIO, test_gen_params

from coreblocks.fu.alu import AluFn, Alu, AluFuncUnit
<<<<<<< HEAD
from coreblocks.params import *
from coreblocks.utils import AutoDebugSignals
=======
from coreblocks.params.isa import *
from coreblocks.params import GenParams
>>>>>>> ce99e7cb


def _cast_to_int_xlen(x, xlen):
    if xlen == 32:
        return -int(0x100000000 - x) if (x > 0x7FFFFFFF) else x
    elif xlen == 64:
        return -int(0x10000000000000000 - x) if (x > 0x7FFFFFFFFFFFFFFF) else x
    return 0


class TestAlu(TestCaseWithSimulator):
    TEST_INPUTS = [
        (312123, 4),
        (115478972, 312351066),
        (55, 10),
        (0, 0),
        (4294967295, 1),
        (0, 4294967295),
        (4294967295, 1),
        (4294967295, 4294967295),
        (4294967293, 2),
        (2, 0),
    ]

    def setUp(self):
        self.gen = test_gen_params("rv32i")
        self.alu = Alu(self.gen)

        random.seed(42)

        # Supply hand-written tests with random test inputs
        self.test_inputs = TestAlu.TEST_INPUTS
        max_int = 2**self.gen.isa.xlen - 1
        for i in range(20):
            self.test_inputs.append((random.randint(0, max_int), random.randint(0, max_int)))

    def yield_signals(self, fn, in1, in2):
        yield self.alu.fn.eq(fn)
        yield self.alu.in1.eq(in1)
        yield self.alu.in2.eq(in2)
        yield Settle()

        return (yield self.alu.out)

    def check_fn(self, fn, out_fn):
        def process():
            for (in1, in2) in self.test_inputs:
                returned_out = yield from self.yield_signals(fn, C(in1, self.gen.isa.xlen), C(in2, self.gen.isa.xlen))
                mask = 2**self.gen.isa.xlen - 1
                correct_out = out_fn(in1 & mask, in2 & mask) & mask
                self.assertEqual(returned_out, correct_out)

        with self.run_simulation(self.alu) as sim:
            sim.add_process(process)

    def test_add(self):
        self.check_fn(AluFn.Fn.ADD, operator.add)

    def test_sll(self):
        self.check_fn(AluFn.Fn.SLL, lambda in1, in2: in1 << (in2 & (self.gen.isa.xlen - 1)))

    def test_xor(self):
        self.check_fn(AluFn.Fn.XOR, operator.xor)

    def test_srl(self):
        self.check_fn(AluFn.Fn.SRL, lambda in1, in2: in1 >> (in2 & (self.gen.isa.xlen - 1)))

    def test_or(self):
        self.check_fn(AluFn.Fn.OR, operator.or_)

    def test_and(self):
        self.check_fn(AluFn.Fn.AND, operator.and_)

    def test_sub(self):
        self.check_fn(AluFn.Fn.SUB, operator.sub)

    def test_sra(self):
        def sra(in1, in2):
            xlen = self.gen.isa.xlen
            in2 = in2 & (xlen - 1)
            if in1 & 2 ** (xlen - 1) != 0:
                return (((2**xlen) - 1) << xlen | in1) >> in2
            else:
                return in1 >> in2

        self.check_fn(AluFn.Fn.SRA, sra)

    def test_slt(self):
        self.check_fn(
            AluFn.Fn.SLT,
            lambda in1, in2: _cast_to_int_xlen(in1, self.gen.isa.xlen) < _cast_to_int_xlen(in2, self.gen.isa.xlen),
        )

    def test_sltu(self):
        self.check_fn(AluFn.Fn.SLTU, operator.lt)


class AluFuncUnitTestCircuit(Elaboratable):
    def __init__(self, gen: GenParams):
        self.gen = gen

    def elaborate(self, platform):
        m = Module()
        tm = TransactionModule(m)

        m.submodules.func_unit = func_unit = AluFuncUnit(self.gen)

        # mocked input and output
        m.submodules.issue_method = self.issue = TestbenchIO(AdapterTrans(func_unit.issue))
        m.submodules.accept_method = self.accept = TestbenchIO(AdapterTrans(func_unit.accept))

        return tm


class TestAluFuncUnit(TestCaseWithSimulator):
    def setUp(self):
        self.gen = test_gen_params("rv32i")
        self.m = AluFuncUnitTestCircuit(self.gen)

        random.seed(42)
        self.requests = deque()
        self.responses = deque()
        max_int = 2**self.gen.isa.xlen - 1
        for i in range(50):
            data1 = random.randint(0, max_int)
            data2 = random.randint(0, max_int)
            data2_is_imm = random.randint(0, 1)
            rob_id = random.randint(0, 2**self.gen.rob_entries_bits - 1)
            rp_dst = random.randint(0, 2**self.gen.phys_regs_bits - 1)
            exec_fn = {"op_type": OpType.ARITHMETIC, "funct3": Funct3.ADD, "funct7": Funct7.ADD}
            result = (data1 + data2) & max_int

            self.requests.append(
                {
                    "s1_val": data1,
                    "s2_val": 0 if data2_is_imm else data2,
                    "rob_id": rob_id,
                    "exec_fn": exec_fn,
                    "rp_dst": rp_dst,
                    "imm": data2 if data2_is_imm else 0,
                }
            )
            self.responses.append({"rob_id": rob_id, "result": result, "rp_dst": rp_dst})

    def test_randomized(self):
        def random_wait():
            for i in range(random.randint(0, 5)):
                yield

        def consumer():
            while self.responses:
                expected = self.responses.pop()
                result = yield from self.m.accept.call()
                self.assertDictEqual(expected, result)
                yield from random_wait()

        def producer():
            while self.requests:
                req = self.requests.pop()
                yield from self.m.issue.call(req)
                yield from random_wait()

        with self.run_simulation(self.m) as sim:
            sim.add_sync_process(producer)
            sim.add_sync_process(consumer)

    def test_pipeline(self):
        def consumer():
            while self.responses:
                expected = self.responses.pop()
                result = yield from self.m.accept.call()
                self.assertDictEqual(expected, result)

        def producer():
            while self.requests:
                req = self.requests.pop()
                yield from self.m.issue.call_init(req)
                yield
                self.assertTrue((yield from self.m.issue.done()))

        with self.run_simulation(self.m) as sim:
            sim.add_sync_process(producer)
            sim.add_sync_process(consumer)<|MERGE_RESOLUTION|>--- conflicted
+++ resolved
@@ -11,13 +11,7 @@
 from ..common import TestCaseWithSimulator, TestbenchIO, test_gen_params
 
 from coreblocks.fu.alu import AluFn, Alu, AluFuncUnit
-<<<<<<< HEAD
 from coreblocks.params import *
-from coreblocks.utils import AutoDebugSignals
-=======
-from coreblocks.params.isa import *
-from coreblocks.params import GenParams
->>>>>>> ce99e7cb
 
 
 def _cast_to_int_xlen(x, xlen):
