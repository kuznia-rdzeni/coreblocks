--- conflicted
+++ resolved
@@ -173,7 +173,6 @@
     def run(self) -> bool:
         with self.ctx:
             self.run_until(self.deadline)
-<<<<<<< HEAD
 
         return not self.advance()
 
@@ -191,25 +190,6 @@
         yield sim
         res = sim.run()
 
-=======
-
-        return not self.advance()
-
-
-class TestCaseWithSimulator(unittest.TestCase):
-    @contextmanager
-    def run_simulation(self, module: HasElaborate, max_cycles: float = 10e4, add_transaction_module=True):
-        traces_file = None
-        if "__COREBLOCKS_DUMP_TRACES" in os.environ:
-            traces_file = unittest.TestCase.id(self)
-
-        sim = PysimSimulator(
-            module, max_cycles=max_cycles, add_transaction_module=add_transaction_module, traces_file=traces_file
-        )
-        yield sim
-        res = sim.run()
-
->>>>>>> acbd241b
         self.assertTrue(res, "Simulation time limit exceeded")
 
     def tick(self, cycle_cnt=1):
