--- conflicted
+++ resolved
@@ -39,23 +39,12 @@
         if "__COREBLOCKS_DUMP_TRACES" in os.environ:
             traces_dir = "test/__traces__"
             os.makedirs(traces_dir, exist_ok=True)
-<<<<<<< HEAD
-            with sim.write_vcd(f"{traces_dir}/{test_name}.vcd", f"{traces_dir}/{test_name}.gtkw"):
-                self.run_sim_limited(sim, deadline)
-        else:
-            self.run_sim_limited(sim, deadline)
-
-    def run_sim_limited(self, sim, deadline):
-        sim.run_until(deadline)
-        self.assertFalse(sim.advance(), "Simulation time limit exceeded")
-=======
             ctx = sim.write_vcd(f"{traces_dir}/{test_name}.vcd", f"{traces_dir}/{test_name}.gtkw")
         else:
             ctx = nullcontext()
 
         with ctx:
             sim.run()
->>>>>>> 754fe207
 
 
 class TestbenchIO(Elaboratable):
