import unittest
import os
import functools
from contextlib import contextmanager, nullcontext
from typing import Callable, Mapping, Union, Generator, TypeVar, Optional, Any, cast

from amaranth import *
from amaranth.hdl.ast import Statement
from amaranth.sim import *
from amaranth.sim.core import Command
from coreblocks.transactions.core import DebugSignals, Method, TransactionModule
from coreblocks.transactions.lib import AdapterBase, AdapterTrans
<<<<<<< HEAD
from coreblocks.utils._typing import ValueLike, HasElaborate, HasDebugSignals
=======
from coreblocks.utils import ValueLike, auto_debug_signals
>>>>>>> 13ef881e
from .gtkw_extension import write_vcd_ext


T = TypeVar("T")
RecordValueDict = Mapping[str, Union[ValueLike, "RecordValueDict"]]
RecordIntDict = Mapping[str, Union[int, "RecordIntDict"]]
RecordIntDictRet = Mapping[str, Any]  # full typing hard to work with
TestGen = Generator[Command | Value | Statement | None, Any, T]


def set_inputs(values: RecordValueDict, field: Record) -> TestGen[None]:
    for name, value in values.items():
        if isinstance(value, dict):
            yield from set_inputs(value, getattr(field, name))
        else:
            yield getattr(field, name).eq(value)


def get_outputs(field: Record) -> TestGen[RecordIntDict]:
    # return dict of all signal values in a record because amaranth's simulator can't read all
    # values of a Record in a single yield - it can only read Values (Signals)
    result = {}
    for name, _, _ in field.layout:
        val = getattr(field, name)
        if isinstance(val, Signal):
            result[name] = yield val
        else:  # field is a Record
            result[name] = yield from get_outputs(val)
    return result


def neg(x: int, xlen: int) -> int:
    """
    Computes the negation of a number in the U2 system.

    Parameters
    ----------
    x: int
        Number in U2 system.
    xlen : int
        Bit width of x.

    Returns
    -------
    return : int
        Negation of x in the U2 system.
    """
    return (-x) & (2**xlen - 1)


def int_to_signed(x: int, xlen: int) -> int:
    """
    Converts a Python integer into its U2 representation.

    Parameters
    ----------
    x: int
        Signed Python integer.
    xlen : int
        Bit width of x.

    Returns
    -------
    return : int
        Representation of x in the U2 system.
    """
    return x & (2**xlen - 1)


def signed_to_int(x: int, xlen: int) -> int:
    """
    Changes U2 representation into Python integer

    Parameters
    ----------
    x: int
        Number in U2 system.
    xlen : int
        Bit width of x.

    Returns
    -------
    return : int
        Representation of x as signed Python integer.
    """
    return x | -(x & (2 ** (xlen - 1)))


class SimpleTestCircuit(Elaboratable):
    def __init__(self, dut: HasElaborate):
        self._dut = dut
        self._io = dict[str, TestbenchIO]()

    def __getattr__(self, name: str):
        return self._io[name]

    def elaborate(self, platform):
        m = Module()
        tm = TransactionModule(m)

        dummy = Signal()
        m.d.sync += dummy.eq(1)

        m.submodules.dut = self._dut

        for name, attr in [(name, getattr(self._dut, name)) for name in dir(self._dut)]:
            if isinstance(attr, Method):
                self._io[name] = TestbenchIO(AdapterTrans(attr))
                m.submodules += self._io[name]

        return tm

    def debug_signals(self):
        return [io.debug_signals() for io in self._io.values()]


class TestCaseWithSimulator(unittest.TestCase):
    @contextmanager
<<<<<<< HEAD
    def run_simulation(self, module: HasElaborate, max_cycles: float = 10e4, extra_signals=()):
        test_name = unittest.TestCase.id(self)
        clk_period = 1e-6

        if not extra_signals and isinstance(module, HasDebugSignals):
=======
    def run_simulation(self, module: Elaboratable, max_cycles=10e4):
        test_name = unittest.TestCase.id(self)
        clk_period = 1e-6

        if hasattr(module, "debug_signals"):
>>>>>>> 13ef881e
            extra_signals = module.debug_signals
        else:
            extra_signals = functools.partial(auto_debug_signals, module)

        sim = Simulator(module)
        sim.add_clock(clk_period)
        yield sim

        if "__COREBLOCKS_DUMP_TRACES" in os.environ:
            traces_dir = "test/__traces__"
            os.makedirs(traces_dir, exist_ok=True)

            # Signal handling is hacky and accesses Simulator internals.
            # TODO: try to merge with Amaranth.
            if isinstance(extra_signals, Callable):
                extra_signals = extra_signals()
            clocks = [d.clk for d in cast(Any, sim)._fragment.domains.values()]

            ctx = write_vcd_ext(
                cast(Any, sim)._engine,
                f"{traces_dir}/{test_name}.vcd",
                f"{traces_dir}/{test_name}.gtkw",
                traces=[clocks, extra_signals],
            )
        else:
            ctx = nullcontext()

        with ctx:
            sim.run_until(clk_period * max_cycles)
            self.assertFalse(sim.advance(), "Simulation time limit exceeded")


class TestbenchIO(Elaboratable):
    def __init__(self, adapter: AdapterBase):
        self.adapter = adapter

    def elaborate(self, platform):
        m = Module()
        m.submodules += self.adapter
        return m

    # Low-level operations

    def enable(self) -> TestGen[None]:
        yield self.adapter.en.eq(1)

    def disable(self) -> TestGen[None]:
        yield self.adapter.en.eq(0)

    def done(self) -> TestGen[int]:
        return (yield self.adapter.done)

    def wait_until_done(self) -> TestGen[None]:
        while (yield self.adapter.done) != 1:
            yield

    def set_inputs(self, data: RecordValueDict = {}) -> TestGen[None]:
        yield from set_inputs(data, self.adapter.data_in)

    def get_outputs(self) -> TestGen[RecordIntDictRet]:
        return (yield from get_outputs(self.adapter.data_out))

    # Operations for AdapterTrans

    def call_init(self, data: RecordValueDict = {}) -> TestGen[None]:
        yield from self.enable()
        yield from self.set_inputs(data)

    def call_result(self) -> TestGen[Optional[RecordIntDictRet]]:
        if (yield from self.done()):
            return (yield from self.get_outputs())
        return None

    def call_do(self) -> TestGen[RecordIntDict]:
        while (outputs := (yield from self.call_result())) is None:
            yield
        yield from self.disable()
        return outputs

    def call_try(self, data: RecordIntDict = {}) -> TestGen[Optional[RecordIntDictRet]]:
        yield from self.call_init(data)
        yield
        outputs = yield from self.call_result()
        yield from self.disable()
        return outputs

    def call(self, data: RecordIntDict = {}) -> TestGen[RecordIntDictRet]:
        yield from self.call_init(data)
        yield
        return (yield from self.call_do())

    # Operations for Adapter

    def method_argument(self) -> TestGen[Optional[RecordIntDictRet]]:
        return (yield from self.call_result())

    def method_return(self, data: RecordValueDict = {}) -> TestGen[None]:
        yield from self.set_inputs(data)

    def method_handle(
        self, function: Callable[[RecordIntDictRet], Optional[RecordIntDict]], *, settle: int = 0
    ) -> TestGen[None]:
        for _ in range(settle):
            yield Settle()
        while (arg := (yield from self.method_argument())) is None:
            yield
            for _ in range(settle):
                yield Settle()
        yield from self.method_return(function(arg) or {})
        yield

    def method_handle_loop(
        self,
        function: Callable[[RecordIntDictRet], Optional[RecordIntDict]],
        *,
        settle: int = 0,
        enable: bool = True,
        condition: Optional[Callable[[], bool]] = None,
    ) -> TestGen[None]:
        if condition is None:
            yield Passive()
        condition = condition or (lambda: True)
        if enable:
            yield from self.enable()
        while condition():
            yield from self.method_handle(function, settle=settle)

    # Debug signals

    def debug_signals(self) -> DebugSignals:
        return self.adapter.debug_signals()


def def_method_mock(
    tb_getter: Callable[[], TestbenchIO], **kwargs
) -> Callable[[Callable[[RecordIntDictRet], Optional[RecordIntDict]]], Callable[[], TestGen[None]]]:
    """
    Decorator function to create method mock handlers. It should be applied on
    a function which describes functionality which we want to invoke on method call.
    Such function will be wrapped by `method_handle_loop` and called on each
    method invocation.

    Use to wrap plain functions, not class methods. For wrapping class methods please
    see `def_class_method_mock`.

    Function `f` should take only one argument - data used in function invocation - and
    should return data which will be sent as response to method call.

    Please remember that decorators are fully evaluated when function is defined.

    Parameters
    ----------
    tbb_getter : Callable[[], TestbenchIO]
        Function which will be called to get TestbenchIO from which `method_handle_loop`
        should be used.
    **kwargs
        Arguments passed to `method_handle_loop`.

    Example
    -------
    ```
    m = TestCircuit()
    def target_process(k: int):
        @def_method_mock(lambda: m.target[k], settle=1, enable=False)
        def process(v):
            return {"data": v["data"] + k}
        return process
    ```
    """

    def decorator(func: Callable[[RecordIntDictRet], Optional[RecordIntDict]]) -> Callable[[], TestGen[None]]:
        @functools.wraps(func)
        def mock() -> TestGen[None]:
            tb = tb_getter()
            f = func
            assert isinstance(tb, TestbenchIO)
            yield from tb.method_handle_loop(f, **kwargs)

        return mock

    return decorator


def def_class_method_mock(
    tb_getter: Callable[[Any], TestbenchIO], **kwargs
) -> Callable[[Callable[[Any, RecordIntDictRet], Optional[RecordIntDict]]], Callable[[Any], TestGen[None]]]:
    """
    Decorator function to create method mock handlers. It should be applied on
    a function which describe functionality which we wan't to invoke on method call.
    Such function will be wrapped by `method_handle_loop` and called on each
    method invocation.

    Use to wrap class methods, not functions. For wrapping plain functions please
    see `def_method_mock`.

    Function `f` should take two arguments `self` and data which will be passed on
    to invoke a method. This function should return data which will be sent
    as response to method call.

    Make sure to defer accessing state, since decorators are evaluated eagerly
    during function declaration.

    Parameters
    ----------
    tb_getter : Callable[[self], TestbenchIO]
        Function which will be called to get TestbenchIO from which `method_handle_loop`
        should be used. That function should take only one argument - `self`.
    **kwargs
        Arguments passed to `method_handle_loop`.

    Example
    -------
    ```
    @def_class_method_mock(lambda self: self.m.target, settle=1)
    def target(self, v):
        return {"data": v["data"] + 1}
    ```
    """

    def decorator(func: Callable[[Any, RecordIntDictRet], Optional[RecordIntDict]]):
        @functools.wraps(func)
        def mock(self) -> TestGen[None]:
            def partial_func(x):
                return func(self, x)

            tb = tb_getter(self)
            assert isinstance(tb, TestbenchIO)
            yield from tb.method_handle_loop(partial_func, **kwargs)

        return mock

    return decorator<|MERGE_RESOLUTION|>--- conflicted
+++ resolved
@@ -10,11 +10,7 @@
 from amaranth.sim.core import Command
 from coreblocks.transactions.core import DebugSignals, Method, TransactionModule
 from coreblocks.transactions.lib import AdapterBase, AdapterTrans
-<<<<<<< HEAD
-from coreblocks.utils._typing import ValueLike, HasElaborate, HasDebugSignals
-=======
-from coreblocks.utils import ValueLike, auto_debug_signals
->>>>>>> 13ef881e
+from coreblocks.utils import ValueLike, HasElaborate, HasDebugSignals, auto_debug_signals
 from .gtkw_extension import write_vcd_ext
 
 
@@ -133,19 +129,11 @@
 
 class TestCaseWithSimulator(unittest.TestCase):
     @contextmanager
-<<<<<<< HEAD
-    def run_simulation(self, module: HasElaborate, max_cycles: float = 10e4, extra_signals=()):
+    def run_simulation(self, module: HasElaborate, max_cycles: float = 10e4):
         test_name = unittest.TestCase.id(self)
         clk_period = 1e-6
 
-        if not extra_signals and isinstance(module, HasDebugSignals):
-=======
-    def run_simulation(self, module: Elaboratable, max_cycles=10e4):
-        test_name = unittest.TestCase.id(self)
-        clk_period = 1e-6
-
-        if hasattr(module, "debug_signals"):
->>>>>>> 13ef881e
+        if isinstance(module, HasDebugSignals):
             extra_signals = module.debug_signals
         else:
             extra_signals = functools.partial(auto_debug_signals, module)
