--- conflicted
+++ resolved
@@ -302,11 +302,7 @@
 
 
 def def_method_mock(
-<<<<<<< HEAD
-    tb_getter: Callable[[], TestbenchIO], sched_prio: int = 0, **kwargs
-=======
-    tb_getter: Callable[[], TestbenchIO] | Callable[[Any], TestbenchIO], **kwargs
->>>>>>> 0fa8efa5
+    tb_getter: Callable[[], TestbenchIO] | Callable[[Any], TestbenchIO], sched_prio: int = 0, **kwargs
 ) -> Callable[[Callable[..., Optional[RecordIntDict]]], Callable[[], TestGen[None]]]:
     """
     Decorator function to create method mock handlers. It should be applied on
@@ -343,56 +339,6 @@
             return {"data": arg["data"] + k}
         return process
     ```
-<<<<<<< HEAD
-    """
-
-    def decorator(func: Callable[..., Optional[RecordIntDict]]) -> Callable[[], TestGen[None]]:
-        @functools.wraps(func)
-        def mock() -> TestGen[None]:
-            tb = tb_getter()
-            f = func
-            assert isinstance(tb, TestbenchIO)
-            yield from tb.method_handle_loop(f, extra_settle_count=sched_prio, **kwargs)
-
-        return mock
-
-    return decorator
-
-
-def def_class_method_mock(
-    tb_getter: Callable[[Any], TestbenchIO], sched_prio: int = 0, **kwargs
-) -> Callable[[Callable[..., Optional[RecordIntDict]]], Callable[[Any], TestGen[None]]]:
-    """
-    Decorator function to create method mock handlers. It should be applied on
-    a function which describe functionality which we wan't to invoke on method call.
-    Such function will be wrapped by `method_handle_loop` and called on each
-    method invocation.
-
-    Use to wrap class methods, not functions. For wrapping plain functions please
-    see `def_method_mock`.
-
-    Function `f` should take two arguments `self` and data which will be passed on
-    to invoke a method. This function should return data which will be sent
-    as response to method call.
-
-    Make sure to defer accessing state, since decorators are evaluated eagerly
-    during function declaration.
-
-    Parameters
-    ----------
-    tb_getter : Callable[[self], TestbenchIO]
-        Function which will be called to get TestbenchIO from which `method_handle_loop`
-        should be used. That function should take only one argument - `self`.
-    **kwargs
-        Arguments passed to `method_handle_loop`.
-
-    Example
-    -------
-    ```
-    @def_class_method_mock(lambda self: self.m.target)
-    def target(self, v):
-        return {"data": v["data"] + 1}
-=======
     or equivalently
     ```
     m = TestCircuit()
@@ -407,7 +353,6 @@
     @def_method_mock(lambda self: self.target[k], settle=1, enable=False)
     def process(self, data):
         return {"data": data + k}
->>>>>>> 0fa8efa5
     ```
     """
 
@@ -426,11 +371,7 @@
                     kw[k] = bind(func_self) if bind else v
             tb = getter()
             assert isinstance(tb, TestbenchIO)
-<<<<<<< HEAD
-            yield from tb.method_handle_loop(func.__get__(self), extra_settle_count=sched_prio, **kwargs)
-=======
-            yield from tb.method_handle_loop(f, **kw)
->>>>>>> 0fa8efa5
+            yield from tb.method_handle_loop(f, extra_settle_count=sched_prio, **kw)
 
         return mock
 
