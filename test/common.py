--- conflicted
+++ resolved
@@ -140,17 +140,10 @@
 
 class TestCaseWithSimulator(unittest.TestCase):
     @contextmanager
-<<<<<<< HEAD
-    def run_simulation(self, circuit: HasElaborate, max_cycles: float = 10e4):
-        if isinstance(circuit, TransactionModule):
-            raise TypeError("run_simulation should get ")
-        tm = TransactionModule(circuit)
-=======
     def run_simulation(self, module: HasElaborate, max_cycles: float = 10e4, add_transaction_module=True):
         if add_transaction_module:
             module = TransactionModule(module)
 
->>>>>>> c09faa04
         test_name = unittest.TestCase.id(self)
         clk_period = 1e-6
 
@@ -160,11 +153,7 @@
             extra_signals = functools.partial(auto_debug_signals, tm)
 
         # up to this place we use plain python test functionality, no `elaborate` is called
-<<<<<<< HEAD
-        sim = Simulator(tm)
-=======
         sim = Simulator(module)
->>>>>>> c09faa04
         sim.add_clock(clk_period)
         yield sim
 
