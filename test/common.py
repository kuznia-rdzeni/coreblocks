import unittest
from contextlib import contextmanager

from amaranth import *
from amaranth.sim import *
from coreblocks.transactions.lib import AdapterTrans
<<<<<<< HEAD
=======

>>>>>>> 940a16bc

class TestCaseWithSimulator(unittest.TestCase):
    @contextmanager
    def runSimulation(self, module):
        sim = Simulator(module)
        yield sim
        with sim.write_vcd("test.vcd", "test.gtkw"):
            sim.run()

<<<<<<< HEAD
=======

>>>>>>> 940a16bc
class TestbenchIO(Elaboratable):
    def __init__(self, *args, **kwargs):
        self.adapter = AdapterTrans(*args, **kwargs)

    def elaborate(self, platform):
        m = Module()
        m.submodules += self.adapter
        return m

    def _enable(self):
        yield self.adapter.en.eq(1)

    def _disable(self):
        yield self.adapter.en.eq(0)

    def _wait_until_done(self):
        while (yield self.adapter.done) != 1:
            yield

    def _set_inputs(self, values: dict, field=None):
        if field is None:
            field = self.adapter.data_in
        for name, value in values.items():
            if isinstance(value, dict):
                yield from self._set_inputs(value, getattr(field, name))
            else:
                yield getattr(field, name).eq(value)

    def _get_outputs(self, field=None):
        if field is None:
            field = self.adapter.data_out
        if isinstance(field, Signal):
            return (yield field)
<<<<<<< HEAD
        else: # field is a Record
=======
        else:  # field is a Record
            # return dict of all signal values in a record because amaranth's simulator can't read all
            # values of a Record in a single yield - it can only read Values (Signals)
>>>>>>> 940a16bc
            result = {}
            for name, bits, _ in field.layout:
                result[name] = yield from self._get_outputs(getattr(field, name))
            return result

<<<<<<< HEAD
    # accept data as dict to be consistent with get()
    def put(self, data: dict):
        yield from self._enable()
        yield from self._set_inputs(data)
        yield
        yield from self._wait_until_done()
        yield from self._disable()

    def get(self):
        yield from self._enable()
        yield
        yield from self._wait_until_done()
        yield from self._disable()
        # return dict of all signal values in a record because amaranth doesn't support yielding records -
        # - they're neither Value nor Statement and amaranth implementation only supports these two
        return (yield from self._get_outputs())
=======
    def call_init(self, data: dict = {}):
        yield from self._enable()
        yield from self._set_inputs(data)

    def call_do(self):
        yield from self._wait_until_done()
        yield from self._disable()
        return (yield from self._get_outputs())

    def call(self, data: dict = {}):
        yield from self.call_init(data)
        yield
        return (yield from self.call_do())
>>>>>>> 940a16bc
<|MERGE_RESOLUTION|>--- conflicted
+++ resolved
@@ -4,10 +4,6 @@
 from amaranth import *
 from amaranth.sim import *
 from coreblocks.transactions.lib import AdapterTrans
-<<<<<<< HEAD
-=======
-
->>>>>>> 940a16bc
 
 class TestCaseWithSimulator(unittest.TestCase):
     @contextmanager
@@ -17,10 +13,6 @@
         with sim.write_vcd("test.vcd", "test.gtkw"):
             sim.run()
 
-<<<<<<< HEAD
-=======
-
->>>>>>> 940a16bc
 class TestbenchIO(Elaboratable):
     def __init__(self, *args, **kwargs):
         self.adapter = AdapterTrans(*args, **kwargs)
@@ -54,36 +46,14 @@
             field = self.adapter.data_out
         if isinstance(field, Signal):
             return (yield field)
-<<<<<<< HEAD
-        else: # field is a Record
-=======
         else:  # field is a Record
             # return dict of all signal values in a record because amaranth's simulator can't read all
             # values of a Record in a single yield - it can only read Values (Signals)
->>>>>>> 940a16bc
             result = {}
             for name, bits, _ in field.layout:
                 result[name] = yield from self._get_outputs(getattr(field, name))
             return result
 
-<<<<<<< HEAD
-    # accept data as dict to be consistent with get()
-    def put(self, data: dict):
-        yield from self._enable()
-        yield from self._set_inputs(data)
-        yield
-        yield from self._wait_until_done()
-        yield from self._disable()
-
-    def get(self):
-        yield from self._enable()
-        yield
-        yield from self._wait_until_done()
-        yield from self._disable()
-        # return dict of all signal values in a record because amaranth doesn't support yielding records -
-        # - they're neither Value nor Statement and amaranth implementation only supports these two
-        return (yield from self._get_outputs())
-=======
     def call_init(self, data: dict = {}):
         yield from self._enable()
         yield from self._set_inputs(data)
@@ -96,5 +66,4 @@
     def call(self, data: dict = {}):
         yield from self.call_init(data)
         yield
-        return (yield from self.call_do())
->>>>>>> 940a16bc
+        return (yield from self.call_do())