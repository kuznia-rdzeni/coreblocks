--- conflicted
+++ resolved
@@ -267,36 +267,21 @@
 
     def method_handle(
         self,
-<<<<<<< HEAD
-        function: Callable[[RecordIntDictRet], Optional[RecordIntDict]],
-        *,
-        enable: Optional[Callable[[], bool]] = None,
-        priority: int = 0,
-=======
         function: Callable[..., Optional[RecordIntDict]],
         *,
         enable: Optional[Callable[[], bool]] = None,
         extra_settle_count: int = 0,
->>>>>>> 3b0b7f35
     ) -> TestGen[None]:
         enable = enable or (lambda: True)
         yield from self.set_enable(enable())
 
         # One extra Settle() required to propagate enable signal.
-<<<<<<< HEAD
-        for _ in range(priority + 1):
-=======
         for _ in range(extra_settle_count + 1):
->>>>>>> 3b0b7f35
             yield Settle()
         while (arg := (yield from self.method_argument())) is None:
             yield
             yield from self.set_enable(enable())
-<<<<<<< HEAD
-            for _ in range(priority + 1):
-=======
             for _ in range(extra_settle_count + 1):
->>>>>>> 3b0b7f35
                 yield Settle()
 
         ret_out = method_def_helper(self, function, **arg)
@@ -308,19 +293,11 @@
         function: Callable[..., Optional[RecordIntDict]],
         *,
         enable: Optional[Callable[[], bool]] = None,
-<<<<<<< HEAD
-        priority: int = 0,
-    ) -> TestGen[None]:
-        yield Passive()
-        while True:
-            yield from self.method_handle(function, enable=enable, priority=priority)
-=======
         extra_settle_count: int = 0,
     ) -> TestGen[None]:
         yield Passive()
         while True:
             yield from self.method_handle(function, enable=enable, extra_settle_count=extra_settle_count)
->>>>>>> 3b0b7f35
 
     # Debug signals
 
@@ -361,11 +338,6 @@
     ```
     m = TestCircuit()
     def target_process(k: int):
-<<<<<<< HEAD
-        @def_method_mock(lambda: m.target[k], enable=False)
-        def process(v):
-            return {"data": v["data"] + k}
-=======
         @def_method_mock(lambda: m.target[k])
         def process(arg):
             return {"data": arg["data"] + k}
@@ -378,20 +350,13 @@
         @def_method_mock(lambda: m.target[k], settle=1, enable=False)
         def process(data):
             return {"data": data + k}
->>>>>>> 3b0b7f35
         return process
     ```
     or for class methods
     ```
-<<<<<<< HEAD
-    @def_class_method_mock(lambda self: self.m.target)
-    def target(self, v):
-        return {"data": v["data"] + 1}
-=======
     @def_method_mock(lambda self: self.target[k], settle=1, enable=False)
     def process(self, data):
         return {"data": data + k}
->>>>>>> 3b0b7f35
     ```
     """
 
