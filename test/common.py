import unittest
import os
from contextlib import contextmanager, nullcontext
from typing import Mapping, Union, Generator, TypeVar, Optional, Any

from amaranth import *
from amaranth.hdl.ast import Statement
from amaranth.sim import *
from amaranth.sim.core import Command
from coreblocks.transactions.lib import AdapterBase


T = TypeVar("T")
RecordIntDict = Mapping[str, Union[int, "RecordIntDict"]]
RecordIntDictRet = Mapping[str, Any]  # full typing hard to work with
TestGen = Generator[Command | Value | Statement | None, Any, T]


def set_inputs(values: RecordIntDict, field: Record) -> TestGen[None]:
    for name, value in values.items():
        if isinstance(value, dict):
            yield from set_inputs(value, getattr(field, name))
        else:
            yield getattr(field, name).eq(value)


def get_outputs(field: Record) -> TestGen[RecordIntDict]:
    # return dict of all signal values in a record because amaranth's simulator can't read all
    # values of a Record in a single yield - it can only read Values (Signals)
    result = {}
    for name, _, _ in field.layout:
        val = getattr(field, name)
        if isinstance(val, Signal):
            result[name] = yield val
        else:  # field is a Record
            result[name] = yield from get_outputs(val)
    return result


class TestCaseWithSimulator(unittest.TestCase):
    @contextmanager
    def runSimulation(self, module, max_cycles=10e4, extra_signals=()):
        test_name = unittest.TestCase.id(self)
        clk_period = 1e-6

        sim = Simulator(module)
        sim.add_clock(clk_period)
        yield sim

        if "__COREBLOCKS_DUMP_TRACES" in os.environ:
            traces_dir = "test/__traces__"
            os.makedirs(traces_dir, exist_ok=True)
            ctx = sim.write_vcd(f"{traces_dir}/{test_name}.vcd", f"{traces_dir}/{test_name}.gtkw", traces=extra_signals)
        else:
            ctx = nullcontext()

        with ctx:
            sim.run_until(clk_period * max_cycles)
            self.assertFalse(sim.advance(), "Simulation time limit exceeded")


class TestbenchIO(Elaboratable):
    def __init__(self, adapter: AdapterBase):
        self.adapter = adapter

    def elaborate(self, platform):
        m = Module()
        m.submodules += self.adapter
        return m

    def enable(self) -> TestGen[None]:
        yield self.adapter.en.eq(1)

    def disable(self) -> TestGen[None]:
        yield self.adapter.en.eq(0)

    def done(self) -> TestGen[int]:
        return (yield self.adapter.done)

    def _wait_until_done(self) -> TestGen[None]:
        while (yield self.adapter.done) != 1:
            yield

    def call_init(self, data: RecordIntDict = {}) -> TestGen[None]:
        yield from self.enable()
        yield from set_inputs(data, self.adapter.data_in)

    def call_result(self) -> TestGen[Optional[RecordIntDictRet]]:
        if (yield self.adapter.done):
            return (yield from get_outputs(self.adapter.data_out))
        return None

<<<<<<< HEAD
    def call_do(self) -> TestGen[RecordIntDict]:
        while (outputs := (yield from self.call_result())) is None:
=======
    def call_do(self) -> TestGen[RecordIntDictRet]:
        while not (outputs := (yield from self.call_result())):
>>>>>>> d50733de
            yield
        yield from self.disable()
        return outputs

    def call(self, data: RecordIntDict = {}) -> TestGen[RecordIntDictRet]:
        yield from self.call_init(data)
        yield
        return (yield from self.call_do())<|MERGE_RESOLUTION|>--- conflicted
+++ resolved
@@ -90,13 +90,8 @@
             return (yield from get_outputs(self.adapter.data_out))
         return None
 
-<<<<<<< HEAD
     def call_do(self) -> TestGen[RecordIntDict]:
         while (outputs := (yield from self.call_result())) is None:
-=======
-    def call_do(self) -> TestGen[RecordIntDictRet]:
-        while not (outputs := (yield from self.call_result())):
->>>>>>> d50733de
             yield
         yield from self.disable()
         return outputs
