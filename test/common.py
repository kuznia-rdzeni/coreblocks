import unittest
import os
import functools
from contextlib import contextmanager, nullcontext
from typing import Callable, Generic, Mapping, Union, Generator, TypeVar, Optional, Any, cast

from amaranth import *
from amaranth.hdl.ast import Statement
from amaranth.sim import *
from amaranth.sim.core import Command

from coreblocks.params import GenParams
from coreblocks.stages.rs_func_block import RSBlockComponent
from coreblocks.transactions.core import SignalBundle, Method, TransactionModule
from coreblocks.transactions.lib import AdapterBase, AdapterTrans
from coreblocks.utils import ValueLike, HasElaborate, HasDebugSignals, auto_debug_signals, LayoutLike
from .gtkw_extension import write_vcd_ext


T = TypeVar("T")
RecordValueDict = Mapping[str, Union[ValueLike, "RecordValueDict"]]
RecordIntDict = Mapping[str, Union[int, "RecordIntDict"]]
RecordIntDictRet = Mapping[str, Any]  # full typing hard to work with
TestGen = Generator[Command | Value | Statement | None, Any, T]


def data_layout(val: int) -> LayoutLike:
    return [("data", val)]


def set_inputs(values: RecordValueDict, field: Record) -> TestGen[None]:
    for name, value in values.items():
        if isinstance(value, dict):
            yield from set_inputs(value, getattr(field, name))
        else:
            yield getattr(field, name).eq(value)


def get_outputs(field: Record) -> TestGen[RecordIntDict]:
    # return dict of all signal values in a record because amaranth's simulator can't read all
    # values of a Record in a single yield - it can only read Values (Signals)
    result = {}
    for name, _, _ in field.layout:
        val = getattr(field, name)
        if isinstance(val, Signal):
            result[name] = yield val
        else:  # field is a Record
            result[name] = yield from get_outputs(val)
    return result


def neg(x: int, xlen: int) -> int:
    """
    Computes the negation of a number in the U2 system.

    Parameters
    ----------
    x: int
        Number in U2 system.
    xlen : int
        Bit width of x.

    Returns
    -------
    return : int
        Negation of x in the U2 system.
    """
    return (-x) & (2**xlen - 1)


def int_to_signed(x: int, xlen: int) -> int:
    """
    Converts a Python integer into its U2 representation.

    Parameters
    ----------
    x: int
        Signed Python integer.
    xlen : int
        Bit width of x.

    Returns
    -------
    return : int
        Representation of x in the U2 system.
    """
    return x & (2**xlen - 1)


def signed_to_int(x: int, xlen: int) -> int:
    """
    Changes U2 representation into Python integer

    Parameters
    ----------
    x: int
        Number in U2 system.
    xlen : int
        Bit width of x.

    Returns
    -------
    return : int
        Representation of x as signed Python integer.
    """
    return x | -(x & (2 ** (xlen - 1)))


_T_HasElaborate = TypeVar("_T_HasElaborate", bound=HasElaborate)


class SimpleTestCircuit(Elaboratable, Generic[_T_HasElaborate]):
    def __init__(self, dut: _T_HasElaborate):
        self._dut = dut
        self._io = dict[str, TestbenchIO]()

    def __getattr__(self, name: str):
        return self._io[name]

    def elaborate(self, platform):
        m = Module()
        tm = TransactionModule(m)

        dummy = Signal()
        m.d.sync += dummy.eq(1)

        m.submodules.dut = self._dut

        for name, attr in [(name, getattr(self._dut, name)) for name in dir(self._dut)]:
            if isinstance(attr, Method):
                self._io[name] = TestbenchIO(AdapterTrans(attr))
                m.submodules += self._io[name]

        return tm

    def debug_signals(self):
        return [io.debug_signals() for io in self._io.values()]


class TestCaseWithSimulator(unittest.TestCase):
    @contextmanager
    def run_simulation(self, module: HasElaborate, max_cycles: float = 10e4):
        test_name = unittest.TestCase.id(self)
        clk_period = 1e-6

        if isinstance(module, HasDebugSignals):
            extra_signals = module.debug_signals
        else:
            extra_signals = functools.partial(auto_debug_signals, module)

        sim = Simulator(module)
        sim.add_clock(clk_period)
        yield sim

        if "__COREBLOCKS_DUMP_TRACES" in os.environ:
            traces_dir = "test/__traces__"
            os.makedirs(traces_dir, exist_ok=True)

            # Signal handling is hacky and accesses Simulator internals.
            # TODO: try to merge with Amaranth.
            if isinstance(extra_signals, Callable):
                extra_signals = extra_signals()
            clocks = [d.clk for d in cast(Any, sim)._fragment.domains.values()]

            ctx = write_vcd_ext(
                cast(Any, sim)._engine,
                f"{traces_dir}/{test_name}.vcd",
                f"{traces_dir}/{test_name}.gtkw",
                traces=[clocks, extra_signals],
            )
        else:
            ctx = nullcontext()

        with ctx:
            sim.run_until(clk_period * max_cycles)
            self.assertFalse(sim.advance(), "Simulation time limit exceeded")

    def cycle(self, cycle_cnt=1):
        for _ in range(cycle_cnt):
            yield


class TestbenchIO(Elaboratable):
    def __init__(self, adapter: AdapterBase):
        self.adapter = adapter

    def elaborate(self, platform):
        m = Module()
        m.submodules += self.adapter
        return m

    # Low-level operations

    def set_enable(self, en) -> TestGen[None]:
        yield self.adapter.en.eq(1 if en else 0)

    def enable(self) -> TestGen[None]:
        yield from self.set_enable(True)

    def disable(self) -> TestGen[None]:
        yield from self.set_enable(False)

    def set_enable(self, en) -> TestGen[None]:
        yield from self.enable() if en else self.disable()

    def done(self) -> TestGen[int]:
        return (yield self.adapter.done)

    def wait_until_done(self) -> TestGen[None]:
        while (yield self.adapter.done) != 1:
            yield

    def set_inputs(self, data: RecordValueDict = {}) -> TestGen[None]:
        yield from set_inputs(data, self.adapter.data_in)

    def get_outputs(self) -> TestGen[RecordIntDictRet]:
        return (yield from get_outputs(self.adapter.data_out))

    # Operations for AdapterTrans

    def call_init(self, data: RecordValueDict = {}, /, **kwdata: ValueLike | RecordValueDict) -> TestGen[None]:
        if data and kwdata:
            raise TypeError("call_init() takes either a single dict or keyword arguments")
        if not data:
            data = kwdata
        yield from self.enable()
        yield from self.set_inputs(data)

    def call_result(self) -> TestGen[Optional[RecordIntDictRet]]:
        if (yield from self.done()):
            return (yield from self.get_outputs())
        return None

    def call_do(self) -> TestGen[RecordIntDict]:
        while (outputs := (yield from self.call_result())) is None:
            yield
        yield from self.disable()
        return outputs

    def call_try(
        self, data: RecordIntDict = {}, /, **kwdata: int | RecordIntDict
    ) -> TestGen[Optional[RecordIntDictRet]]:
        if data and kwdata:
            raise TypeError("call_try() takes either a single dict or keyword arguments")
        if not data:
            data = kwdata
        yield from self.call_init(data)
        yield
        outputs = yield from self.call_result()
        yield from self.disable()
        return outputs

    def call(self, data: RecordIntDict = {}, /, **kwdata: int | RecordIntDict) -> TestGen[RecordIntDictRet]:
        if data and kwdata:
            raise TypeError("call_try() takes either a single dict or keyword arguments")
        if not data:
            data = kwdata
        yield from self.call_init(data)
        yield
        return (yield from self.call_do())

    # Operations for Adapter

    def method_argument(self) -> TestGen[Optional[RecordIntDictRet]]:
        return (yield from self.call_result())

    def method_return(self, data: RecordValueDict = {}) -> TestGen[None]:
        yield from self.set_inputs(data)

    def method_handle(
        self,
        function: Callable[[RecordIntDictRet], Optional[RecordIntDict]],
<<<<<<< HEAD
        enable: Callable[[], bool],
        *,
        settle: int = 0,
    ) -> TestGen[None]:
        yield from self.set_enable(enable())
        for _ in range(settle):
=======
        *,
        enable: Optional[Callable[[], bool]] = None,
        priority: int = 0,
    ) -> TestGen[None]:
        enable = enable or (lambda: True)
        yield from self.set_enable(enable())

        # One extra Settle() required to propagate enable signal.
        for _ in range(priority + 1):
>>>>>>> aca227c1
            yield Settle()
        while (arg := (yield from self.method_argument())) is None:
            yield
            yield from self.set_enable(enable())
<<<<<<< HEAD
            for _ in range(settle):
=======
            for _ in range(priority + 1):
>>>>>>> aca227c1
                yield Settle()
        yield from self.method_return(function(arg) or {})
        yield

    def method_handle_loop(
        self,
        function: Callable[[RecordIntDictRet], Optional[RecordIntDict]],
        *,
<<<<<<< HEAD
        settle: int = 0,
        enable: Optional[Callable[[], bool]] = None,
        condition: Optional[Callable[[], bool]] = None,
    ) -> TestGen[None]:
        if condition is None:
            yield Passive()
        condition = condition or (lambda: True)
        enable = enable or (lambda: True)
        while condition():
            yield from self.method_handle(function, enable, settle=settle)
=======
        enable: Optional[Callable[[], bool]] = None,
        priority: int = 0,
    ) -> TestGen[None]:
        yield Passive()
        while True:
            yield from self.method_handle(function, enable=enable, priority=priority)
>>>>>>> aca227c1

    # Debug signals

    def debug_signals(self) -> SignalBundle:
        return self.adapter.debug_signals()


def def_method_mock(
    tb_getter: Callable[[], TestbenchIO], **kwargs
) -> Callable[[Callable[[RecordIntDictRet], Optional[RecordIntDict]]], Callable[[], TestGen[None]]]:
    """
    Decorator function to create method mock handlers. It should be applied on
    a function which describes functionality which we want to invoke on method call.
    Such function will be wrapped by `method_handle_loop` and called on each
    method invocation.

    Use to wrap plain functions, not class methods. For wrapping class methods please
    see `def_class_method_mock`.

    Function `f` should take only one argument - data used in function invocation - and
    should return data which will be sent as response to method call.

    Please remember that decorators are fully evaluated when function is defined.

    Parameters
    ----------
    tbb_getter : Callable[[], TestbenchIO]
        Function which will be called to get TestbenchIO from which `method_handle_loop`
        should be used.
    **kwargs
        Arguments passed to `method_handle_loop`.

    Example
    -------
    ```
    m = TestCircuit()
    def target_process(k: int):
        @def_method_mock(lambda: m.target[k], enable=False)
        def process(v):
            return {"data": v["data"] + k}
        return process
    ```
    """

    def decorator(func: Callable[[RecordIntDictRet], Optional[RecordIntDict]]) -> Callable[[], TestGen[None]]:
        @functools.wraps(func)
        def mock() -> TestGen[None]:
            tb = tb_getter()
            f = func
            assert isinstance(tb, TestbenchIO)
            yield from tb.method_handle_loop(f, **kwargs)

        return mock

    return decorator


def def_class_method_mock(
    tb_getter: Callable[[Any], TestbenchIO], **kwargs
) -> Callable[[Callable[[Any, RecordIntDictRet], Optional[RecordIntDict]]], Callable[[Any], TestGen[None]]]:
    """
    Decorator function to create method mock handlers. It should be applied on
    a function which describe functionality which we wan't to invoke on method call.
    Such function will be wrapped by `method_handle_loop` and called on each
    method invocation.

    Use to wrap class methods, not functions. For wrapping plain functions please
    see `def_method_mock`.

    Function `f` should take two arguments `self` and data which will be passed on
    to invoke a method. This function should return data which will be sent
    as response to method call.

    Make sure to defer accessing state, since decorators are evaluated eagerly
    during function declaration.

    Parameters
    ----------
    tb_getter : Callable[[self], TestbenchIO]
        Function which will be called to get TestbenchIO from which `method_handle_loop`
        should be used. That function should take only one argument - `self`.
    **kwargs
        Arguments passed to `method_handle_loop`.

    Example
    -------
    ```
    @def_class_method_mock(lambda self: self.m.target)
    def target(self, v):
        return {"data": v["data"] + 1}
    ```
    """

    def decorator(func: Callable[[Any, RecordIntDictRet], Optional[RecordIntDict]]):
        @functools.wraps(func)
        def mock(self) -> TestGen[None]:
            def partial_func(x):
                return func(self, x)

            tb = tb_getter(self)
            assert isinstance(tb, TestbenchIO)
            yield from tb.method_handle_loop(partial_func, **kwargs)

        return mock

    return decorator


def test_gen_params(
    isa_str: str,
    *,
    phys_regs_bits: int = 7,
    rs_entries: int = 4,
    rs_block_number: int = 2,
    **kwargs,
):
    return GenParams(
        isa_str,
        func_units_config=[RSBlockComponent([], rs_entries=rs_entries) for _ in range(rs_block_number)],
        phys_regs_bits=phys_regs_bits,
        **kwargs,
    )<|MERGE_RESOLUTION|>--- conflicted
+++ resolved
@@ -270,14 +270,6 @@
     def method_handle(
         self,
         function: Callable[[RecordIntDictRet], Optional[RecordIntDict]],
-<<<<<<< HEAD
-        enable: Callable[[], bool],
-        *,
-        settle: int = 0,
-    ) -> TestGen[None]:
-        yield from self.set_enable(enable())
-        for _ in range(settle):
-=======
         *,
         enable: Optional[Callable[[], bool]] = None,
         priority: int = 0,
@@ -287,16 +279,11 @@
 
         # One extra Settle() required to propagate enable signal.
         for _ in range(priority + 1):
->>>>>>> aca227c1
             yield Settle()
         while (arg := (yield from self.method_argument())) is None:
             yield
             yield from self.set_enable(enable())
-<<<<<<< HEAD
-            for _ in range(settle):
-=======
             for _ in range(priority + 1):
->>>>>>> aca227c1
                 yield Settle()
         yield from self.method_return(function(arg) or {})
         yield
@@ -305,25 +292,12 @@
         self,
         function: Callable[[RecordIntDictRet], Optional[RecordIntDict]],
         *,
-<<<<<<< HEAD
-        settle: int = 0,
-        enable: Optional[Callable[[], bool]] = None,
-        condition: Optional[Callable[[], bool]] = None,
-    ) -> TestGen[None]:
-        if condition is None:
-            yield Passive()
-        condition = condition or (lambda: True)
-        enable = enable or (lambda: True)
-        while condition():
-            yield from self.method_handle(function, enable, settle=settle)
-=======
         enable: Optional[Callable[[], bool]] = None,
         priority: int = 0,
     ) -> TestGen[None]:
         yield Passive()
         while True:
             yield from self.method_handle(function, enable=enable, priority=priority)
->>>>>>> aca227c1
 
     # Debug signals
 
