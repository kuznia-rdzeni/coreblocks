--- conflicted
+++ resolved
@@ -5,8 +5,6 @@
 from amaranth import *
 from amaranth.sim import *
 from coreblocks.transactions.lib import AdapterTrans
-<<<<<<< HEAD
-=======
 
 
 def set_inputs(values: dict, field: Record):
@@ -28,7 +26,6 @@
             result[name] = yield from get_outputs(getattr(field, name))
         return result
 
->>>>>>> 3768f2f6
 
 class TestCaseWithSimulator(unittest.TestCase):
     @contextmanager
@@ -38,10 +35,7 @@
         with sim.write_vcd("test.vcd", "test.gtkw"):
             sim.run()
 
-<<<<<<< HEAD
-=======
 
->>>>>>> 3768f2f6
 class TestbenchIO(Elaboratable):
     def __init__(self, *args, **kwargs):
         self.adapter = AdapterTrans(*args, **kwargs)
@@ -61,46 +55,14 @@
         while (yield self.adapter.done) != 1:
             yield
 
-<<<<<<< HEAD
-    def _set_inputs(self, values: dict, field=None):
-        if field is None:
-            field = self.adapter.data_in
-        for name, value in values.items():
-            if isinstance(value, dict):
-                yield from self._set_inputs(value, getattr(field, name))
-            else:
-                yield getattr(field, name).eq(value)
-
-    def _get_outputs(self, field=None):
-        if field is None:
-            field = self.adapter.data_out
-        if isinstance(field, Signal):
-            return (yield field)
-        else:  # field is a Record
-            # return dict of all signal values in a record because amaranth's simulator can't read all
-            # values of a Record in a single yield - it can only read Values (Signals)
-            result = {}
-            for name, bits, _ in field.layout:
-                result[name] = yield from self._get_outputs(getattr(field, name))
-            return result
-
-    def call_init(self, data: dict = {}):
-        yield from self._enable()
-        yield from self._set_inputs(data)
-=======
     def call_init(self, data: dict = {}):
         yield from self._enable()
         yield from set_inputs(data, self.adapter.data_in)
->>>>>>> 3768f2f6
 
     def call_do(self):
         yield from self._wait_until_done()
         yield from self._disable()
-<<<<<<< HEAD
-        return (yield from self._get_outputs())
-=======
         return (yield from get_outputs(self.adapter.data_out))
->>>>>>> 3768f2f6
 
     def call(self, data: dict = {}):
         yield from self.call_init(data)
