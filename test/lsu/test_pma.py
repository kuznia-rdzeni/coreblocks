--- conflicted
+++ resolved
@@ -10,17 +10,12 @@
 from transactron.utils.dependencies import DependencyManager
 from coreblocks.params.layouts import ExceptionRegisterLayouts
 from coreblocks.peripherals.wishbone import *
-<<<<<<< HEAD
-from test.common import TestbenchIO, def_method_mock
-from test.coreblocks_test_case import CoreblocksTestCaseWithSimulator
-=======
 from transactron.testing import TestbenchIO, TestCaseWithSimulator, def_method_mock
 from coreblocks.peripherals.bus_adapter import WishboneMasterAdapter
->>>>>>> 7d2222e9
 from test.peripherals.test_wishbone import WishboneInterfaceWrapper
 
 
-class TestPMADirect(CoreblocksTestCaseWithSimulator):
+class TestPMADirect(TestCaseWithSimulator):
     def verify_region(self, region: PMARegion):
         for i in range(region.start, region.end + 1):
             yield self.test_module.addr.eq(i)
@@ -82,7 +77,7 @@
         return m
 
 
-class TestPMAIndirect(CoreblocksTestCaseWithSimulator):
+class TestPMAIndirect(TestCaseWithSimulator):
     def get_instr(self, addr):
         return {
             "rp_s1": 0,
