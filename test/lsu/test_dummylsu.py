--- conflicted
+++ resolved
@@ -9,18 +9,11 @@
 from coreblocks.lsu.dummyLsu import LSUDummy
 from coreblocks.params.configurations import test_core_config
 from coreblocks.params.isa import *
-<<<<<<< HEAD
-from coreblocks.params.layouts import FuncUnitLayouts
-from coreblocks.peripherals.wishbone import *
-from coreblocks.transactions.lib import Adapter
-from test.common import TestbenchIO, TestCaseWithSimulator, int_to_signed, signed_to_int
-=======
 from coreblocks.params.keys import ExceptionReportKey
 from coreblocks.params.dependencies import DependencyManager
-from coreblocks.params.layouts import ExceptionRegisterLayouts
+from coreblocks.params.layouts import ExceptionRegisterLayouts, FuncUnitLayouts
 from coreblocks.peripherals.wishbone import *
 from test.common import TestbenchIO, TestCaseWithSimulator, def_method_mock, int_to_signed, signed_to_int
->>>>>>> 6bf3b70c
 from test.peripherals.test_wishbone import WishboneInterfaceWrapper
 
 
@@ -93,21 +86,17 @@
 
         self.bus = WishboneMaster(wb_params)
 
-<<<<<<< HEAD
         m.submodules.send_result_mock = self.send_result = TestbenchIO(
             Adapter(i=self.gen.get(FuncUnitLayouts).send_result)
         )
 
-        m.submodules.func_unit = func_unit = LSUDummy(self.gen, self.bus, self.send_result.adapter.iface)
-=======
         m.submodules.exception_report = self.exception_report = TestbenchIO(
             Adapter(i=self.gen.get(ExceptionRegisterLayouts).report)
         )
 
         self.gen.get(DependencyManager).add_dependency(ExceptionReportKey(), self.exception_report.adapter.iface)
 
-        m.submodules.func_unit = func_unit = LSUDummy(self.gen, self.bus)
->>>>>>> 6bf3b70c
+        m.submodules.func_unit = func_unit = LSUDummy(self.gen, self.bus, self.send_result.adapter.iface)
 
         m.submodules.select_mock = self.select = TestbenchIO(AdapterTrans(func_unit.select))
         m.submodules.insert_mock = self.insert = TestbenchIO(AdapterTrans(func_unit.insert))
@@ -251,17 +240,12 @@
 
     def consumer(self):
         for i in range(self.tests_number):
-<<<<<<< HEAD
             v = yield from self.test_module.send_result.call()
-            self.assertEqual(v["result"], self.returned_data.pop())
-=======
-            v = yield from self.test_module.get_result.call()
             exc = self.exception_result.pop()
             if not exc:
                 self.assertEqual(v["result"], self.returned_data.pop())
             self.assertEqual(v["exception"], exc)
 
->>>>>>> 6bf3b70c
             yield from self.random_wait()
 
     def test(self):
