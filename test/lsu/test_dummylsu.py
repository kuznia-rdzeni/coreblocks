--- conflicted
+++ resolved
@@ -83,21 +83,8 @@
                 mask = 0xF
 
             # generate rp1, val1 which create addr
-<<<<<<< HEAD
-            if random.randint(0, 1):
-                rp_s1 = random.randint(1, 2**self.gp.phys_regs_bits - 1)
-                s1_val = 0
-                addr = random.randint(0, max_reg_val) 
-                self.announce_queue.append({"tag": rp_s1, "value": addr})
-            else:
-                rp_s1 = 0
-                s1_val = random.randint(0, max_reg_val)
-                addr = s1_val
-                self.announce_queue.append(None)
-=======
             rp_s1, s1_val, ann_data, addr = generateRegister(max_reg_val, self.gp.phys_regs_bits)
             self.announce_queue.append(ann_data)
->>>>>>> f05877c1
 
             # generate imm
             if random.randint(0, 1):
@@ -292,11 +279,7 @@
         self.assertEqual(v["result"], data)
 
     def test(self):
-<<<<<<< HEAD
         with self.run_simulation(self.test_module) as sim:
-            sim.add_sync_process(self.oneInstrTest)
-=======
-        with self.runSimulation(self.test_module) as sim:
             sim.add_sync_process(self.oneInstrTest)
 
 
@@ -421,5 +404,4 @@
             sim.add_sync_process(self.wishbone_slave)
             sim.add_sync_process(self.inserter)
             sim.add_sync_process(self.getResulter)
-            sim.add_sync_process(self.commiter)
->>>>>>> f05877c1
+            sim.add_sync_process(self.commiter)