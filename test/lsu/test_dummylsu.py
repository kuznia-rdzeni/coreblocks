--- conflicted
+++ resolved
@@ -14,13 +14,8 @@
 from transactron.utils.dependencies import DependencyManager
 from coreblocks.params.layouts import ExceptionRegisterLayouts
 from coreblocks.peripherals.wishbone import *
-<<<<<<< HEAD
-from test.common import TestbenchIO, def_method_mock
-from test.coreblocks_test_case import CoreblocksTestCaseWithSimulator
-=======
 from transactron.testing import TestbenchIO, TestCaseWithSimulator, def_method_mock
 from coreblocks.peripherals.bus_adapter import WishboneMasterAdapter
->>>>>>> 7d2222e9
 from test.peripherals.test_wishbone import WishboneInterfaceWrapper
 
 
@@ -113,7 +108,7 @@
         return m
 
 
-class TestDummyLSULoads(CoreblocksTestCaseWithSimulator):
+class TestDummyLSULoads(TestCaseWithSimulator):
     def generate_instr(self, max_reg_val, max_imm_val):
         ops = {
             "LB": (OpType.LOAD, Funct3.B),
@@ -264,7 +259,7 @@
             sim.add_sync_process(self.consumer)
 
 
-class TestDummyLSULoadsCycles(CoreblocksTestCaseWithSimulator):
+class TestDummyLSULoadsCycles(TestCaseWithSimulator):
     def generate_instr(self, max_reg_val, max_imm_val):
         s1_val = random.randint(0, max_reg_val // 4) * 4
         imm = random.randint(0, max_imm_val // 4) * 4
@@ -322,7 +317,7 @@
             sim.add_sync_process(self.one_instr_test)
 
 
-class TestDummyLSUStores(CoreblocksTestCaseWithSimulator):
+class TestDummyLSUStores(TestCaseWithSimulator):
     def generate_instr(self, max_reg_val, max_imm_val):
         ops = {
             "SB": (OpType.STORE, Funct3.B),
@@ -447,7 +442,7 @@
             sim.add_sync_process(self.precommiter)
 
 
-class TestDummyLSUFence(CoreblocksTestCaseWithSimulator):
+class TestDummyLSUFence(TestCaseWithSimulator):
     def get_instr(self, exec_fn):
         return {
             "rp_s1": 0,
