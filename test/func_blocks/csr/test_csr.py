from amaranth import *
from random import random

from transactron.lib import Adapter
from transactron.core.tmodule import TModule
from coreblocks.func_blocks.csr.csr import CSRUnit
from coreblocks.priv.csr.csr_register import CSRRegister
from coreblocks.priv.csr.csr_instances import GenericCSRRegisters
from coreblocks.params import GenParams
from coreblocks.arch import Funct3, ExceptionCause, OpType
from coreblocks.params.configurations import test_core_config
from coreblocks.interface.layouts import ExceptionRegisterLayouts, RetirementLayouts
from coreblocks.interface.keys import (
    AsyncInterruptInsertSignalKey,
    ExceptionReportKey,
    InstructionPrecommitKey,
    CSRInstancesKey,
)
from coreblocks.arch.isa_consts import PrivilegeLevel
from transactron.utils.dependencies import DependencyContext

from transactron.testing import *


class CSRUnitTestCircuit(Elaboratable):
    def __init__(self, gen_params: GenParams, csr_count: int, only_legal=True):
        self.gen_params = gen_params
        self.csr_count = csr_count
        self.only_legal = only_legal

    def elaborate(self, platform):
        m = Module()

<<<<<<< HEAD
        m.submodules.precommit = self.precommit = AsyncTestbenchIO(
            Adapter(o=self.gen_params.get(RetirementLayouts).precommit, nonexclusive=True)
=======
        m.submodules.precommit = self.precommit = TestbenchIO(
            Adapter(
                i=self.gen_params.get(RetirementLayouts).precommit_in,
                o=self.gen_params.get(RetirementLayouts).precommit_out,
                nonexclusive=True,
                combiner=lambda m, args, runs: args[0],
            ).set(with_validate_arguments=True)
>>>>>>> def471b5
        )
        DependencyContext.get().add_dependency(InstructionPrecommitKey(), self.precommit.adapter.iface)

        m.submodules.dut = self.dut = CSRUnit(self.gen_params)

        m.submodules.select = self.select = AsyncTestbenchIO(AdapterTrans(self.dut.select))
        m.submodules.insert = self.insert = AsyncTestbenchIO(AdapterTrans(self.dut.insert))
        m.submodules.update = self.update = AsyncTestbenchIO(AdapterTrans(self.dut.update))
        m.submodules.accept = self.accept = AsyncTestbenchIO(AdapterTrans(self.dut.get_result))
        m.submodules.exception_report = self.exception_report = AsyncTestbenchIO(
            Adapter(i=self.gen_params.get(ExceptionRegisterLayouts).report)
        )
        m.submodules.csr_instances = self.csr_instances = GenericCSRRegisters(self.gen_params)
        m.submodules.priv_io = self.priv_io = AsyncTestbenchIO(AdapterTrans(self.csr_instances.m_mode.priv_mode.write))
        DependencyContext.get().add_dependency(ExceptionReportKey(), self.exception_report.adapter.iface)
        DependencyContext.get().add_dependency(AsyncInterruptInsertSignalKey(), Signal())
        DependencyContext.get().add_dependency(CSRInstancesKey(), self.csr_instances)

        m.submodules.fetch_resume = self.fetch_resume = AsyncTestbenchIO(AdapterTrans(self.dut.fetch_resume))

        self.csr = {}

        def make_csr(number: int):
            csr = CSRRegister(csr_number=number, gen_params=self.gen_params)
            self.csr[number] = csr
            m.submodules += csr

        # simple test not using external r/w functionality of csr
        for i in range(self.csr_count):
            make_csr(i)

        if not self.only_legal:
            make_csr(0xCC0)  # read-only csr
            make_csr(0x7FE)  # machine mode only

        return m


class TestCSRUnit(TestCaseWithSimulator):
    def gen_expected_out(self, sim: TestbenchContext, op: Funct3, rd: int, rs1: int, operand_val: int, csr: int):
        exp_read = {"rp_dst": rd, "result": sim.get(self.dut.csr[csr].value)}
        rs1_val = {"rp_s1": rs1, "value": operand_val}

        exp_write = {}
        if op == Funct3.CSRRW or op == Funct3.CSRRWI:
            exp_write = {"csr": csr, "value": operand_val}
        elif (op == Funct3.CSRRC and rs1) or op == Funct3.CSRRCI:
            exp_write = {"csr": csr, "value": exp_read["result"] & ~operand_val}
        elif (op == Funct3.CSRRS and rs1) or op == Funct3.CSRRSI:
            exp_write = {"csr": csr, "value": exp_read["result"] | operand_val}
        else:
            exp_write = {"csr": csr, "value": sim.get(self.dut.csr[csr].value)}

        return {"exp_read": exp_read, "exp_write": exp_write, "rs1": rs1_val}

    def generate_instruction(self, sim: TestbenchContext):
        ops = [
            Funct3.CSRRW,
            Funct3.CSRRC,
            Funct3.CSRRS,
            Funct3.CSRRWI,
            Funct3.CSRRCI,
            Funct3.CSRRSI,
        ]

        op = random.choice(ops)
        imm_op = op == Funct3.CSRRWI or op == Funct3.CSRRCI or op == Funct3.CSRRSI

        rd = random.randint(0, 15)
        rs1 = 0 if imm_op else random.randint(0, 15)
        imm = random.randint(0, 2**5 - 1)
        rs1_val = random.randint(0, 2**self.gen_params.isa.xlen - 1) if rs1 else 0
        operand_val = imm if imm_op else rs1_val
        csr = random.choice(list(self.dut.csr.keys()))

        exp = self.gen_expected_out(sim, op, rd, rs1, operand_val, csr)

        value_available = random.random() < 0.2

        return {
            "instr": {
                "exec_fn": {"op_type": OpType.CSR_IMM if imm_op else OpType.CSR_REG, "funct3": op, "funct7": 0},
                "rp_s1": 0 if value_available or imm_op else rs1,
                "rp_s1_reg": rs1,
                "s1_val": exp["rs1"]["value"] if value_available and not imm_op else 0,
                "rp_dst": rd,
                "imm": imm,
                "csr": csr,
            },
            "exp": exp,
        }

    async def process_test(self, sim: TestbenchContext):
        self.dut.fetch_resume.enable(sim)
        self.dut.exception_report.enable(sim)
        for _ in range(self.cycles):
            await self.async_random_wait_geom(sim)

            op = self.generate_instruction(sim)

            await self.dut.select.call(sim)

            await self.dut.insert.call(sim, rs_data=op["instr"])

            await self.async_random_wait_geom(sim)
            if op["exp"]["rs1"]["rp_s1"]:
                await self.dut.update.call(sim, reg_id=op["exp"]["rs1"]["rp_s1"], reg_val=op["exp"]["rs1"]["value"])

<<<<<<< HEAD
            await self.async_random_wait_geom(sim)
            self.dut.precommit.call_init(sim, side_fx=1)  # TODO: sensible precommit handling
=======
            yield from self.random_wait_geom()
            yield from self.dut.precommit.method_handle(
                function=lambda rob_id: {"side_fx": 1}, validate_arguments=lambda rob_id: True
            )
>>>>>>> def471b5

            await self.async_random_wait_geom(sim)
            res, resume_res = await CallTrigger(sim).call(self.dut.accept).call(self.dut.fetch_resume).until_done()
            self.dut.fetch_resume.enable(sim)
            self.dut.precommit.disable(sim)

            assert res is not None and resume_res is not None
            assert res.rp_dst == op["exp"]["exp_read"]["rp_dst"]
            if op["exp"]["exp_read"]["rp_dst"]:
                assert res.result == op["exp"]["exp_read"]["result"]
            assert sim.get(self.dut.csr[op["exp"]["exp_write"]["csr"]].value) == op["exp"]["exp_write"]["value"]
            assert res.exception == 0

    def test_randomized(self):
        self.gen_params = GenParams(test_core_config)
        random.seed(8)

        self.cycles = 256
        self.csr_count = 16

        self.dut = CSRUnitTestCircuit(self.gen_params, self.csr_count)

        with self.run_simulation(self.dut) as sim:
            sim.add_testbench(self.process_test)

    exception_csr_numbers = [
        0xCC0,  # read_only
        0xFFF,  # nonexistent
        0x7FE,  # missing priv
    ]

    async def process_exception_test(self, sim: TestbenchContext):
        self.dut.fetch_resume.enable(sim)
        self.dut.exception_report.enable(sim)
        for csr in self.exception_csr_numbers:
            if csr == 0x7FE:
                await self.dut.priv_io.call(sim, data=PrivilegeLevel.USER)
            else:
                await self.dut.priv_io.call(sim, data=PrivilegeLevel.MACHINE)

            await self.async_random_wait_geom(sim)

            await self.dut.select.call(sim)

<<<<<<< HEAD
            rob_id = random.randrange(2**self.gen_params.rob_entries_bits)
            await self.dut.insert.call(
                sim,
=======
            csr_rob_id = random.randrange(2**self.gen_params.rob_entries_bits)
            yield from self.dut.insert.call(
>>>>>>> def471b5
                rs_data={
                    "exec_fn": {"op_type": OpType.CSR_REG, "funct3": Funct3.CSRRW, "funct7": 0},
                    "rp_s1": 0,
                    "rp_s1_reg": 1,
                    "s1_val": 1,
                    "rp_dst": 2,
                    "imm": 0,
                    "csr": csr,
<<<<<<< HEAD
                    "rob_id": rob_id,
                },
            )

            await self.async_random_wait_geom(sim)
            self.dut.precommit.call_init(sim, rob_id=rob_id, side_fx=1)
=======
                    "rob_id": csr_rob_id,
                }
            )

            yield from self.random_wait_geom()
            yield from self.dut.precommit.method_handle(
                function=lambda rob_id: {"side_fx": 1}, validate_arguments=lambda rob_id: rob_id == csr_rob_id
            )
>>>>>>> def471b5

            await self.async_random_wait_geom(sim)
            self.dut.accept.call_init(sim)
            *_, res, report_done, report = (
                await sim.tick()
                .sample(self.dut.accept.outputs, self.dut.exception_report.done, self.dut.exception_report.outputs)
                .until(self.dut.accept.done)
            )
            self.dut.accept.disable(sim)
            self.dut.precommit.disable(sim)

            assert res["exception"] == 1
<<<<<<< HEAD
            assert report_done
            report_dict = data_const_to_dict(report)
            report_dict.pop("mtval")  # mtval tested in mtval.asm test
            assert {"rob_id": rob_id, "cause": ExceptionCause.ILLEGAL_INSTRUCTION, "pc": 0} == report_dict
=======
            report = yield from self.dut.exception_report.call_result()
            assert report is not None
            assert isinstance(report, dict)
            report.pop("mtval")  # mtval tested in mtval.asm test
            assert {"rob_id": csr_rob_id, "cause": ExceptionCause.ILLEGAL_INSTRUCTION, "pc": 0} == report
>>>>>>> def471b5

    def test_exception(self):
        self.gen_params = GenParams(test_core_config)
        random.seed(9)

        self.dut = CSRUnitTestCircuit(self.gen_params, 0, only_legal=False)

        with self.run_simulation(self.dut) as sim:
            sim.add_testbench(self.process_exception_test)


class TestCSRRegister(TestCaseWithSimulator):
    async def randomized_process_test(self, sim: TestbenchContext):
        # always enabled
        self.dut.read.enable(sim)

        previous_data = 0
        for _ in range(self.cycles):
            write = False
            fu_write = False
            fu_read = False
            exp_write_data = None

            if random.random() < 0.9:
                write = True
                exp_write_data = random.randint(0, 2**self.gen_params.isa.xlen - 1)
                self.dut.write.call_init(sim, data=exp_write_data)

            if random.random() < 0.3:
                fu_write = True
                # fu_write has priority over csr write, but it doesn't overwrite ro bits
                write_arg = random.randint(0, 2**self.gen_params.isa.xlen - 1)
                exp_write_data = (write_arg & ~self.ro_mask) | (
                    (exp_write_data if exp_write_data is not None else previous_data) & self.ro_mask
                )
                self.dut._fu_write.call_init(sim, data=write_arg)

            if random.random() < 0.2:
                fu_read = True
                self.dut._fu_read.call_init(sim)

            await sim.tick()

            exp_read_data = exp_write_data if fu_write or write else previous_data

            if fu_read:  # in CSRUnit this call is called before write and returns previous result
                assert data_const_to_dict(self.dut._fu_read.get_call_result(sim)) == {"data": exp_read_data}

            assert data_const_to_dict(self.dut.read.get_call_result(sim)) == {
                "data": exp_read_data,
                "read": int(fu_read),
                "written": int(fu_write),
            }

            read_result = self.dut.read.get_call_result(sim)
            assert read_result is not None
            previous_data = read_result.data

            self.dut._fu_read.disable(sim)
            self.dut._fu_write.disable(sim)
            self.dut.write.disable(sim)

    def test_randomized(self):
        self.gen_params = GenParams(test_core_config)
        random.seed(42)

        self.cycles = 200
        self.ro_mask = 0b101

        self.dut = SimpleTestCircuit(CSRRegister(0, self.gen_params, ro_bits=self.ro_mask), async_tb=True)

        with self.run_simulation(self.dut) as sim:
            sim.add_testbench(self.randomized_process_test)

    async def filtermap_process_test(self, sim: TestbenchContext):
        prev_value = 0
        for _ in range(50):
            input = random.randrange(0, 2**34)

            await self.dut._fu_write.call(sim, data=input)
            output = (await self.dut._fu_read.call(sim))["data"]

            expected = prev_value
            if input & 1:
                expected = input
                if input & 2:
                    expected += 3

                expected &= ~(2**32)

                expected <<= 1
                expected &= 2**34 - 1

            assert output == expected

            prev_value = output

    def test_filtermap(self):
        gen_params = GenParams(test_core_config)

        def write_filtermap(m: TModule, v: Value):
            res = Signal(34)
            write = Signal()
            m.d.comb += res.eq(v)
            with m.If(v & 1):
                m.d.comb += write.eq(1)
            with m.If(v & 2):
                m.d.comb += res.eq(v + 3)
            return (write, res)

        random.seed(4325)

        self.dut = SimpleTestCircuit(
            CSRRegister(
                None,
                gen_params,
                width=34,
                ro_bits=(1 << 32),
                fu_read_map=lambda _, v: v << 1,
                fu_write_filtermap=write_filtermap,
            ),
            async_tb=True,
        )

        with self.run_simulation(self.dut) as sim:
            sim.add_testbench(self.filtermap_process_test)

    async def comb_process_test(self, sim: TestbenchContext):
        self.dut.read.enable(sim)
        self.dut.read_comb.enable(sim)
        self.dut._fu_read.enable(sim)

        self.dut._fu_write.call_init(sim, data=0xFFFF)
        while self.dut._fu_write.get_call_result(sim) is None:
            await sim.tick()
        assert self.dut.read_comb.get_call_result(sim).data == 0xFFFF
        assert self.dut._fu_read.get_call_result(sim).data == 0xAB
        await sim.tick()
        assert self.dut.read.get_call_result(sim)["data"] == 0xFFFB
        assert self.dut._fu_read.get_call_result(sim)["data"] == 0xFFFB
        await sim.tick()

        self.dut._fu_write.call_init(sim, data=0x0FFF)
        self.dut.write.call_init(sim, data=0xAAAA)
        while self.dut._fu_write.get_call_result(sim) is None or self.dut.write.get_call_result(sim) is None:
            await sim.tick()
        assert data_const_to_dict(self.dut.read_comb.get_call_result(sim)) == {"data": 0x0FFF, "read": 1, "written": 1}
        await sim.tick()
        assert self.dut._fu_read.get_call_result(sim).data == 0xAAAA
        await sim.tick()

        # single cycle
        self.dut._fu_write.call_init(sim, data=0x0BBB)
        while self.dut._fu_write.get_call_result(sim) is None:
            await sim.tick()
        update_val = self.dut.read_comb.get_call_result(sim).data | 0xD000
        self.dut.write.call_init(sim, data=update_val)
        while self.dut.write.get_call_result(sim) is None:
            await sim.tick()
        await sim.tick()
        assert self.dut._fu_read.get_call_result(sim).data == 0xDBBB

    def test_comb(self):
        gen_params = GenParams(test_core_config)

        random.seed(4326)

        self.dut = SimpleTestCircuit(
            CSRRegister(None, gen_params, ro_bits=0b1111, fu_write_priority=False, init=0xAB), async_tb=True
        )

        with self.run_simulation(self.dut) as sim:
            sim.add_testbench(self.comb_process_test)<|MERGE_RESOLUTION|>--- conflicted
+++ resolved
@@ -31,18 +31,13 @@
     def elaborate(self, platform):
         m = Module()
 
-<<<<<<< HEAD
         m.submodules.precommit = self.precommit = AsyncTestbenchIO(
-            Adapter(o=self.gen_params.get(RetirementLayouts).precommit, nonexclusive=True)
-=======
-        m.submodules.precommit = self.precommit = TestbenchIO(
             Adapter(
                 i=self.gen_params.get(RetirementLayouts).precommit_in,
                 o=self.gen_params.get(RetirementLayouts).precommit_out,
                 nonexclusive=True,
                 combiner=lambda m, args, runs: args[0],
             ).set(with_validate_arguments=True)
->>>>>>> def471b5
         )
         DependencyContext.get().add_dependency(InstructionPrecommitKey(), self.precommit.adapter.iface)
 
@@ -151,19 +146,14 @@
             if op["exp"]["rs1"]["rp_s1"]:
                 await self.dut.update.call(sim, reg_id=op["exp"]["rs1"]["rp_s1"], reg_val=op["exp"]["rs1"]["value"])
 
-<<<<<<< HEAD
-            await self.async_random_wait_geom(sim)
+            await self.async_random_wait_geom(sim)
+            # TODO: this is a hack, a real method mock should be used
+            for _, r in self.dut.precommit.adapter.validators:  # type: ignore
+                sim.set(r, 1)
             self.dut.precommit.call_init(sim, side_fx=1)  # TODO: sensible precommit handling
-=======
-            yield from self.random_wait_geom()
-            yield from self.dut.precommit.method_handle(
-                function=lambda rob_id: {"side_fx": 1}, validate_arguments=lambda rob_id: True
-            )
->>>>>>> def471b5
-
-            await self.async_random_wait_geom(sim)
-            res, resume_res = await CallTrigger(sim).call(self.dut.accept).call(self.dut.fetch_resume).until_done()
-            self.dut.fetch_resume.enable(sim)
+
+            await self.async_random_wait_geom(sim)
+            res, resume_res = await CallTrigger(sim).call(self.dut.accept).sample(self.dut.fetch_resume).until_done()
             self.dut.precommit.disable(sim)
 
             assert res is not None and resume_res is not None
@@ -204,14 +194,9 @@
 
             await self.dut.select.call(sim)
 
-<<<<<<< HEAD
             rob_id = random.randrange(2**self.gen_params.rob_entries_bits)
             await self.dut.insert.call(
                 sim,
-=======
-            csr_rob_id = random.randrange(2**self.gen_params.rob_entries_bits)
-            yield from self.dut.insert.call(
->>>>>>> def471b5
                 rs_data={
                     "exec_fn": {"op_type": OpType.CSR_REG, "funct3": Funct3.CSRRW, "funct7": 0},
                     "rp_s1": 0,
@@ -220,47 +205,25 @@
                     "rp_dst": 2,
                     "imm": 0,
                     "csr": csr,
-<<<<<<< HEAD
                     "rob_id": rob_id,
                 },
             )
 
             await self.async_random_wait_geom(sim)
-            self.dut.precommit.call_init(sim, rob_id=rob_id, side_fx=1)
-=======
-                    "rob_id": csr_rob_id,
-                }
-            )
-
-            yield from self.random_wait_geom()
-            yield from self.dut.precommit.method_handle(
-                function=lambda rob_id: {"side_fx": 1}, validate_arguments=lambda rob_id: rob_id == csr_rob_id
-            )
->>>>>>> def471b5
-
-            await self.async_random_wait_geom(sim)
-            self.dut.accept.call_init(sim)
-            *_, res, report_done, report = (
-                await sim.tick()
-                .sample(self.dut.accept.outputs, self.dut.exception_report.done, self.dut.exception_report.outputs)
-                .until(self.dut.accept.done)
-            )
-            self.dut.accept.disable(sim)
+            # TODO: this is a hack, a real method mock should be used
+            for _, r in self.dut.precommit.adapter.validators:  # type: ignore
+                sim.set(r, 1)
+            self.dut.precommit.call_init(sim, side_fx=1)
+
+            await self.async_random_wait_geom(sim)
+            res, report = await CallTrigger(sim).call(self.dut.accept).sample(self.dut.exception_report).until_done()
             self.dut.precommit.disable(sim)
 
             assert res["exception"] == 1
-<<<<<<< HEAD
-            assert report_done
+            assert report is not None
             report_dict = data_const_to_dict(report)
             report_dict.pop("mtval")  # mtval tested in mtval.asm test
             assert {"rob_id": rob_id, "cause": ExceptionCause.ILLEGAL_INSTRUCTION, "pc": 0} == report_dict
-=======
-            report = yield from self.dut.exception_report.call_result()
-            assert report is not None
-            assert isinstance(report, dict)
-            report.pop("mtval")  # mtval tested in mtval.asm test
-            assert {"rob_id": csr_rob_id, "cause": ExceptionCause.ILLEGAL_INSTRUCTION, "pc": 0} == report
->>>>>>> def471b5
 
     def test_exception(self):
         self.gen_params = GenParams(test_core_config)
