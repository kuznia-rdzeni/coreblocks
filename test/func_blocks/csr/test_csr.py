from amaranth import *
import random

from transactron.lib import Adapter
from transactron.core.tmodule import TModule
from coreblocks.func_blocks.csr.csr import CSRUnit
from coreblocks.priv.csr.csr_register import CSRRegister
from coreblocks.priv.csr.csr_instances import GenericCSRRegisters
from coreblocks.params import GenParams
from coreblocks.arch import Funct3, ExceptionCause, OpType
from coreblocks.params.configurations import test_core_config
from coreblocks.interface.layouts import ExceptionRegisterLayouts, RetirementLayouts, FetchLayouts
from coreblocks.interface.keys import (
    AsyncInterruptInsertSignalKey,
    UnsafeInstructionResolvedKey,
    ExceptionReportKey,
    InstructionPrecommitKey,
    CSRInstancesKey,
)
from coreblocks.arch.isa_consts import PrivilegeLevel
from transactron.lib.adapters import AdapterTrans
from transactron.utils.dependencies import DependencyContext

from transactron.testing import *


class CSRUnitTestCircuit(Elaboratable):
    def __init__(self, gen_params: GenParams, csr_count: int, only_legal=True):
        self.gen_params = gen_params
        self.csr_count = csr_count
        self.only_legal = only_legal

    def elaborate(self, platform):
        m = Module()

        m.submodules.precommit = self.precommit = TestbenchIO(
            Adapter.create(
                i=self.gen_params.get(RetirementLayouts).precommit_in,
                o=self.gen_params.get(RetirementLayouts).precommit_out,
                nonexclusive=True,
                combiner=lambda m, args, runs: args[0],
            ).set(with_validate_arguments=True)
        )
        m.submodules.exception_report = self.exception_report = TestbenchIO(
            Adapter.create(i=self.gen_params.get(ExceptionRegisterLayouts).report)
        )
        DependencyContext.get().add_dependency(InstructionPrecommitKey(), self.precommit.adapter.iface)
        DependencyContext.get().add_dependency(ExceptionReportKey(), lambda: self.exception_report.adapter.iface)

        m.submodules.dut = self.dut = CSRUnit(self.gen_params)

        m.submodules.select = self.select = TestbenchIO(AdapterTrans(self.dut.select))
        m.submodules.insert = self.insert = TestbenchIO(AdapterTrans(self.dut.insert))
        m.submodules.update = self.update = TestbenchIO(AdapterTrans(self.dut.update))
        m.submodules.accept = self.accept = TestbenchIO(AdapterTrans(self.dut.get_result))
<<<<<<< HEAD
=======
        m.submodules.fetch_resume = self.fetch_resume = TestbenchIO(
            Adapter.create(i=self.gen_params.get(FetchLayouts).resume)
        )
        m.submodules.exception_report = self.exception_report = TestbenchIO(
            Adapter.create(i=self.gen_params.get(ExceptionRegisterLayouts).report)
        )
>>>>>>> f4260b3f
        m.submodules.csr_instances = self.csr_instances = GenericCSRRegisters(self.gen_params)
        m.submodules.priv_io = self.priv_io = TestbenchIO(AdapterTrans(self.csr_instances.m_mode.priv_mode.write))
        DependencyContext.get().add_dependency(AsyncInterruptInsertSignalKey(), Signal())
        DependencyContext.get().add_dependency(CSRInstancesKey(), self.csr_instances)
        DependencyContext.get().add_dependency(UnsafeInstructionResolvedKey(), self.fetch_resume.adapter.iface)

        self.csr = {}

        def make_csr(number: int):
            csr = CSRRegister(csr_number=number, gen_params=self.gen_params)
            self.csr[number] = csr
            m.submodules += csr

        # simple test not using external r/w functionality of csr
        for i in range(self.csr_count):
            make_csr(i)

        if not self.only_legal:
            make_csr(0xCC0)  # read-only csr
            make_csr(0x7FE)  # machine mode only

        return m


class TestCSRUnit(TestCaseWithSimulator):
    def gen_expected_out(self, sim: TestbenchContext, op: Funct3, rd: int, rs1: int, operand_val: int, csr: int):
        exp_read = {"rp_dst": rd, "result": sim.get(self.dut.csr[csr].value)}
        rs1_val = {"rp_s1": rs1, "value": operand_val}

        exp_write = {}
        if op == Funct3.CSRRW or op == Funct3.CSRRWI:
            exp_write = {"csr": csr, "value": operand_val}
        elif (op == Funct3.CSRRC and rs1) or op == Funct3.CSRRCI:
            exp_write = {"csr": csr, "value": exp_read["result"] & ~operand_val}
        elif (op == Funct3.CSRRS and rs1) or op == Funct3.CSRRSI:
            exp_write = {"csr": csr, "value": exp_read["result"] | operand_val}
        else:
            exp_write = {"csr": csr, "value": sim.get(self.dut.csr[csr].value)}

        return {"exp_read": exp_read, "exp_write": exp_write, "rs1": rs1_val}

    def generate_instruction(self, sim: TestbenchContext):
        ops = [
            Funct3.CSRRW,
            Funct3.CSRRC,
            Funct3.CSRRS,
            Funct3.CSRRWI,
            Funct3.CSRRCI,
            Funct3.CSRRSI,
        ]

        op = random.choice(ops)
        imm_op = op == Funct3.CSRRWI or op == Funct3.CSRRCI or op == Funct3.CSRRSI

        rd = random.randint(0, 15)
        rs1 = 0 if imm_op else random.randint(0, 15)
        imm = random.randint(0, 2**5 - 1)
        rs1_val = random.randint(0, 2**self.gen_params.isa.xlen - 1) if rs1 else 0
        operand_val = imm if imm_op else rs1_val
        csr = random.choice(list(self.dut.csr.keys()))

        exp = self.gen_expected_out(sim, op, rd, rs1, operand_val, csr)

        value_available = random.random() < 0.2

        return {
            "instr": {
                "exec_fn": {"op_type": OpType.CSR_IMM if imm_op else OpType.CSR_REG, "funct3": op, "funct7": 0},
                "rp_s1": 0 if value_available or imm_op else rs1,
                "rp_s1_reg": rs1,
                "s1_val": exp["rs1"]["value"] if value_available and not imm_op else 0,
                "rp_dst": rd,
                "imm": imm,
                "csr": csr,
            },
            "exp": exp,
        }

    async def process_test(self, sim: TestbenchContext):
        self.dut.fetch_resume.enable(sim)
        self.dut.exception_report.enable(sim)
        for _ in range(self.cycles):
            await self.random_wait_geom(sim)

            op = self.generate_instruction(sim)

            await self.dut.select.call(sim)

            await self.dut.insert.call(sim, rs_data=op["instr"])

            await self.random_wait_geom(sim)
            if op["exp"]["rs1"]["rp_s1"]:
                await self.dut.update.call(sim, reg_id=op["exp"]["rs1"]["rp_s1"], reg_val=op["exp"]["rs1"]["value"])

            await self.random_wait_geom(sim)
            # TODO: this is a hack, a real method mock should be used
            for _, r in self.dut.precommit.adapter.validators:  # type: ignore
                sim.set(r, 1)
            self.dut.precommit.call_init(sim, side_fx=1)  # TODO: sensible precommit handling

            await self.random_wait_geom(sim)
            res, resume_res = await CallTrigger(sim).call(self.dut.accept).sample(self.dut.fetch_resume).until_done()
            self.dut.precommit.disable(sim)

            assert res is not None and resume_res is not None
            assert res.rp_dst == op["exp"]["exp_read"]["rp_dst"]
            if op["exp"]["exp_read"]["rp_dst"]:
                assert res.result == op["exp"]["exp_read"]["result"]
            assert sim.get(self.dut.csr[op["exp"]["exp_write"]["csr"]].value) == op["exp"]["exp_write"]["value"]
            assert res.exception == 0

    def test_randomized(self):
        self.gen_params = GenParams(test_core_config)
        random.seed(8)

        self.cycles = 256
        self.csr_count = 16

        self.dut = CSRUnitTestCircuit(self.gen_params, self.csr_count)

        with self.run_simulation(self.dut) as sim:
            sim.add_testbench(self.process_test)

    exception_csr_numbers = [
        0xCC0,  # read_only
        0xFFF,  # nonexistent
        0x7FE,  # missing priv
    ]

    async def process_exception_test(self, sim: TestbenchContext):
        self.dut.fetch_resume.enable(sim)
        self.dut.exception_report.enable(sim)
        for csr in self.exception_csr_numbers:
            if csr == 0x7FE:
                await self.dut.priv_io.call(sim, data=PrivilegeLevel.USER)
            else:
                await self.dut.priv_io.call(sim, data=PrivilegeLevel.MACHINE)

            await self.random_wait_geom(sim)

            await self.dut.select.call(sim)

            rob_id = random.randrange(2**self.gen_params.rob_entries_bits)
            await self.dut.insert.call(
                sim,
                rs_data={
                    "exec_fn": {"op_type": OpType.CSR_REG, "funct3": Funct3.CSRRW, "funct7": 0},
                    "rp_s1": 0,
                    "rp_s1_reg": 1,
                    "s1_val": 1,
                    "rp_dst": 2,
                    "imm": 0,
                    "csr": csr,
                    "rob_id": rob_id,
                },
            )

            await self.random_wait_geom(sim)
            # TODO: this is a hack, a real method mock should be used
            for _, r in self.dut.precommit.adapter.validators:  # type: ignore
                sim.set(r, 1)
            self.dut.precommit.call_init(sim, side_fx=1)

            await self.random_wait_geom(sim)
            res, report = await CallTrigger(sim).call(self.dut.accept).sample(self.dut.exception_report).until_done()
            self.dut.precommit.disable(sim)

            assert res["exception"] == 1
            assert report is not None
            report_dict = data_const_to_dict(report)
            report_dict.pop("mtval")  # mtval tested in mtval.asm test
            assert {"rob_id": rob_id, "cause": ExceptionCause.ILLEGAL_INSTRUCTION, "pc": 0} == report_dict

    def test_exception(self):
        self.gen_params = GenParams(test_core_config)
        random.seed(9)

        self.dut = CSRUnitTestCircuit(self.gen_params, 0, only_legal=False)

        with self.run_simulation(self.dut) as sim:
            sim.add_testbench(self.process_exception_test)


class TestCSRRegister(TestCaseWithSimulator):
    async def randomized_process_test(self, sim: TestbenchContext):
        # always enabled
        self.dut.read.enable(sim)

        previous_data = 0
        for _ in range(self.cycles):
            write = False
            fu_write = False
            fu_read = False
            exp_write_data = None

            if random.random() < 0.9:
                write = True
                exp_write_data = random.randint(0, 2**self.gen_params.isa.xlen - 1)
                self.dut.write.call_init(sim, data=exp_write_data)

            if random.random() < 0.3:
                fu_write = True
                # fu_write has priority over csr write, but it doesn't overwrite ro bits
                write_arg = random.randint(0, 2**self.gen_params.isa.xlen - 1)
                exp_write_data = (write_arg & ~self.ro_mask) | (
                    (exp_write_data if exp_write_data is not None else previous_data) & self.ro_mask
                )
                self.dut._fu_write.call_init(sim, data=write_arg)

            if random.random() < 0.2:
                fu_read = True
                self.dut._fu_read.call_init(sim)

            await sim.tick()

            exp_read_data = exp_write_data if fu_write or write else previous_data

            if fu_read:  # in CSRUnit this call is called before write and returns previous result
                assert data_const_to_dict(self.dut._fu_read.get_call_result(sim)) == {"data": exp_read_data}

            assert data_const_to_dict(self.dut.read.get_call_result(sim)) == {
                "data": exp_read_data,
                "read": int(fu_read),
                "written": int(fu_write),
            }

            read_result = self.dut.read.get_call_result(sim)
            assert read_result is not None
            previous_data = read_result.data

            self.dut._fu_read.disable(sim)
            self.dut._fu_write.disable(sim)
            self.dut.write.disable(sim)

    def test_randomized(self):
        self.gen_params = GenParams(test_core_config)
        random.seed(42)

        self.cycles = 200
        self.ro_mask = 0b101

        self.dut = SimpleTestCircuit(CSRRegister(0, self.gen_params, ro_bits=self.ro_mask))

        with self.run_simulation(self.dut) as sim:
            sim.add_testbench(self.randomized_process_test)

    async def filtermap_process_test(self, sim: TestbenchContext):
        prev_value = 0
        for _ in range(50):
            input = random.randrange(0, 2**34)

            await self.dut._fu_write.call(sim, data=input)
            output = (await self.dut._fu_read.call(sim))["data"]

            expected = prev_value
            if input & 1:
                expected = input
                if input & 2:
                    expected += 3

                expected &= ~(2**32)

                expected <<= 1
                expected &= 2**34 - 1

            assert output == expected

            prev_value = output

    def test_filtermap(self):
        gen_params = GenParams(test_core_config)

        def write_filtermap(m: TModule, v: Value):
            res = Signal(34)
            write = Signal()
            m.d.comb += res.eq(v)
            with m.If(v & 1):
                m.d.comb += write.eq(1)
            with m.If(v & 2):
                m.d.comb += res.eq(v + 3)
            return (write, res)

        random.seed(4325)

        self.dut = SimpleTestCircuit(
            CSRRegister(
                None,
                gen_params,
                width=34,
                ro_bits=(1 << 32),
                fu_read_map=lambda _, v: v << 1,
                fu_write_filtermap=write_filtermap,
            ),
        )

        with self.run_simulation(self.dut) as sim:
            sim.add_testbench(self.filtermap_process_test)

    async def comb_process_test(self, sim: TestbenchContext):
        self.dut.read.enable(sim)
        self.dut.read_comb.enable(sim)
        self.dut._fu_read.enable(sim)

        self.dut._fu_write.call_init(sim, data=0xFFFF)
        while self.dut._fu_write.get_call_result(sim) is None:
            await sim.tick()
        assert self.dut.read_comb.get_call_result(sim).data == 0xFFFF
        assert self.dut._fu_read.get_call_result(sim).data == 0xAB
        await sim.tick()
        assert self.dut.read.get_call_result(sim)["data"] == 0xFFFB
        assert self.dut._fu_read.get_call_result(sim)["data"] == 0xFFFB
        await sim.tick()

        self.dut._fu_write.call_init(sim, data=0x0FFF)
        self.dut.write.call_init(sim, data=0xAAAA)
        while self.dut._fu_write.get_call_result(sim) is None or self.dut.write.get_call_result(sim) is None:
            await sim.tick()
        assert data_const_to_dict(self.dut.read_comb.get_call_result(sim)) == {"data": 0x0FFF, "read": 1, "written": 1}
        await sim.tick()
        assert self.dut._fu_read.get_call_result(sim).data == 0xAAAA
        await sim.tick()

        # single cycle
        self.dut._fu_write.call_init(sim, data=0x0BBB)
        while self.dut._fu_write.get_call_result(sim) is None:
            await sim.tick()
        update_val = self.dut.read_comb.get_call_result(sim).data | 0xD000
        self.dut.write.call_init(sim, data=update_val)
        while self.dut.write.get_call_result(sim) is None:
            await sim.tick()
        await sim.tick()
        assert self.dut._fu_read.get_call_result(sim).data == 0xDBBB

    def test_comb(self):
        gen_params = GenParams(test_core_config)

        random.seed(4326)

        self.dut = SimpleTestCircuit(CSRRegister(None, gen_params, ro_bits=0b1111, fu_write_priority=False, init=0xAB))

        with self.run_simulation(self.dut) as sim:
            sim.add_testbench(self.comb_process_test)<|MERGE_RESOLUTION|>--- conflicted
+++ resolved
@@ -53,15 +53,9 @@
         m.submodules.insert = self.insert = TestbenchIO(AdapterTrans(self.dut.insert))
         m.submodules.update = self.update = TestbenchIO(AdapterTrans(self.dut.update))
         m.submodules.accept = self.accept = TestbenchIO(AdapterTrans(self.dut.get_result))
-<<<<<<< HEAD
-=======
         m.submodules.fetch_resume = self.fetch_resume = TestbenchIO(
             Adapter.create(i=self.gen_params.get(FetchLayouts).resume)
         )
-        m.submodules.exception_report = self.exception_report = TestbenchIO(
-            Adapter.create(i=self.gen_params.get(ExceptionRegisterLayouts).report)
-        )
->>>>>>> f4260b3f
         m.submodules.csr_instances = self.csr_instances = GenericCSRRegisters(self.gen_params)
         m.submodules.priv_io = self.priv_io = TestbenchIO(AdapterTrans(self.csr_instances.m_mode.priv_mode.write))
         DependencyContext.get().add_dependency(AsyncInterruptInsertSignalKey(), Signal())
