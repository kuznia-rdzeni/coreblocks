--- conflicted
+++ resolved
@@ -17,13 +17,7 @@
 
     TEST_CASES = [
         ISAStrTest(basic_core_config, "rv32i", "rv32", "rv32i"),
-<<<<<<< HEAD
-        ISAStrTest(full_core_config, "rv32imzicsr_zba_zbb", "rv32mzicsr_zba_zbb", "rv32imzicsr_zba_zbb"),
-=======
-        ISAStrTest(
-            full_core_config, "rv32izicsr_zmmul_zba_zbb", "rv32zicsr_zmmul_zba_zbb", "rv32iczicsr_zmmul_zba_zbb"
-        ),
->>>>>>> e766ced0
+        ISAStrTest(full_core_config, "rv32imzicsr_zba_zbb", "rv32mzicsr_zba_zbb", "rv32imczicsr_zba_zbb"),
         ISAStrTest(tiny_core_config, "rv32i", "rv32", "rv32i"),
         ISAStrTest(test_core_config, "rv32", "rv32", "rv32i"),
     ]
