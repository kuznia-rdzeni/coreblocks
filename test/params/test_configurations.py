from dataclasses import dataclass
from unittest import TestCase

from coreblocks.params.genparams import GenParams
from coreblocks.params.configurations import *
from coreblocks.params.isa import gen_isa_string
from coreblocks.params.fu_params import extensions_supported


class TestConfigurationsISAString(TestCase):
    @dataclass
    class ISAStrTest:
        core_config: CoreConfiguration
        partial_str: str
        full_str: str
        gp_str: str

    TEST_CASES = [
        ISAStrTest(basic_core_config, "rv32i", "rv32", "rv32i"),
        ISAStrTest(
            full_core_config,
<<<<<<< HEAD
            "rv32imcbzicsr",
            "rv32mcbzicsr",
            "rv32imcbzicsr",
=======
            "rv32imzicsr_zba_zbb_zbc_zbs",
            "rv32mzicsr_zba_zbb_zbc_zbs",
            "rv32imczicsr_zba_zbb_zbc_zbs",
>>>>>>> 98f5b887
        ),
        ISAStrTest(tiny_core_config, "rv32i", "rv32", "rv32i"),
        ISAStrTest(test_core_config, "rv32", "rv32", "rv32i"),
    ]

    def test_isa_str_gp(self):
        for test in self.TEST_CASES:
            gp = GenParams(test.core_config)
            self.assertEqual(gp.isa_str, test.gp_str)

    def test_isa_str_raw(self):
        for test in self.TEST_CASES:
            partial, full = extensions_supported(
                test.core_config.func_units_config, test.core_config.embedded, test.core_config.compressed
            )

            partial = gen_isa_string(partial, 32)
            full = gen_isa_string(full, 32)

            self.assertEqual(partial, test.partial_str)
            self.assertEqual(full, test.full_str)<|MERGE_RESOLUTION|>--- conflicted
+++ resolved
@@ -17,18 +17,7 @@
 
     TEST_CASES = [
         ISAStrTest(basic_core_config, "rv32i", "rv32", "rv32i"),
-        ISAStrTest(
-            full_core_config,
-<<<<<<< HEAD
-            "rv32imcbzicsr",
-            "rv32mcbzicsr",
-            "rv32imcbzicsr",
-=======
-            "rv32imzicsr_zba_zbb_zbc_zbs",
-            "rv32mzicsr_zba_zbb_zbc_zbs",
-            "rv32imczicsr_zba_zbb_zbc_zbs",
->>>>>>> 98f5b887
-        ),
+        ISAStrTest(full_core_config, "rv32imcbzicsr", "rv32mcbzicsr", "rv32imcbzicsr"),
         ISAStrTest(tiny_core_config, "rv32i", "rv32", "rv32i"),
         ISAStrTest(test_core_config, "rv32", "rv32", "rv32i"),
     ]
