from amaranth import *

from transactron.lib import Adapter
from coreblocks.structs_common.csr import CSRUnit, CSRRegister
from coreblocks.params import GenParams
from coreblocks.params.isa import Funct3, ExceptionCause
from coreblocks.params.configurations import test_core_config
from coreblocks.params.layouts import ExceptionRegisterLayouts
from coreblocks.params.keys import AsyncInterruptInsertSignalKey, ExceptionReportKey
from transactron.utils.dependencies import DependencyManager
from coreblocks.params.optypes import OpType

<<<<<<< HEAD
from ..common import *
from test.coreblocks_test_case import CoreblocksTestCaseWithSimulator
=======
from transactron.testing import *
>>>>>>> 7d2222e9

import random


class CSRUnitTestCircuit(Elaboratable):
    def __init__(self, gen_params, csr_count, only_legal=True):
        self.gen_params = gen_params
        self.csr_count = csr_count
        self.only_legal = only_legal

    def elaborate(self, platform):
        m = Module()

        m.submodules.dut = self.dut = CSRUnit(self.gen_params)

        m.submodules.select = self.select = TestbenchIO(AdapterTrans(self.dut.select))
        m.submodules.insert = self.insert = TestbenchIO(AdapterTrans(self.dut.insert))
        m.submodules.update = self.update = TestbenchIO(AdapterTrans(self.dut.update))
        m.submodules.accept = self.accept = TestbenchIO(AdapterTrans(self.dut.get_result))
        m.submodules.precommit = self.precommit = TestbenchIO(AdapterTrans(self.dut.precommit))
        m.submodules.exception_report = self.exception_report = TestbenchIO(
            Adapter(i=self.gen_params.get(ExceptionRegisterLayouts).report)
        )
        self.gen_params.get(DependencyManager).add_dependency(ExceptionReportKey(), self.exception_report.adapter.iface)
        self.gen_params.get(DependencyManager).add_dependency(AsyncInterruptInsertSignalKey(), Signal())

        m.submodules.fetch_resume = self.fetch_resume = TestbenchIO(AdapterTrans(self.dut.fetch_resume))

        self.csr = {}

        def make_csr(number: int):
            csr = CSRRegister(csr_number=number, gen_params=self.gen_params)
            self.csr[number] = csr
            m.submodules += csr

        # simple test not using external r/w functionality of csr
        for i in range(self.csr_count):
            make_csr(i)

        if not self.only_legal:
            make_csr(0xC00)  # read-only csr

        return m


class TestCSRUnit(CoreblocksTestCaseWithSimulator):
    def gen_expected_out(self, op, rd, rs1, operand_val, csr):
        exp_read = {"rp_dst": rd, "result": (yield self.dut.csr[csr].value)}
        rs1_val = {"rp_s1": rs1, "value": operand_val}

        exp_write = {}
        if op == Funct3.CSRRW or op == Funct3.CSRRWI:
            exp_write = {"csr": csr, "value": operand_val}
        elif (op == Funct3.CSRRC and rs1) or op == Funct3.CSRRCI:
            exp_write = {"csr": csr, "value": exp_read["result"] & ~operand_val}
        elif (op == Funct3.CSRRS and rs1) or op == Funct3.CSRRSI:
            exp_write = {"csr": csr, "value": exp_read["result"] | operand_val}
        else:
            exp_write = {"csr": csr, "value": (yield self.dut.csr[csr].value)}

        return {"exp_read": exp_read, "exp_write": exp_write, "rs1": rs1_val}

    def generate_instruction(self):
        ops = [
            Funct3.CSRRW,
            Funct3.CSRRC,
            Funct3.CSRRS,
            Funct3.CSRRWI,
            Funct3.CSRRCI,
            Funct3.CSRRSI,
        ]

        op = random.choice(ops)
        imm_op = op == Funct3.CSRRWI or op == Funct3.CSRRCI or op == Funct3.CSRRSI

        rd = random.randint(0, 15)
        rs1 = 0 if imm_op else random.randint(0, 15)
        imm = random.randint(0, 2**self.gen_params.isa.xlen - 1)
        rs1_val = random.randint(0, 2**self.gen_params.isa.xlen - 1) if rs1 else 0
        operand_val = imm if imm_op else rs1_val
        csr = random.choice(list(self.dut.csr.keys()))

        exp = yield from self.gen_expected_out(op, rd, rs1, operand_val, csr)

        value_available = random.random() < 0.2

        return {
            "instr": {
                "exec_fn": {"op_type": OpType.CSR_IMM if imm_op else OpType.CSR_REG, "funct3": op, "funct7": 0},
                "rp_s1": 0 if value_available or imm_op else rs1,
                "rp_s1_reg": rs1,
                "s1_val": exp["rs1"]["value"] if value_available and not imm_op else 0,
                "rp_dst": rd,
                "imm": imm,
                "csr": csr,
            },
            "exp": exp,
        }

    def process_test(self):
        yield from self.dut.fetch_resume.enable()
        yield from self.dut.exception_report.enable()
        for _ in range(self.cycles):
            yield from self.random_wait_geom()

            op = yield from self.generate_instruction()

            yield from self.dut.select.call()

            yield from self.dut.insert.call(rs_data=op["instr"])

            yield from self.random_wait_geom()
            if op["exp"]["rs1"]["rp_s1"]:
                yield from self.dut.update.call(reg_id=op["exp"]["rs1"]["rp_s1"], reg_val=op["exp"]["rs1"]["value"])

            yield from self.random_wait_geom()
            yield from self.dut.precommit.call(side_fx=1)

            yield from self.random_wait_geom()
            res = yield from self.dut.accept.call()

            self.assertTrue(self.dut.fetch_resume.done())
            self.assertEqual(res["rp_dst"], op["exp"]["exp_read"]["rp_dst"])
            if op["exp"]["exp_read"]["rp_dst"]:
                self.assertEqual(res["result"], op["exp"]["exp_read"]["result"])
            self.assertEqual((yield self.dut.csr[op["exp"]["exp_write"]["csr"]].value), op["exp"]["exp_write"]["value"])
            self.assertEqual(res["exception"], 0)

    def test_randomized(self):
        self.gen_params = GenParams(test_core_config)
        random.seed(8)

        self.cycles = 256
        self.csr_count = 16

        self.dut = CSRUnitTestCircuit(self.gen_params, self.csr_count)

        with self.run_simulation(self.dut) as sim:
            sim.add_sync_process(self.process_test)

    exception_csr_numbers = [
        0xC00,  # read_only
        0xFFF,  # nonexistent
        # 0x100 TODO: check priv level when implemented
    ]

    def process_exception_test(self):
        yield from self.dut.fetch_resume.enable()
        yield from self.dut.exception_report.enable()
        for csr in self.exception_csr_numbers:
            yield from self.random_wait_geom()

            yield from self.dut.select.call()

            rob_id = random.randrange(2**self.gen_params.rob_entries_bits)
            yield from self.dut.insert.call(
                rs_data={
                    "exec_fn": {"op_type": OpType.CSR_REG, "funct3": Funct3.CSRRW, "funct7": 0},
                    "rp_s1": 0,
                    "rp_s1_reg": 1,
                    "s1_val": 1,
                    "rp_dst": 2,
                    "imm": 0,
                    "csr": csr,
                    "rob_id": rob_id,
                }
            )

            yield from self.random_wait_geom()
            yield from self.dut.precommit.call(rob_id=rob_id, side_fx=1)

            yield from self.random_wait_geom()
            res = yield from self.dut.accept.call()

            self.assertEqual(res["exception"], 1)
            report = yield from self.dut.exception_report.call_result()
            assert report is not None
            self.assertDictEqual({"rob_id": rob_id, "cause": ExceptionCause.ILLEGAL_INSTRUCTION, "pc": 0}, report)

    def test_exception(self):
        self.gen_params = GenParams(test_core_config)
        random.seed(9)

        self.dut = CSRUnitTestCircuit(self.gen_params, 0, only_legal=False)

        with self.run_simulation(self.dut) as sim:
            sim.add_sync_process(self.process_exception_test)


class TestCSRRegister(CoreblocksTestCaseWithSimulator):
    def process_test(self):
        # always enabled
        yield from self.dut.read.enable()

        previous_data = 0
        for _ in range(self.cycles):
            write = False
            fu_write = False
            fu_read = False
            exp_write_data = None

            if random.random() < 0.9:
                write = True
                exp_write_data = random.randint(0, 2**self.gen_params.isa.xlen - 1)
                yield from self.dut.write.call_init(data=exp_write_data)

            if random.random() < 0.3:
                fu_write = True
                # fu_write has priority over csr write, but it doesn't overwrite ro bits
                write_arg = random.randint(0, 2**self.gen_params.isa.xlen - 1)
                exp_write_data = (write_arg & ~self.ro_mask) | (
                    (exp_write_data if exp_write_data is not None else previous_data) & self.ro_mask
                )
                yield from self.dut._fu_write.call_init(data=write_arg)

            if random.random() < 0.2:
                fu_read = True
                yield from self.dut._fu_read.enable()

            yield
            yield Settle()

            exp_read_data = exp_write_data if fu_write or write else previous_data

            if fu_read:  # in CSRUnit this call is called before write and returns previous result
                self.assertEqual((yield from self.dut._fu_read.call_result()), {"data": exp_read_data})

            self.assertEqual(
                (yield from self.dut.read.call_result()),
                {
                    "data": exp_read_data,
                    "read": int(fu_read),
                    "written": int(fu_write),
                },
            )

            read_result = yield from self.dut.read.call_result()
            self.assertIsNotNone(read_result)
            previous_data = read_result["data"]  # type: ignore

            yield from self.dut._fu_read.disable()
            yield from self.dut._fu_write.disable()
            yield from self.dut.write.disable()

    def test_randomized(self):
        self.gen_params = GenParams(test_core_config)
        random.seed(42)

        self.cycles = 200
        self.ro_mask = 0b101

        self.dut = SimpleTestCircuit(CSRRegister(0, self.gen_params, ro_bits=self.ro_mask))

        with self.run_simulation(self.dut) as sim:
            sim.add_sync_process(self.process_test)<|MERGE_RESOLUTION|>--- conflicted
+++ resolved
@@ -10,12 +10,7 @@
 from transactron.utils.dependencies import DependencyManager
 from coreblocks.params.optypes import OpType
 
-<<<<<<< HEAD
-from ..common import *
-from test.coreblocks_test_case import CoreblocksTestCaseWithSimulator
-=======
 from transactron.testing import *
->>>>>>> 7d2222e9
 
 import random
 
@@ -61,7 +56,7 @@
         return m
 
 
-class TestCSRUnit(CoreblocksTestCaseWithSimulator):
+class TestCSRUnit(TestCaseWithSimulator):
     def gen_expected_out(self, op, rd, rs1, operand_val, csr):
         exp_read = {"rp_dst": rd, "result": (yield self.dut.csr[csr].value)}
         rs1_val = {"rp_s1": rs1, "value": operand_val}
@@ -205,7 +200,7 @@
             sim.add_sync_process(self.process_exception_test)
 
 
-class TestCSRRegister(CoreblocksTestCaseWithSimulator):
+class TestCSRRegister(TestCaseWithSimulator):
     def process_test(self):
         # always enabled
         yield from self.dut.read.enable()
