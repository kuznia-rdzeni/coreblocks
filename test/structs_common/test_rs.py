--- conflicted
+++ resolved
@@ -8,12 +8,7 @@
 from ..common import TestCaseWithSimulator, TestbenchIO, get_outputs, test_gen_params
 
 from coreblocks.structs_common.rs import RS
-<<<<<<< HEAD
-from coreblocks.params import GenParams, OpType
-from coreblocks.utils import AutoDebugSignals
-=======
-from coreblocks.params import GenParams
->>>>>>> ce99e7cb
+from coreblocks.params import *
 
 
 def create_check_list(gp: GenParams, insert_list: list[dict]) -> list[dict]:
