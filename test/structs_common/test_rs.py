--- conflicted
+++ resolved
@@ -1,12 +1,6 @@
 from amaranth.sim import Settle
 
-<<<<<<< HEAD
-from transactron.lib import AdapterTrans
-
-from ..common import CoreblocksTestCaseWithSimulator, TestbenchIO, get_outputs
-=======
-from ..common import TestCaseWithSimulator, get_outputs, SimpleTestCircuit
->>>>>>> 25af7af7
+from ..common import CoreblocksTestCaseWithSimulator, get_outputs, SimpleTestCircuit
 
 from coreblocks.structs_common.rs import RS
 from coreblocks.params import *
@@ -28,41 +22,7 @@
     return check_list
 
 
-<<<<<<< HEAD
-class TestElaboratable(Elaboratable):
-    def __init__(self, gen_params: GenParams, ready_for: Optional[Iterable[Iterable[OpType]]] = None) -> None:
-        self.gen_params = gen_params
-        self.ready_for = ready_for
-        # test config GenParams specifies only one RS - it has the max number of entries
-        self.rs_entries = self.gen_params.max_rs_entries
-        self.rs_entries_bits = self.gen_params.max_rs_entries_bits
-
-    def elaborate(self, platform) -> Module:
-        m = Module()
-        rs = RS(self.gen_params, 2**self.rs_entries_bits, self.ready_for)
-
-        self.rs = rs
-        self.io_select = TestbenchIO(AdapterTrans(rs.select))
-        self.io_insert = TestbenchIO(AdapterTrans(rs.insert))
-        self.io_update = TestbenchIO(AdapterTrans(rs.update))
-        self.io_take = TestbenchIO(AdapterTrans(rs.take))
-        self.io_get_ready_list = [TestbenchIO(AdapterTrans(get_ready_list)) for get_ready_list in rs.get_ready_list]
-
-        m.submodules.rs = rs
-        m.submodules.io_select = self.io_select
-        m.submodules.io_insert = self.io_insert
-        m.submodules.io_update = self.io_update
-        m.submodules.io_take = self.io_take
-        for n, io_get_ready_list in enumerate(self.io_get_ready_list):
-            m.submodules[f"io_get_ready_list_{n}"] = io_get_ready_list
-
-        return m
-
-
 class TestRSMethodInsert(CoreblocksTestCaseWithSimulator):
-=======
-class TestRSMethodInsert(TestCaseWithSimulator):
->>>>>>> 25af7af7
     def test_insert(self):
         self.gen_params = GenParams(test_core_config)
         self.rs_entries_bits = self.gen_params.max_rs_entries_bits
