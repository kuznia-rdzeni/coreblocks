--- conflicted
+++ resolved
@@ -1,11 +1,6 @@
 from amaranth.sim import Settle
 
-<<<<<<< HEAD
-from ..common import get_outputs, SimpleTestCircuit
-from test.coreblocks_test_case import CoreblocksTestCaseWithSimulator
-=======
 from transactron.testing import TestCaseWithSimulator, get_outputs, SimpleTestCircuit
->>>>>>> 7d2222e9
 
 from coreblocks.structs_common.rs import RS
 from coreblocks.params import *
@@ -24,7 +19,7 @@
     return check_list
 
 
-class TestRSMethodInsert(CoreblocksTestCaseWithSimulator):
+class TestRSMethodInsert(TestCaseWithSimulator):
     def test_insert(self):
         self.gen_params = GenParams(test_core_config)
         self.rs_entries_bits = self.gen_params.max_rs_entries_bits
@@ -69,7 +64,7 @@
             self.assertEqual(expected, (yield from get_outputs(record)))
 
 
-class TestRSMethodSelect(CoreblocksTestCaseWithSimulator):
+class TestRSMethodSelect(TestCaseWithSimulator):
     def test_select(self):
         self.gen_params = GenParams(test_core_config)
         self.rs_entries_bits = self.gen_params.max_rs_entries_bits
@@ -132,7 +127,7 @@
         self.assertEqual((yield self.m._dut.select.ready), 0)
 
 
-class TestRSMethodUpdate(CoreblocksTestCaseWithSimulator):
+class TestRSMethodUpdate(TestCaseWithSimulator):
     def test_update(self):
         self.gen_params = GenParams(test_core_config)
         self.rs_entries_bits = self.gen_params.max_rs_entries_bits
@@ -223,7 +218,7 @@
             self.assertEqual((yield self.m._dut.data_ready[index]), 1)
 
 
-class TestRSMethodTake(CoreblocksTestCaseWithSimulator):
+class TestRSMethodTake(TestCaseWithSimulator):
     def test_take(self):
         self.gen_params = GenParams(test_core_config)
         self.rs_entries_bits = self.gen_params.max_rs_entries_bits
@@ -322,7 +317,7 @@
         self.assertEqual((yield self.m._dut.take.ready), 0)
 
 
-class TestRSMethodGetReadyList(CoreblocksTestCaseWithSimulator):
+class TestRSMethodGetReadyList(TestCaseWithSimulator):
     def test_get_ready_list(self):
         self.gen_params = GenParams(test_core_config)
         self.rs_entries_bits = self.gen_params.max_rs_entries_bits
@@ -376,7 +371,7 @@
         self.assertIsNone(option_ready_list)
 
 
-class TestRSMethodTwoGetReadyLists(CoreblocksTestCaseWithSimulator):
+class TestRSMethodTwoGetReadyLists(TestCaseWithSimulator):
     def test_two_get_ready_lists(self):
         self.gen_params = GenParams(test_core_config)
         self.rs_entries = self.gen_params.max_rs_entries
