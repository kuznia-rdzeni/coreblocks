--- conflicted
+++ resolved
@@ -170,32 +170,21 @@
 
         # Update second entry first SP, instruction should be not ready
         value_sp1 = 1010
-<<<<<<< HEAD
-        yield from self.m.io_update.call(reg_id=2, reg_val=value_sp1)
-        yield Settle()
-        self.assertEqual((yield self.m.rs.data[1].rs_data.rp_s1), 0)
-        self.assertEqual((yield self.m.rs.data[1].rs_data.s1_val), value_sp1)
-=======
-        self.assertEqual((yield self.m._dut.data[1].rec_ready), 0)
+        # TODO: rec_ready inaccessible now
+        # self.assertEqual((yield self.m._dut.data[1].rec_ready), 0)
         yield from self.m.update.call(reg_id=2, reg_val=value_sp1)
         yield Settle()
         self.assertEqual((yield self.m._dut.data[1].rs_data.rp_s1), 0)
         self.assertEqual((yield self.m._dut.data[1].rs_data.s1_val), value_sp1)
-        self.assertEqual((yield self.m._dut.data[1].rec_ready), 0)
->>>>>>> 6fd151fb
+        # self.assertEqual((yield self.m._dut.data[1].rec_ready), 0)
 
         # Update second entry second SP, instruction should be ready
         value_sp2 = 2020
         yield from self.m.update.call(reg_id=3, reg_val=value_sp2)
         yield Settle()
-<<<<<<< HEAD
-        self.assertEqual((yield self.m.rs.data[1].rs_data.rp_s2), 0)
-        self.assertEqual((yield self.m.rs.data[1].rs_data.s2_val), value_sp2)
-=======
         self.assertEqual((yield self.m._dut.data[1].rs_data.rp_s2), 0)
         self.assertEqual((yield self.m._dut.data[1].rs_data.s2_val), value_sp2)
-        self.assertEqual((yield self.m._dut.data[1].rec_ready), 1)
->>>>>>> 6fd151fb
+        # self.assertEqual((yield self.m._dut.data[1].rec_ready), 1)
 
         # Insert new instruction to entries 0 and 1, check if update of multiple registers works
         reg_id = 4
@@ -218,26 +207,16 @@
         for index in range(2):
             yield from self.m.insert.call(rs_entry_id=index, rs_data=data)
             yield Settle()
-<<<<<<< HEAD
-=======
-            self.assertEqual((yield self.m._dut.data[index].rec_ready), 0)
->>>>>>> 6fd151fb
+            # self.assertEqual((yield self.m._dut.data[index].rec_ready), 0)
 
         yield from self.m.update.call(reg_id=reg_id, reg_val=value_spx)
         yield Settle()
         for index in range(2):
-<<<<<<< HEAD
-            self.assertEqual((yield self.m.rs.data[index].rs_data.rp_s1), 0)
-            self.assertEqual((yield self.m.rs.data[index].rs_data.rp_s2), 0)
-            self.assertEqual((yield self.m.rs.data[index].rs_data.s1_val), value_spx)
-            self.assertEqual((yield self.m.rs.data[index].rs_data.s2_val), value_spx)
-=======
             self.assertEqual((yield self.m._dut.data[index].rs_data.rp_s1), 0)
             self.assertEqual((yield self.m._dut.data[index].rs_data.rp_s2), 0)
             self.assertEqual((yield self.m._dut.data[index].rs_data.s1_val), value_spx)
             self.assertEqual((yield self.m._dut.data[index].rs_data.s2_val), value_spx)
-            self.assertEqual((yield self.m._dut.data[index].rec_ready), 1)
->>>>>>> 6fd151fb
+            # self.assertEqual((yield self.m._dut.data[index].rec_ready), 1)
 
 
 class TestRSMethodTake(TestCaseWithSimulator):
@@ -323,12 +302,9 @@
         for index in range(2):
             yield from self.m.insert.call(rs_entry_id=index, rs_data=entry_data)
             yield Settle()
-<<<<<<< HEAD
             self.assertEqual((yield self.m.rs.take.ready), 1)
-=======
-            self.assertEqual((yield self.m._dut.data[index].rec_ready), 1)
+            # self.assertEqual((yield self.m._dut.data[index].rec_ready), 1)
             self.assertEqual((yield self.m._dut.take.ready), 1)
->>>>>>> 6fd151fb
 
         data = yield from self.m.take.call(rs_entry_id=0)
         for key in data:
