--- conflicted
+++ resolved
@@ -13,7 +13,7 @@
 import random
 
 
-class TestExceptionCauseRegister(TestCaseWithSimulator, metaclass=AutoRegisterMocksMetaclass):
+class TestExceptionCauseRegister(TestCaseWithSimulator):
     rob_max = 7
 
     def should_update(self, new_arg, old_arg, rob_start) -> bool:
@@ -55,62 +55,43 @@
 
         return False
 
-<<<<<<< HEAD
-    def process_test(self):
-        saved_entry = None
-=======
     def test_randomized(self):
         self.gen_params = GenParams(test_core_config)
         random.seed(2)
->>>>>>> dc552687
 
-        for _ in range(self.cycles):
-            self.rob_id = random.randint(0, self.rob_max)
+        self.cycles = 256
 
-<<<<<<< HEAD
-            cause = random.choice(list(ExceptionCause))
-            report_rob = random.randint(0, self.rob_max)
-            report_pc = random.randrange(2**self.gp.isa.xlen)
-            report_arg = {"cause": cause, "rob_id": report_rob, "pc": report_pc}
-=======
         self.rob_idx_mock = TestbenchIO(Adapter(o=self.gen_params.get(ROBLayouts).get_indices))
         self.dut = SimpleTestCircuit(ExceptionCauseRegister(self.gen_params, self.rob_idx_mock.adapter.iface))
         m = ModuleConnector(self.dut, rob_idx_mock=self.rob_idx_mock)
->>>>>>> dc552687
 
-            yield from self.dut.report.call(report_arg)
+        self.rob_id = 0
 
-            new_state = yield from self.dut.get.call()
+        def process_test():
+            saved_entry = None
 
-            if self.should_update(report_arg, saved_entry, self.rob_id):
-                self.assertDictEqual(new_state, report_arg)
-                saved_entry = report_arg
-            elif saved_entry is not None:
-                self.assertDictEqual(new_state, saved_entry)
+            for _ in range(self.cycles):
+                self.rob_id = random.randint(0, self.rob_max)
 
-<<<<<<< HEAD
-    @def_method_mock(lambda self: self.rob_idx_mock)
-    def process_rob_idx_mock(self):
-        return {"start": self.rob_id, "end": 0}
-=======
                 cause = random.choice(list(ExceptionCause))
                 report_rob = random.randint(0, self.rob_max)
                 report_pc = random.randrange(2**self.gen_params.isa.xlen)
                 report_arg = {"cause": cause, "rob_id": report_rob, "pc": report_pc}
->>>>>>> dc552687
 
-    def setUp(self):
-        self.gp = GenParams(test_core_config)
-        random.seed(2)
+                yield from self.dut.report.call(report_arg)
 
-        self.cycles = 256
+                new_state = yield from self.dut.get.call()
 
-        self.rob_idx_mock = TestbenchIO(Adapter(o=self.gp.get(ROBLayouts).get_indices))
-        self.dut = SimpleTestCircuit(ExceptionCauseRegister(self.gp, self.rob_idx_mock.adapter.iface))
-        self.m = ModuleConnector(self.dut, rob_idx_mock=self.rob_idx_mock)
+                if self.should_update(report_arg, saved_entry, self.rob_id):
+                    self.assertDictEqual(new_state, report_arg)
+                    saved_entry = report_arg
+                elif saved_entry is not None:
+                    self.assertDictEqual(new_state, saved_entry)
 
-        self.rob_id = 0
+        @def_method_mock(lambda: self.rob_idx_mock)
+        def process_rob_idx_mock():
+            return {"start": self.rob_id, "end": 0}
 
-    def test_randomized(self):
-        with self.run_simulation(self.m) as sim:
-            sim.add_sync_process(self.process_test)+        with self.run_simulation(m) as sim:
+            sim.add_sync_process(process_test)
+            sim.add_sync_process(process_rob_idx_mock)