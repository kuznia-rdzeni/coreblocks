--- conflicted
+++ resolved
@@ -8,12 +8,7 @@
 from coreblocks.params.configurations import test_core_config
 from coreblocks.scheduler.scheduler import RSSelection
 from transactron.lib import FIFO, Adapter, AdapterTrans
-<<<<<<< HEAD
-from test.common import TestbenchIO
-from test.coreblocks_test_case import CoreblocksTestCaseWithSimulator
-=======
 from transactron.testing import TestCaseWithSimulator, TestbenchIO
->>>>>>> 7d2222e9
 
 _rs1_optypes = {OpType.ARITHMETIC, OpType.COMPARE}
 _rs2_optypes = {OpType.LOGIC, OpType.COMPARE}
@@ -50,7 +45,7 @@
         return m
 
 
-class TestRSSelect(CoreblocksTestCaseWithSimulator):
+class TestRSSelect(TestCaseWithSimulator):
     def setUp(self):
         self.gen_params = GenParams(test_core_config)
         self.m = RSSelector(self.gen_params)
