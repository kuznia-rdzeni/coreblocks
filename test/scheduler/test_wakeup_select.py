--- conflicted
+++ resolved
@@ -17,30 +17,6 @@
 from transactron.testing.functions import data_const_to_dict
 
 
-<<<<<<< HEAD
-class WakeupTestCircuit(Elaboratable):
-    def __init__(self, gen_params: GenParams):
-        self.gen_params = gen_params
-        self.layouts = gen_params.get(RSLayouts, rs_entries=gen_params.max_rs_entries)
-
-    def elaborate(self, platform):
-        m = Module()
-
-        ready_mock = Adapter.create(o=self.layouts.get_ready_list_out)
-        take_row_mock = Adapter.create(i=self.layouts.take_in, o=self.layouts.take_out)
-        issue_mock = Adapter.create(i=self.layouts.take_out)
-        m.submodules.ready_mock = self.ready_mock = TestbenchIO(ready_mock)
-        m.submodules.take_row_mock = self.take_row_mock = TestbenchIO(take_row_mock)
-        m.submodules.issue_mock = self.issue_mock = TestbenchIO(issue_mock)
-        m.submodules.wakeup_select = WakeupSelect(
-            gen_params=self.gen_params, get_ready=ready_mock.iface, take_row=take_row_mock.iface, issue=issue_mock.iface
-        )
-
-        return m
-
-
-=======
->>>>>>> c7272449
 class TestWakeupSelect(TestCaseWithSimulator):
     def setup_method(self):
         self.gen_params = GenParams(
@@ -48,9 +24,7 @@
                 func_units_config=tuple(RSBlockComponent([], rs_entries=16, rs_number=k) for k in range(2))
             )
         )
-        self.m = SimpleTestCircuit(
-            WakeupSelect(gen_params=self.gen_params, rs_entries_bits=self.gen_params.max_rs_entries_bits)
-        )
+        self.m = SimpleTestCircuit(WakeupSelect(gen_params=self.gen_params, rs_entries=16))
         self.cycles = 50
         self.taken = deque()
 
