--- conflicted
+++ resolved
@@ -12,12 +12,7 @@
 from coreblocks.structs_common.rat import FRAT
 from coreblocks.params import RSLayouts, DecodeLayouts, GenParams, Opcode, OpType, Funct3, Funct7
 from coreblocks.structs_common.rob import ReorderBuffer
-<<<<<<< HEAD
-from coreblocks.utils import AutoDebugSignals
-from ..common import RecordIntDict, TestCaseWithSimulator, TestGen, TestbenchIO, def_method_mock, test_gen_params
-=======
 from ..common import RecordIntDict, TestCaseWithSimulator, TestGen, TestbenchIO, def_method_mock
->>>>>>> ce99e7cb
 
 
 class SchedulerTestCircuit(Elaboratable):
@@ -112,7 +107,7 @@
 
     def setUp(self):
         self.rs_count = len(self.optype_sets)
-        self.gen_params = test_gen_params("rv32i", rs_block_number=self.rs_count)
+        self.gen_params = GenParams("rv32i", rs_number_bits=math.ceil(math.log2(self.rs_count)))
         self.expected_rename_queue = deque()
         self.expected_phys_reg_queue = deque()
         self.free_regs_queue = deque()
