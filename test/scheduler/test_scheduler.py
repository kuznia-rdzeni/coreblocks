import random

from collections import namedtuple, deque
from typing import Callable, Optional, Iterable
from amaranth import *
from amaranth.sim import Settle
from parameterized import parameterized_class
from coreblocks.stages.rs_func_block import RSBlockComponent

from coreblocks.transactions.core import Method
from coreblocks.transactions.lib import FIFO, AdapterTrans, Adapter
from coreblocks.scheduler.scheduler import Scheduler
from coreblocks.structs_common.rf import RegisterFile
from coreblocks.structs_common.rat import FRAT
<<<<<<< HEAD
from coreblocks.params import RSLayouts, DecodeLayouts, SchedulerLayouts, GenParams, OpType
=======
from coreblocks.params import RSLayouts, DecodeLayouts, SchedulerLayouts, GenParams, OpType, Funct3, Funct7
>>>>>>> b4869f06
from coreblocks.params.configurations import test_core_config
from coreblocks.structs_common.rob import ReorderBuffer
from coreblocks.utils.protocols import FuncBlock
from ..common import *


class SchedulerTestCircuit(Elaboratable):
    def __init__(self, gen_params: GenParams, rs: list[set[OpType]]):
        self.gen_params = gen_params
        self.rs = rs

    def elaborate(self, platform):
        m = Module()

        rs_layouts = self.gen_params.get(RSLayouts, rs_entries_bits=self.gen_params.max_rs_entries_bits)
        decode_layouts = self.gen_params.get(DecodeLayouts)
        scheduler_layouts = self.gen_params.get(SchedulerLayouts)

        # data structures
        m.submodules.instr_fifo = instr_fifo = FIFO(decode_layouts.decoded_instr, 16)
        m.submodules.free_rf_fifo = free_rf_fifo = FIFO(
            scheduler_layouts.free_rf_layout, 2**self.gen_params.phys_regs_bits
        )
        m.submodules.rat = rat = FRAT(gen_params=self.gen_params)
        m.submodules.rob = self.rob = ReorderBuffer(self.gen_params)
        m.submodules.rf = self.rf = RegisterFile(gen_params=self.gen_params)

        # mocked RSFuncBlock
        class MockedRSFuncBlock(FuncBlock):
            def __init__(self, select, insert):
                self.select = select
                self.insert = insert

            update: Method
            get_result: Method

            def elaborate(self, platform):
                raise NotImplementedError

        method_rs_alloc = []
        method_rs_insert = []
        rs_blocks: list[tuple[FuncBlock, set[OpType]]] = []
        self.rs_alloc = []
        self.rs_insert = []

        # mocked RS
        for i, rs in enumerate(self.rs):
            alloc_adapter = Adapter(o=rs_layouts.select_out)
            insert_adapter = Adapter(i=rs_layouts.insert_in)

            select_test = TestbenchIO(alloc_adapter)
            insert_test = TestbenchIO(insert_adapter)

            method_rs_alloc.append(alloc_adapter)
            method_rs_insert.append(insert_adapter)
            self.rs_alloc.append(select_test)
            self.rs_insert.append(insert_test)
            rs_blocks.append((MockedRSFuncBlock(alloc_adapter.iface, insert_adapter.iface), rs))

            m.submodules[f"rs_alloc_{i}"] = self.rs_alloc[i]
            m.submodules[f"rs_insert_{i}"] = self.rs_insert[i]

        # mocked input and output
        m.submodules.rf_write = self.rf_write = TestbenchIO(AdapterTrans(self.rf.write))
        m.submodules.rf_free = self.rf_free = TestbenchIO(AdapterTrans(self.rf.free))
        m.submodules.rob_markdone = self.rob_done = TestbenchIO(AdapterTrans(self.rob.mark_done))
        m.submodules.rob_retire = self.rob_retire = TestbenchIO(AdapterTrans(self.rob.retire))
        m.submodules.instr_input = self.instr_inp = TestbenchIO(AdapterTrans(instr_fifo.write))
        m.submodules.free_rf_inp = self.free_rf_inp = TestbenchIO(AdapterTrans(free_rf_fifo.write))

        # main scheduler
        m.submodules.scheduler = self.scheduler = Scheduler(
            get_instr=instr_fifo.read,
            get_free_reg=free_rf_fifo.read,
            rat_get_rename=rat.get_rename_list[0],
            rat_set_rename=rat.set_rename_list[0],
            rob_put=self.rob.put,
            rf_read1=self.rf.read1,
            rf_read2=self.rf.read2,
            reservation_stations=rs_blocks,
            gen_params=self.gen_params,
        )

        return m


@parameterized_class(
    ("name", "optype_sets", "instr_count"),
    [
        ("One-RS", [set(OpType)], 40),
        ("Two-RS", [{OpType.ARITHMETIC, OpType.COMPARE}, {OpType.MUL, OpType.COMPARE}], 500),
        (
            "Three-RS",
            [{OpType.ARITHMETIC, OpType.COMPARE}, {OpType.MUL, OpType.COMPARE}, {OpType.DIV_REM, OpType.COMPARE}],
            300,
        ),
    ],
)
class TestScheduler(TestCaseWithSimulator):
    optype_sets: list[set[OpType]]
    instr_count: int

    def setUp(self):
        self.rs_count = len(self.optype_sets)
        self.gen_params = GenParams(
            test_core_config.replace(
                func_units_config=tuple(RSBlockComponent([], rs_entries=4) for _ in range(self.rs_count))
            )
        )
        self.expected_rename_queue = deque()
        self.expected_phys_reg_queue = deque()
        self.free_regs_queue = deque()
        self.free_ROB_entries_queue = deque()
        self.expected_rs_entry_queue = [deque() for _ in self.optype_sets]
        self.current_RAT = [0] * self.gen_params.isa.reg_cnt
        self.allocated_instr_count = 0
        self.m = SchedulerTestCircuit(self.gen_params, self.optype_sets)

        random.seed(42)

        # set up static RF state lookup table
        RFEntry = namedtuple("RFEntry", ["value", "valid"])
        self.rf_state = [
            RFEntry(random.randrange(self.gen_params.isa.xlen), random.randrange(2))
            for _ in range(2**self.gen_params.phys_regs_bits)
        ]
        self.rf_state[0] = RFEntry(0, 1)

        for i in range(1, 2**self.gen_params.phys_regs_bits):
            self.free_phys_reg(i)

    def free_phys_reg(self, reg_id):
        self.free_regs_queue.append({"reg_id": reg_id})
        self.expected_phys_reg_queue.append(reg_id)

    def queue_gather(self, queues: Iterable[deque]):
        # Iterate over all 'queues' and take one element from each, gathering
        # all key-value pairs into 'item'.
        item = {}
        for q in queues:
            partial_item = None
            # retry until we get an element
            while partial_item is None:
                # get element from one queue
                if q:
                    partial_item = q.popleft()
                    # None signals to end the process
                    if partial_item is None:
                        return None
                else:
                    # if no element available, wait and retry on the next clock cycle
                    yield

            # merge queue element with all previous ones (dict merge)
            item = item | partial_item
        return item

    def make_queue_process(
        self,
        *,
        io: TestbenchIO,
        input_queues: Optional[Iterable[deque]] = None,
        output_queues: Optional[Iterable[deque]] = None,
        check: Optional[Callable[[RecordIntDict, RecordIntDict], TestGen[None]]] = None,
        always_enable: bool = False,
        name: str = "",
    ):
        """Create queue gather-and-test process

        This function returns a simulation process that does the following steps:
        1. Gathers dicts from multiple `queues` (one dict from each) and joins
           them together (items from queues are popped using popleft)
        2. `io` is called with items gathered from `input_queues`
        3. If `check` was supplied, it's called with the results returned from
           call in step 2. and items gathered from `output_queues`
        Steps 1-3 are repeated until one of the queues receives None

        Intention is to simplify writing tests with queues: `input_queues` lets
        the user specify multiple data sources (queues) from which to gather
        arguments for call to `io`, and multiple data sources (queues) from which
        to gather reference values to test against the results from the call to `io`.

        Parameters
        ----------
        io : TestbenchIO
            TestbenchIO to call with items gathered from `input_queues`.
        input_queues : deque[dict], optional
            Queue of dictionaries containing fields and values of a record to call
            `io` with. Different fields may be split across multiple queues.
            Fields with the same name in different queues must not be used.
            Dictionaries are popped from the deques using popleft.
        output_queues : deque[dict], optional
            Queue of dictionaries containing reference fields and values to compare
            results of `io` call with. Different fields may be split across
            multiple queues. Fields with the same name in different queues must
            not be used. Dictionaries are popped from the deques using popleft.
        check : Callable[[dict, dict], TestGen]
            Testbench generator which will be called with parameters `result`
            and `outputs`, meaning results from the call to `io` and item
            gathered from `output_queues`.
        always_enable: bool
            Makes `io` method always appear enabled.
        name : str
            Name of process to make potential debug prints more readable.

        Returns
        -------
        Callable[None, TestGen]
            Simulation process performing steps described above.

        Raises
        ------
        ValueError
            If neither `input_queues` nor `output_queues` are supplied.
        """

        def queue_process():
            if always_enable:
                yield from io.enable()
            while True:
                inputs = {}
                outputs = {}
                # gather items from both queues
                if input_queues is not None:
                    inputs = yield from self.queue_gather(input_queues)
                if output_queues is not None:
                    outputs = yield from self.queue_gather(output_queues)

                # Check if queues signalled to end the process
                if inputs is None or outputs is None:
                    return

                result = yield from io.call(inputs)
                if always_enable:
                    yield from io.enable()

                # this could possibly be extended to automatically compare 'results' and
                # 'outputs' if check is None but that needs some dict deepcompare
                if check is not None:
                    yield Settle()
                    yield from check(result, outputs)

        if output_queues is None and input_queues is None:
            raise ValueError("Either output_queues or input_queues must be supplied")

        return queue_process

    def make_output_process(self, io: TestbenchIO, output_queues: Iterable[deque], name: str = ""):
        def check(got, expected):
            rl_dst_id = yield self.m.rob.data[got["rs_data"]["rob_id"]].rob_data.rl_dst.id
            rl_dst_type = yield self.m.rob.data[got["rs_data"]["rob_id"]].rob_data.rl_dst.type
            rl_dst = {"id": rl_dst_id, "type": rl_dst_type}
            s1 = self.rf_state[expected["rp_s1_id"]]
            s2 = self.rf_state[expected["rp_s2_id"]]

            # if source operand register ids are 0 then we already have values
            self.assertEqual(got["rs_data"]["rp_s1"]["id"], expected["rp_s1_id"] if not s1.valid else 0)
            self.assertEqual(got["rs_data"]["rp_s2"]["id"], expected["rp_s2_id"] if not s2.valid else 0)
            self.assertEqual(got["rs_data"]["rp_dst"]["id"], expected["rp_dst_id"])
            self.assertEqual(got["rs_data"]["exec_fn"], expected["exec_fn"])
            self.assertEqual(got["rs_entry_id"], expected["rs_entry_id"])
            self.assertEqual(got["rs_data"]["s1_val"], s1.value if s1.valid else 0)
            self.assertEqual(got["rs_data"]["s2_val"], s2.value if s2.valid else 0)
            self.assertEqual(rl_dst, expected["rl_dst"])

            # recycle physical register number
            if got["rs_data"]["rp_dst"]["id"] != 0:
                self.free_phys_reg(got["rs_data"]["rp_dst"]["id"])
            # recycle ROB entry
            self.free_ROB_entries_queue.append({"rob_id": got["rs_data"]["rob_id"]})

        return self.make_queue_process(io=io, output_queues=output_queues, check=check, always_enable=True, name=name)

    def test_randomized(self):
        def instr_input_process():
            yield from self.m.rob_retire.enable()

            # set up RF to reflect our static rf_state reference lookup table
            for i in range(2**self.gen_params.phys_regs_bits - 1):
                yield from self.m.rf_write.call(reg_id=i, reg_val=self.rf_state[i].value)
                if not self.rf_state[i].valid:
                    yield from self.m.rf_free.call(reg_id=i)

            op_types_set = set()
            for rs in self.optype_sets:
                op_types_set = op_types_set.union(rs)

            scheduler_layouts = SchedulerLayouts(self.gen_params)
            for i in range(self.instr_count):
<<<<<<< HEAD
                instr = generate_instr(self.gen_params, scheduler_layouts.reg_alloc_in, optypes=op_types_set)

                rp_s1_id = self.current_RAT[instr["regs_l"]["s1"]["id"]]
                rp_s2_id = self.current_RAT[instr["regs_l"]["s2"]["id"]]
                rl_dst = instr["regs_l"]["dst"]
                rp_dst_id = self.expected_phys_reg_queue.popleft() if rl_dst["id"] != 0 else 0
=======
                rl_s1 = random.randrange(self.gen_params.isa.reg_cnt)
                rl_s2 = random.randrange(self.gen_params.isa.reg_cnt)
                rl_dst = random.randrange(self.gen_params.isa.reg_cnt)

                op_type = random.choice(list(op_types_set))
                funct3 = random.choice(list(Funct3))
                funct7 = random.choice(list(Funct7))
                immediate = random.randrange(2**32)
                rp_s1 = self.current_RAT[rl_s1]
                rp_s2 = self.current_RAT[rl_s2]
                rp_dst = self.expected_phys_reg_queue.popleft() if rl_dst != 0 else 0
>>>>>>> b4869f06

                self.expected_rename_queue.append(
                    {
                        "rp_s1_id": rp_s1_id,
                        "rp_s2_id": rp_s2_id,
                        "rl_dst": rl_dst,
<<<<<<< HEAD
                        "rp_dst_id": rp_dst_id,
=======
                        "rp_dst": rp_dst,
                        "exec_fn": {
                            "op_type": op_type,
                            "funct3": funct3,
                            "funct7": funct7,
                        },
>>>>>>> b4869f06
                    }
                    | get_dict_subset(instr, ["opcode", "exec_fn"])
                )
                self.current_RAT[rl_dst["id"]] = rp_dst_id

<<<<<<< HEAD
                yield from self.m.instr_inp.call(instr)
=======
                yield from self.m.instr_inp.call(
                    {
                        "exec_fn": {
                            "op_type": op_type,
                            "funct3": funct3,
                            "funct7": funct7,
                        },
                        "regs_l": {
                            "rl_s1": rl_s1,
                            "rl_s2": rl_s2,
                            "rl_dst": rl_dst,
                        },
                        "imm": immediate,
                    }
                )
>>>>>>> b4869f06
            # Terminate other processes
            self.expected_rename_queue.append(None)
            self.free_regs_queue.append(None)
            self.free_ROB_entries_queue.append(None)

        def rs_alloc_process(io: TestbenchIO, rs_id: int):
            @def_method_mock(lambda: io)
            def process():
                random_entry = random.randrange(self.gen_params.max_rs_entries)
                expected = self.expected_rename_queue.popleft()
                expected["rs_entry_id"] = random_entry
                self.expected_rs_entry_queue[rs_id].append(expected)

                # if last instruction was allocated stop simulation
                self.allocated_instr_count += 1
                if self.allocated_instr_count == self.instr_count:
                    for i in range(self.rs_count):
                        self.expected_rs_entry_queue[i].append(None)

                return {"rs_entry_id": random_entry}

            return process

        with self.run_simulation(self.m, max_cycles=1500) as sim:
            for i in range(self.rs_count):
                sim.add_sync_process(
                    self.make_output_process(
                        io=self.m.rs_insert[i], output_queues=[self.expected_rs_entry_queue[i]], name=f"rs[{i}]"
                    )
                )
                sim.add_sync_process(rs_alloc_process(self.m.rs_alloc[i], i))
            sim.add_sync_process(
                self.make_queue_process(io=self.m.rob_done, input_queues=[self.free_ROB_entries_queue], name="rob_done")
            )
            sim.add_sync_process(
                self.make_queue_process(io=self.m.free_rf_inp, input_queues=[self.free_regs_queue], name="free_rf")
            )
            sim.add_sync_process(instr_input_process)<|MERGE_RESOLUTION|>--- conflicted
+++ resolved
@@ -12,11 +12,7 @@
 from coreblocks.scheduler.scheduler import Scheduler
 from coreblocks.structs_common.rf import RegisterFile
 from coreblocks.structs_common.rat import FRAT
-<<<<<<< HEAD
-from coreblocks.params import RSLayouts, DecodeLayouts, SchedulerLayouts, GenParams, OpType
-=======
 from coreblocks.params import RSLayouts, DecodeLayouts, SchedulerLayouts, GenParams, OpType, Funct3, Funct7
->>>>>>> b4869f06
 from coreblocks.params.configurations import test_core_config
 from coreblocks.structs_common.rob import ReorderBuffer
 from coreblocks.utils.protocols import FuncBlock
@@ -306,66 +302,25 @@
 
             scheduler_layouts = SchedulerLayouts(self.gen_params)
             for i in range(self.instr_count):
-<<<<<<< HEAD
                 instr = generate_instr(self.gen_params, scheduler_layouts.reg_alloc_in, optypes=op_types_set)
 
                 rp_s1_id = self.current_RAT[instr["regs_l"]["s1"]["id"]]
                 rp_s2_id = self.current_RAT[instr["regs_l"]["s2"]["id"]]
                 rl_dst = instr["regs_l"]["dst"]
                 rp_dst_id = self.expected_phys_reg_queue.popleft() if rl_dst["id"] != 0 else 0
-=======
-                rl_s1 = random.randrange(self.gen_params.isa.reg_cnt)
-                rl_s2 = random.randrange(self.gen_params.isa.reg_cnt)
-                rl_dst = random.randrange(self.gen_params.isa.reg_cnt)
-
-                op_type = random.choice(list(op_types_set))
-                funct3 = random.choice(list(Funct3))
-                funct7 = random.choice(list(Funct7))
-                immediate = random.randrange(2**32)
-                rp_s1 = self.current_RAT[rl_s1]
-                rp_s2 = self.current_RAT[rl_s2]
-                rp_dst = self.expected_phys_reg_queue.popleft() if rl_dst != 0 else 0
->>>>>>> b4869f06
 
                 self.expected_rename_queue.append(
                     {
                         "rp_s1_id": rp_s1_id,
                         "rp_s2_id": rp_s2_id,
                         "rl_dst": rl_dst,
-<<<<<<< HEAD
                         "rp_dst_id": rp_dst_id,
-=======
-                        "rp_dst": rp_dst,
-                        "exec_fn": {
-                            "op_type": op_type,
-                            "funct3": funct3,
-                            "funct7": funct7,
-                        },
->>>>>>> b4869f06
                     }
                     | get_dict_subset(instr, ["opcode", "exec_fn"])
                 )
                 self.current_RAT[rl_dst["id"]] = rp_dst_id
 
-<<<<<<< HEAD
                 yield from self.m.instr_inp.call(instr)
-=======
-                yield from self.m.instr_inp.call(
-                    {
-                        "exec_fn": {
-                            "op_type": op_type,
-                            "funct3": funct3,
-                            "funct7": funct7,
-                        },
-                        "regs_l": {
-                            "rl_s1": rl_s1,
-                            "rl_s2": rl_s2,
-                            "rl_dst": rl_dst,
-                        },
-                        "imm": immediate,
-                    }
-                )
->>>>>>> b4869f06
             # Terminate other processes
             self.expected_rename_queue.append(None)
             self.free_regs_queue.append(None)
