import random

from collections import namedtuple, deque
from typing import Callable, Optional, Iterable
from amaranth import *
from amaranth.sim import Settle
from parameterized import parameterized_class
from coreblocks.params.keys import CoreStateKey
from coreblocks.params.layouts import RetirementLayouts
from coreblocks.stages.rs_func_block import RSBlockComponent

from transactron.core import Method
from transactron.lib import FIFO, AdapterTrans, Adapter
from transactron.utils.dependencies import DependencyManager
from coreblocks.scheduler.scheduler import Scheduler
from coreblocks.structs_common.rf import RegisterFile
from coreblocks.structs_common.rat import FRAT
from coreblocks.params import RSLayouts, DecodeLayouts, SchedulerLayouts, GenParams, OpType, Funct3, Funct7
from coreblocks.params.configurations import test_core_config
from coreblocks.structs_common.rob import ReorderBuffer
from coreblocks.utils.protocols import FuncBlock
<<<<<<< HEAD
from ..common import RecordIntDict, TestGen, TestbenchIO, def_method_mock
from test.coreblocks_test_case import CoreblocksTestCaseWithSimulator
=======
from transactron.testing import RecordIntDict, TestCaseWithSimulator, TestGen, TestbenchIO, def_method_mock
>>>>>>> 7d2222e9


class SchedulerTestCircuit(Elaboratable):
    def __init__(self, gen_params: GenParams, rs: list[set[OpType]]):
        self.gen_params = gen_params
        self.rs = rs

    def elaborate(self, platform):
        m = Module()

        rs_layouts = self.gen_params.get(RSLayouts, rs_entries_bits=self.gen_params.max_rs_entries_bits)
        decode_layouts = self.gen_params.get(DecodeLayouts)
        scheduler_layouts = self.gen_params.get(SchedulerLayouts)

        # data structures
        m.submodules.instr_fifo = instr_fifo = FIFO(decode_layouts.decoded_instr, 16)
        m.submodules.free_rf_fifo = free_rf_fifo = FIFO(
            scheduler_layouts.free_rf_layout, 2**self.gen_params.phys_regs_bits
        )
        m.submodules.rat = rat = FRAT(gen_params=self.gen_params)
        m.submodules.rob = self.rob = ReorderBuffer(self.gen_params)
        m.submodules.rf = self.rf = RegisterFile(gen_params=self.gen_params)

        # mocked RSFuncBlock
        class MockedRSFuncBlock(FuncBlock):
            def __init__(self, select, insert):
                self.select = select
                self.insert = insert

            update: Method
            get_result: Method

            def elaborate(self, platform):
                raise NotImplementedError

        method_rs_alloc = []
        method_rs_insert = []
        rs_blocks: list[tuple[FuncBlock, set[OpType]]] = []
        self.rs_alloc = []
        self.rs_insert = []

        # mocked RS
        for i, rs in enumerate(self.rs):
            alloc_adapter = Adapter(o=rs_layouts.rs.select_out)
            insert_adapter = Adapter(i=rs_layouts.rs.insert_in)

            select_test = TestbenchIO(alloc_adapter)
            insert_test = TestbenchIO(insert_adapter)

            method_rs_alloc.append(alloc_adapter)
            method_rs_insert.append(insert_adapter)
            self.rs_alloc.append(select_test)
            self.rs_insert.append(insert_test)
            rs_blocks.append((MockedRSFuncBlock(alloc_adapter.iface, insert_adapter.iface), rs))

            m.submodules[f"rs_alloc_{i}"] = self.rs_alloc[i]
            m.submodules[f"rs_insert_{i}"] = self.rs_insert[i]

        # mocked input and output
        m.submodules.rf_write = self.rf_write = TestbenchIO(AdapterTrans(self.rf.write))
        m.submodules.rf_free = self.rf_free = TestbenchIO(AdapterTrans(self.rf.free))
        m.submodules.rob_markdone = self.rob_done = TestbenchIO(AdapterTrans(self.rob.mark_done))
        m.submodules.rob_retire = self.rob_retire = TestbenchIO(AdapterTrans(self.rob.retire))
        m.submodules.instr_input = self.instr_inp = TestbenchIO(AdapterTrans(instr_fifo.write))
        m.submodules.free_rf_inp = self.free_rf_inp = TestbenchIO(AdapterTrans(free_rf_fifo.write))
        m.submodules.core_state = self.core_state = TestbenchIO(
            Adapter(o=self.gen_params.get(RetirementLayouts).core_state)
        )
        self.gen_params.get(DependencyManager).add_dependency(CoreStateKey(), self.core_state.adapter.iface)

        # main scheduler
        m.submodules.scheduler = self.scheduler = Scheduler(
            get_instr=instr_fifo.read,
            get_free_reg=free_rf_fifo.read,
            rat_rename=rat.rename,
            rob_put=self.rob.put,
            rf_read1=self.rf.read1,
            rf_read2=self.rf.read2,
            reservation_stations=rs_blocks,
            gen_params=self.gen_params,
        )

        return m


@parameterized_class(
    ("name", "optype_sets", "instr_count"),
    [
        ("One-RS", [set(OpType)], 100),
        ("Two-RS", [{OpType.ARITHMETIC, OpType.COMPARE}, {OpType.MUL, OpType.COMPARE}], 500),
        (
            "Three-RS",
            [{OpType.ARITHMETIC, OpType.COMPARE}, {OpType.MUL, OpType.COMPARE}, {OpType.DIV_REM, OpType.COMPARE}],
            300,
        ),
    ],
)
class TestScheduler(CoreblocksTestCaseWithSimulator):
    optype_sets: list[set[OpType]]
    instr_count: int

    def setUp(self):
        self.rs_count = len(self.optype_sets)
        self.gen_params = GenParams(
            test_core_config.replace(
                func_units_config=tuple(RSBlockComponent([], rs_entries=4) for _ in range(self.rs_count))
            )
        )
        self.expected_rename_queue = deque()
        self.expected_phys_reg_queue = deque()
        self.free_regs_queue = deque()
        self.free_ROB_entries_queue = deque()
        self.expected_rs_entry_queue = [deque() for _ in self.optype_sets]
        self.current_RAT = [0] * self.gen_params.isa.reg_cnt
        self.allocated_instr_count = 0
        self.m = SchedulerTestCircuit(self.gen_params, self.optype_sets)

        random.seed(42)

        # set up static RF state lookup table
        RFEntry = namedtuple("RFEntry", ["value", "valid"])
        self.rf_state = [
            RFEntry(random.randrange(self.gen_params.isa.xlen), random.randrange(2))
            for _ in range(2**self.gen_params.phys_regs_bits)
        ]
        self.rf_state[0] = RFEntry(0, 1)

        for i in range(1, 2**self.gen_params.phys_regs_bits):
            self.free_phys_reg(i)

    def free_phys_reg(self, reg_id):
        self.free_regs_queue.append({"reg_id": reg_id})
        self.expected_phys_reg_queue.append(reg_id)

    def queue_gather(self, queues: Iterable[deque]):
        # Iterate over all 'queues' and take one element from each, gathering
        # all key-value pairs into 'item'.
        item = {}
        for q in queues:
            partial_item = None
            # retry until we get an element
            while partial_item is None:
                # get element from one queue
                if q:
                    partial_item = q.popleft()
                    # None signals to end the process
                    if partial_item is None:
                        return None
                else:
                    # if no element available, wait and retry on the next clock cycle
                    yield

            # merge queue element with all previous ones (dict merge)
            item = item | partial_item
        return item

    def make_queue_process(
        self,
        *,
        io: TestbenchIO,
        input_queues: Optional[Iterable[deque]] = None,
        output_queues: Optional[Iterable[deque]] = None,
        check: Optional[Callable[[RecordIntDict, RecordIntDict], TestGen[None]]] = None,
        always_enable: bool = False,
    ):
        """Create queue gather-and-test process

        This function returns a simulation process that does the following steps:
        1. Gathers dicts from multiple `queues` (one dict from each) and joins
           them together (items from queues are popped using popleft)
        2. `io` is called with items gathered from `input_queues`
        3. If `check` was supplied, it's called with the results returned from
           call in step 2. and items gathered from `output_queues`
        Steps 1-3 are repeated until one of the queues receives None

        Intention is to simplify writing tests with queues: `input_queues` lets
        the user specify multiple data sources (queues) from which to gather
        arguments for call to `io`, and multiple data sources (queues) from which
        to gather reference values to test against the results from the call to `io`.

        Parameters
        ----------
        io : TestbenchIO
            TestbenchIO to call with items gathered from `input_queues`.
        input_queues : deque[dict], optional
            Queue of dictionaries containing fields and values of a record to call
            `io` with. Different fields may be split across multiple queues.
            Fields with the same name in different queues must not be used.
            Dictionaries are popped from the deques using popleft.
        output_queues : deque[dict], optional
            Queue of dictionaries containing reference fields and values to compare
            results of `io` call with. Different fields may be split across
            multiple queues. Fields with the same name in different queues must
            not be used. Dictionaries are popped from the deques using popleft.
        check : Callable[[dict, dict], TestGen]
            Testbench generator which will be called with parameters `result`
            and `outputs`, meaning results from the call to `io` and item
            gathered from `output_queues`.
        always_enable: bool
            Makes `io` method always appear enabled.

        Returns
        -------
        Callable[None, TestGen]
            Simulation process performing steps described above.

        Raises
        ------
        ValueError
            If neither `input_queues` nor `output_queues` are supplied.
        """

        def queue_process():
            if always_enable:
                yield from io.enable()
            while True:
                inputs = {}
                outputs = {}
                # gather items from both queues
                if input_queues is not None:
                    inputs = yield from self.queue_gather(input_queues)
                if output_queues is not None:
                    outputs = yield from self.queue_gather(output_queues)

                # Check if queues signalled to end the process
                if inputs is None or outputs is None:
                    return

                result = yield from io.call(inputs)
                if always_enable:
                    yield from io.enable()

                # this could possibly be extended to automatically compare 'results' and
                # 'outputs' if check is None but that needs some dict deepcompare
                if check is not None:
                    yield Settle()
                    yield from check(result, outputs)

        if output_queues is None and input_queues is None:
            raise ValueError("Either output_queues or input_queues must be supplied")

        return queue_process

    def make_output_process(self, io: TestbenchIO, output_queues: Iterable[deque]):
        def check(got, expected):
            rl_dst = yield self.m.rob.data[got["rs_data"]["rob_id"]].rob_data.rl_dst
            s1 = self.rf_state[expected["rp_s1"]]
            s2 = self.rf_state[expected["rp_s2"]]

            # if source operand register ids are 0 then we already have values
            self.assertEqual(got["rs_data"]["rp_s1"], expected["rp_s1"] if not s1.valid else 0)
            self.assertEqual(got["rs_data"]["rp_s2"], expected["rp_s2"] if not s2.valid else 0)
            self.assertEqual(got["rs_data"]["rp_dst"], expected["rp_dst"])
            self.assertEqual(got["rs_data"]["exec_fn"], expected["exec_fn"])
            self.assertEqual(got["rs_entry_id"], expected["rs_entry_id"])
            self.assertEqual(got["rs_data"]["s1_val"], s1.value if s1.valid else 0)
            self.assertEqual(got["rs_data"]["s2_val"], s2.value if s2.valid else 0)
            self.assertEqual(rl_dst, expected["rl_dst"])

            # recycle physical register number
            if got["rs_data"]["rp_dst"] != 0:
                self.free_phys_reg(got["rs_data"]["rp_dst"])
            # recycle ROB entry
            self.free_ROB_entries_queue.append({"rob_id": got["rs_data"]["rob_id"]})

        return self.make_queue_process(io=io, output_queues=output_queues, check=check, always_enable=True)

    def test_randomized(self):
        def instr_input_process():
            yield from self.m.rob_retire.enable()

            # set up RF to reflect our static rf_state reference lookup table
            for i in range(2**self.gen_params.phys_regs_bits - 1):
                yield from self.m.rf_write.call(reg_id=i, reg_val=self.rf_state[i].value)
                if not self.rf_state[i].valid:
                    yield from self.m.rf_free.call(reg_id=i)

            op_types_set = set()
            for rs in self.optype_sets:
                op_types_set = op_types_set.union(rs)

            for i in range(self.instr_count):
                rl_s1 = random.randrange(self.gen_params.isa.reg_cnt)
                rl_s2 = random.randrange(self.gen_params.isa.reg_cnt)
                rl_dst = random.randrange(self.gen_params.isa.reg_cnt)

                op_type = random.choice(list(op_types_set))
                funct3 = random.choice(list(Funct3))
                funct7 = random.choice(list(Funct7))
                immediate = random.randrange(2**32)
                rp_s1 = self.current_RAT[rl_s1]
                rp_s2 = self.current_RAT[rl_s2]
                rp_dst = self.expected_phys_reg_queue.popleft() if rl_dst != 0 else 0

                self.expected_rename_queue.append(
                    {
                        "rp_s1": rp_s1,
                        "rp_s2": rp_s2,
                        "rl_dst": rl_dst,
                        "rp_dst": rp_dst,
                        "exec_fn": {
                            "op_type": op_type,
                            "funct3": funct3,
                            "funct7": funct7,
                        },
                    }
                )
                self.current_RAT[rl_dst] = rp_dst

                yield from self.m.instr_inp.call(
                    {
                        "exec_fn": {
                            "op_type": op_type,
                            "funct3": funct3,
                            "funct7": funct7,
                        },
                        "regs_l": {
                            "rl_s1": rl_s1,
                            "rl_s2": rl_s2,
                            "rl_dst": rl_dst,
                        },
                        "imm": immediate,
                    }
                )
            # Terminate other processes
            self.expected_rename_queue.append(None)
            self.free_regs_queue.append(None)
            self.free_ROB_entries_queue.append(None)

        def rs_alloc_process(io: TestbenchIO, rs_id: int):
            @def_method_mock(lambda: io)
            def process():
                random_entry = random.randrange(self.gen_params.max_rs_entries)
                expected = self.expected_rename_queue.popleft()
                expected["rs_entry_id"] = random_entry
                self.expected_rs_entry_queue[rs_id].append(expected)

                # if last instruction was allocated stop simulation
                self.allocated_instr_count += 1
                if self.allocated_instr_count == self.instr_count:
                    for i in range(self.rs_count):
                        self.expected_rs_entry_queue[i].append(None)

                return {"rs_entry_id": random_entry}

            return process

        @def_method_mock(lambda: self.m.core_state)
        def core_state_mock():
            # TODO: flushing test
            return {"flushing": 0}

        with self.run_simulation(self.m, max_cycles=1500) as sim:
            for i in range(self.rs_count):
                sim.add_sync_process(
                    self.make_output_process(io=self.m.rs_insert[i], output_queues=[self.expected_rs_entry_queue[i]])
                )
                sim.add_sync_process(rs_alloc_process(self.m.rs_alloc[i], i))
            sim.add_sync_process(
                self.make_queue_process(io=self.m.rob_done, input_queues=[self.free_ROB_entries_queue])
            )
            sim.add_sync_process(self.make_queue_process(io=self.m.free_rf_inp, input_queues=[self.free_regs_queue]))
            sim.add_sync_process(instr_input_process)<|MERGE_RESOLUTION|>--- conflicted
+++ resolved
@@ -19,12 +19,7 @@
 from coreblocks.params.configurations import test_core_config
 from coreblocks.structs_common.rob import ReorderBuffer
 from coreblocks.utils.protocols import FuncBlock
-<<<<<<< HEAD
-from ..common import RecordIntDict, TestGen, TestbenchIO, def_method_mock
-from test.coreblocks_test_case import CoreblocksTestCaseWithSimulator
-=======
 from transactron.testing import RecordIntDict, TestCaseWithSimulator, TestGen, TestbenchIO, def_method_mock
->>>>>>> 7d2222e9
 
 
 class SchedulerTestCircuit(Elaboratable):
@@ -122,7 +117,7 @@
         ),
     ],
 )
-class TestScheduler(CoreblocksTestCaseWithSimulator):
+class TestScheduler(TestCaseWithSimulator):
     optype_sets: list[set[OpType]]
     instr_count: int
 
