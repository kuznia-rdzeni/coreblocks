import random
from amaranth import *

from collections import namedtuple, deque
from typing import Callable, Optional, Iterable
from parameterized import parameterized_class
from coreblocks.interface.keys import CoreStateKey, RollbackKey
from coreblocks.interface.layouts import RetirementLayouts
from coreblocks.func_blocks.fu.common.rs_func_block import RSBlockComponent

from transactron.core import Method
from transactron.lib import FIFO, AdapterTrans, Adapter
from transactron.testing.functions import MethodData, data_const_to_dict
from transactron.testing.method_mock import MethodMock
from transactron.utils.amaranth_ext.elaboratables import ModuleConnector
from transactron.utils.dependencies import DependencyContext
from coreblocks.scheduler.scheduler import Scheduler
from coreblocks.core_structs.rf import RegisterFile
from coreblocks.core_structs.crat import CheckpointRAT
from coreblocks.params import GenParams
from coreblocks.interface.layouts import RSLayouts, SchedulerLayouts
from coreblocks.arch import OpType, Funct3, Funct7
from coreblocks.params.configurations import test_core_config
from coreblocks.core_structs.rob import ReorderBuffer
from coreblocks.func_blocks.interface.func_protocols import FuncBlock
from transactron.testing import TestCaseWithSimulator, TestbenchIO, def_method_mock, TestbenchContext


class SchedulerTestCircuit(Elaboratable):
    def __init__(self, gen_params: GenParams, rs: list[set[OpType]]):
        self.gen_params = gen_params
        self.rs = rs

    def elaborate(self, platform):
        m = Module()

<<<<<<< HEAD
        rs_layouts = self.gen_params.get(RSLayouts, rs_entries=self.gen_params.max_rs_entries)
        decode_layouts = self.gen_params.get(DecodeLayouts)
=======
        rs_layouts = self.gen_params.get(RSLayouts, rs_entries_bits=self.gen_params.max_rs_entries_bits)
>>>>>>> cbe4cdc5
        scheduler_layouts = self.gen_params.get(SchedulerLayouts)

        # data structures
        m.submodules.instr_fifo = instr_fifo = FIFO(scheduler_layouts.scheduler_in, 16)
        m.submodules.free_rf_fifo = free_rf_fifo = FIFO(
            scheduler_layouts.free_rf_layout, 2**self.gen_params.phys_regs_bits
        )
        m.submodules.crat = self.crat = crat = CheckpointRAT(gen_params=self.gen_params)
        m.submodules.rob = self.rob = ReorderBuffer(self.gen_params)
        m.submodules.rf = self.rf = RegisterFile(gen_params=self.gen_params)

        # mocked RSFuncBlock
        class MockedRSFuncBlock(FuncBlock):
            def __init__(self, select, insert):
                self.select = select
                self.insert = insert

            update: Method
            get_result: Method

            def elaborate(self, platform):
                raise NotImplementedError

        method_rs_alloc = []
        method_rs_insert = []
        rs_blocks: list[tuple[FuncBlock, set[OpType]]] = []
        self.rs_alloc = []
        self.rs_insert = []

        # mocked RS
        for i, rs in enumerate(self.rs):
            alloc_adapter = Adapter.create(o=rs_layouts.rs.select_out)
            insert_adapter = Adapter.create(i=rs_layouts.rs.insert_in)

            select_test = TestbenchIO(alloc_adapter)
            insert_test = TestbenchIO(insert_adapter)

            method_rs_alloc.append(alloc_adapter)
            method_rs_insert.append(insert_adapter)
            self.rs_alloc.append(select_test)
            self.rs_insert.append(insert_test)
            rs_blocks.append((MockedRSFuncBlock(alloc_adapter.iface, insert_adapter.iface), rs))

            m.submodules[f"rs_alloc_{i}"] = self.rs_alloc[i]
            m.submodules[f"rs_insert_{i}"] = self.rs_insert[i]

        # mocked input and output
        m.submodules.rf_write = self.rf_write = TestbenchIO(AdapterTrans(self.rf.write))
        m.submodules.rf_free = self.rf_free = TestbenchIO(AdapterTrans(self.rf.free))
        m.submodules.rob_markdone = self.rob_done = TestbenchIO(AdapterTrans(self.rob.mark_done))
        m.submodules.rob_retire = self.rob_retire = TestbenchIO(AdapterTrans(self.rob.retire))
        m.submodules.rob_peek = self.rob_peek = TestbenchIO(AdapterTrans(self.rob.peek))
        m.submodules.rob_get_indices = self.rob_get_indices = TestbenchIO(AdapterTrans(self.rob.get_indices))
        m.submodules.instr_input = self.instr_inp = TestbenchIO(AdapterTrans(instr_fifo.write))
        m.submodules.free_rf_inp = self.free_rf_inp = TestbenchIO(AdapterTrans(free_rf_fifo.write))
        m.submodules.core_state = self.core_state = TestbenchIO(
            Adapter.create(o=self.gen_params.get(RetirementLayouts).core_state)
        )
        m.submodules.get_active_tags = self.get_active_tags = TestbenchIO(AdapterTrans(crat.get_active_tags))
        m.submodules.free_tag = self.free_tag = TestbenchIO(AdapterTrans(crat.free_tag))
        dm = DependencyContext.get()
        dm.add_dependency(CoreStateKey(), self.core_state.adapter.iface)

        # main scheduler
        m.submodules.scheduler = self.scheduler = Scheduler(
            get_instr=instr_fifo.read,
            get_free_reg=free_rf_fifo.read,
            crat_rename=crat.rename,
            crat_tag=crat.tag,
            crat_active_tags=crat.get_active_tags,
            rob_put=self.rob.put,
            rf_read_req1=self.rf.read_req1,
            rf_read_req2=self.rf.read_req2,
            rf_read_resp1=self.rf.read_resp1,
            rf_read_resp2=self.rf.read_resp2,
            reservation_stations=rs_blocks,
            gen_params=self.gen_params,
        )

        rollback, rollback_unifiers = dm.get_dependency(RollbackKey())
        m.submodules.rollback_unifiers = ModuleConnector(**rollback_unifiers)
        m.submodules.rollback = self.rollback = TestbenchIO(AdapterTrans(rollback))

        return m


@parameterized_class(
    ("name", "optype_sets", "instr_count"),
    [
        ("One-RS", [set(OpType)], 100),
        ("Two-RS", [{OpType.ARITHMETIC, OpType.COMPARE}, {OpType.MUL, OpType.COMPARE}], 500),
        (
            "Three-RS",
            [{OpType.ARITHMETIC, OpType.COMPARE}, {OpType.MUL, OpType.COMPARE}, {OpType.DIV_REM, OpType.COMPARE}],
            300,
        ),
    ],
)
class TestScheduler(TestCaseWithSimulator):
    optype_sets: list[set[OpType]]
    instr_count: int

    def setup_method(self):
        self.rs_count = len(self.optype_sets)
        self.gen_params = GenParams(
            test_core_config.replace(
                func_units_config=tuple(RSBlockComponent([], rs_entries=4, rs_number=k) for k in range(self.rs_count))
            )
        )
        self.expected_rename_queue = deque()
        self.expected_phys_reg_queue = deque()
        self.free_regs_queue = deque()
        self.free_ROB_entries_queue = deque()
        self.expected_rs_entry_queue = [deque() for _ in self.optype_sets]
        self.current_RAT = [0] * self.gen_params.isa.reg_cnt
        self.allocated_instr_count = 0
        self.m = SchedulerTestCircuit(self.gen_params, self.optype_sets)

        random.seed(42)

        # set up static RF state lookup table
        RFEntry = namedtuple("RFEntry", ["value", "valid"])
        self.rf_state = [
            RFEntry(random.randrange(self.gen_params.isa.xlen), random.randrange(2))
            for _ in range(2**self.gen_params.phys_regs_bits)
        ]
        self.rf_state[0] = RFEntry(0, 1)

        for i in range(1, 2**self.gen_params.phys_regs_bits):
            self.free_phys_reg(i)

    def free_phys_reg(self, reg_id):
        self.free_regs_queue.append({"reg_id": reg_id})
        self.expected_phys_reg_queue.append(reg_id)

    async def queue_gather(self, sim: TestbenchContext, queues: Iterable[deque]):
        # Iterate over all 'queues' and take one element from each, gathering
        # all key-value pairs into 'item'.
        item = {}
        for q in queues:
            partial_item = None
            # retry until we get an element
            while partial_item is None:
                # get element from one queue
                await sim.delay(1e-9)
                if q:
                    partial_item = q.popleft()
                    # None signals to end the process
                    if partial_item is None:
                        return None
                else:
                    # if no element available, wait and retry on the next clock cycle
                    await sim.tick()

            # merge queue element with all previous ones (dict merge)
            item = item | partial_item
        return item

    def make_queue_process(
        self,
        *,
        io: TestbenchIO,
        input_queues: Optional[Iterable[deque]] = None,
        output_queues: Optional[Iterable[deque]] = None,
        check: Optional[Callable[[TestbenchContext, MethodData, dict], None]] = None,
        always_enable: bool = False,
    ):
        """Create queue gather-and-test process

        This function returns a simulation process that does the following steps:
        1. Gathers dicts from multiple `queues` (one dict from each) and joins
           them together (items from queues are popped using popleft)
        2. `io` is called with items gathered from `input_queues`
        3. If `check` was supplied, it's called with the results returned from
           call in step 2. and items gathered from `output_queues`
        Steps 1-3 are repeated until one of the queues receives None

        Intention is to simplify writing tests with queues: `input_queues` lets
        the user specify multiple data sources (queues) from which to gather
        arguments for call to `io`, and multiple data sources (queues) from which
        to gather reference values to test against the results from the call to `io`.

        Parameters
        ----------
        io : TestbenchIO
            TestbenchIO to call with items gathered from `input_queues`.
        input_queues : deque[dict], optional
            Queue of dictionaries containing fields and values of a record to call
            `io` with. Different fields may be split across multiple queues.
            Fields with the same name in different queues must not be used.
            Dictionaries are popped from the deques using popleft.
        output_queues : deque[dict], optional
            Queue of dictionaries containing reference fields and values to compare
            results of `io` call with. Different fields may be split across
            multiple queues. Fields with the same name in different queues must
            not be used. Dictionaries are popped from the deques using popleft.
        check : Callable[[dict, dict], TestGen]
            Testbench generator which will be called with parameters `result`
            and `outputs`, meaning results from the call to `io` and item
            gathered from `output_queues`.
        always_enable: bool
            Makes `io` method always appear enabled.

        Returns
        -------
        Callable[None, TestGen]
            Simulation process performing steps described above.

        Raises
        ------
        ValueError
            If neither `input_queues` nor `output_queues` are supplied.
        """

        async def queue_process(sim: TestbenchContext):
            if always_enable:
                io.enable(sim)
            while True:
                inputs = {}
                outputs = {}
                # gather items from both queues
                if input_queues is not None:
                    inputs = await self.queue_gather(sim, input_queues)
                if output_queues is not None:
                    outputs = await self.queue_gather(sim, output_queues)

                # Check if queues signalled to end the process
                if inputs is None or outputs is None:
                    return

                result = await io.call(sim, inputs)
                if always_enable:
                    io.enable(sim)

                # this could possibly be extended to automatically compare 'results' and
                # 'outputs' if check is None but that needs some dict deepcompare
                if check is not None:
                    check(sim, result, outputs)

        if output_queues is None and input_queues is None:
            raise ValueError("Either output_queues or input_queues must be supplied")

        return queue_process

    def make_output_process(self, io: TestbenchIO, output_queues: Iterable[deque]):
        def check(sim: TestbenchContext, got: MethodData, expected: dict):
            # TODO: better stubs for Memory?
            rl_dst = sim.get(self.m.rob.data.data[got.rs_data.rob_id].rl_dst)  # type: ignore
            s1 = self.rf_state[expected["rp_s1"]]
            s2 = self.rf_state[expected["rp_s2"]]

            # if source operand register ids are 0 then we already have values
            assert got.rs_data.rp_s1 == (expected["rp_s1"] if not s1.valid else 0)
            assert got.rs_data.rp_s2 == (expected["rp_s2"] if not s2.valid else 0)
            assert got.rs_data.rp_dst == expected["rp_dst"]
            assert data_const_to_dict(got.rs_data.exec_fn) == expected["exec_fn"]
            assert got.rs_entry_id == expected["rs_entry_id"]
            assert got.rs_data.s1_val == (s1.value if s1.valid else 0)
            assert got.rs_data.s2_val == (s2.value if s2.valid else 0)
            assert rl_dst == expected["rl_dst"]

            # recycle physical register number
            if got.rs_data.rp_dst != 0:
                self.free_phys_reg(got.rs_data.rp_dst)
            # recycle ROB entry
            self.free_ROB_entries_queue.append({"rob_id": got.rs_data.rob_id})

        return self.make_queue_process(io=io, output_queues=output_queues, check=check, always_enable=True)

    def test_randomized(self):
        async def instr_input_process(sim: TestbenchContext):
            self.m.rob_retire.enable(sim)

            # set up RF to reflect our static rf_state reference lookup table
            for i in range(2**self.gen_params.phys_regs_bits - 1):
                await self.m.rf_write.call(sim, reg_id=i, reg_val=self.rf_state[i].value)
                if not self.rf_state[i].valid:
                    await self.m.rf_free.call(sim, reg_id=i)

            op_types_set = set()
            for rs in self.optype_sets:
                op_types_set = op_types_set.union(rs)

            for i in range(self.instr_count):
                rl_s1 = random.randrange(self.gen_params.isa.reg_cnt)
                rl_s2 = random.randrange(self.gen_params.isa.reg_cnt)
                rl_dst = random.randrange(self.gen_params.isa.reg_cnt)

                op_type = random.choice(list(op_types_set))
                funct3 = random.choice(list(Funct3))
                funct7 = random.choice(list(Funct7))
                immediate = random.randrange(2**32)
                rp_s1 = self.current_RAT[rl_s1]
                rp_s2 = self.current_RAT[rl_s2]
                rp_dst = self.expected_phys_reg_queue.popleft() if rl_dst != 0 else 0

                self.expected_rename_queue.append(
                    {
                        "rp_s1": rp_s1,
                        "rp_s2": rp_s2,
                        "rl_dst": rl_dst,
                        "rp_dst": rp_dst,
                        "exec_fn": {
                            "op_type": op_type,
                            "funct3": funct3,
                            "funct7": funct7,
                        },
                    }
                )
                self.current_RAT[rl_dst] = rp_dst

                await self.m.instr_inp.call(
                    sim,
                    {
                        "exec_fn": {
                            "op_type": op_type,
                            "funct3": funct3,
                            "funct7": funct7,
                        },
                        "regs_l": {
                            "rl_s1": rl_s1,
                            "rl_s2": rl_s2,
                            "rl_dst": rl_dst,
                        },
                        "imm": immediate,
                    },
                )
            # Terminate other processes
            self.expected_rename_queue.append(None)
            self.free_regs_queue.append(None)
            self.free_ROB_entries_queue.append(None)

        def rs_alloc_process(io: TestbenchIO, rs_id: int):
            @def_method_mock(lambda: io)
            def process():
                random_entry = random.randrange(self.gen_params.max_rs_entries)

                @MethodMock.effect
                def eff():
                    expected = self.expected_rename_queue.popleft()
                    expected["rs_entry_id"] = random_entry
                    self.expected_rs_entry_queue[rs_id].append(expected)

                    # if last instruction was allocated stop simulation
                    self.allocated_instr_count += 1
                    if self.allocated_instr_count == self.instr_count:
                        for i in range(self.rs_count):
                            self.expected_rs_entry_queue[i].append(None)

                return {"rs_entry_id": random_entry}

            return process()

        @def_method_mock(lambda: self.m.core_state)
        def core_state_mock():
            # TODO: flushing test
            return {"flushing": 0}

        with self.run_simulation(self.m, max_cycles=1500) as sim:
            for i in range(self.rs_count):
                sim.add_testbench(
                    self.make_output_process(io=self.m.rs_insert[i], output_queues=[self.expected_rs_entry_queue[i]])
                )
                self.add_mock(sim, rs_alloc_process(self.m.rs_alloc[i], i))
            sim.add_testbench(self.make_queue_process(io=self.m.rob_done, input_queues=[self.free_ROB_entries_queue]))
            sim.add_testbench(self.make_queue_process(io=self.m.free_rf_inp, input_queues=[self.free_regs_queue]))
            sim.add_testbench(instr_input_process)<|MERGE_RESOLUTION|>--- conflicted
+++ resolved
@@ -34,12 +34,7 @@
     def elaborate(self, platform):
         m = Module()
 
-<<<<<<< HEAD
         rs_layouts = self.gen_params.get(RSLayouts, rs_entries=self.gen_params.max_rs_entries)
-        decode_layouts = self.gen_params.get(DecodeLayouts)
-=======
-        rs_layouts = self.gen_params.get(RSLayouts, rs_entries_bits=self.gen_params.max_rs_entries_bits)
->>>>>>> cbe4cdc5
         scheduler_layouts = self.gen_params.get(SchedulerLayouts)
 
         # data structures
