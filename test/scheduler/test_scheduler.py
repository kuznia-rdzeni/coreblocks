import random

from collections import namedtuple, deque
from typing import Callable, Optional, Iterable
from amaranth import *
from amaranth.sim import Settle
from parameterized import parameterized_class

from coreblocks.transactions import TransactionModule
from coreblocks.transactions.lib import FIFO, AdapterTrans, Adapter
from coreblocks.scheduler.scheduler import Scheduler
from coreblocks.structs_common.rf import RegisterFile
from coreblocks.structs_common.rat import FRAT
from coreblocks.params import RSLayouts, DecodeLayouts, SchedulerLayouts, GenParams, Opcode, OpType, Funct3, Funct7
from coreblocks.structs_common.rob import ReorderBuffer
from ..common import RecordIntDict, TestCaseWithSimulator, TestGen, TestbenchIO, def_method_mock, test_gen_params


class SchedulerTestCircuit(Elaboratable):
    def __init__(self, gen_params: GenParams, rs: list[set[OpType]]):
        self.gen_params = gen_params
        self.rs = rs

    def elaborate(self, platform):
        m = Module()
        tm = TransactionModule(m)

        rs_layouts = self.gen_params.get(RSLayouts)
        decode_layouts = self.gen_params.get(DecodeLayouts)
        scheduler_layouts = self.gen_params.get(SchedulerLayouts)

        # data structures
        m.submodules.instr_fifo = instr_fifo = FIFO(decode_layouts.decoded_instr, 16)
        m.submodules.free_rf_fifo = free_rf_fifo = FIFO(
            scheduler_layouts.free_rf_layout, 2**self.gen_params.phys_regs_bits
        )
        m.submodules.rat = rat = FRAT(gen_params=self.gen_params)
        m.submodules.rob = self.rob = ReorderBuffer(self.gen_params)
        m.submodules.rf = self.rf = RegisterFile(gen_params=self.gen_params)

        # mocked RSFuncBlock
        class MockedRSFuncBlock:
            def __init__(self, select, insert, optypes):
                self.select = select
                self.insert = insert
                self.optypes = optypes

        method_rs_alloc = []
        method_rs_insert = []
        rs_blocks = []
        self.rs_alloc = []
        self.rs_insert = []

        # mocked RS
        for i, rs in enumerate(self.rs):
            alloc_adapter = Adapter(o=rs_layouts.select_out)
            insert_adapter = Adapter(i=rs_layouts.insert_in)

            select_test = TestbenchIO(alloc_adapter)
            insert_test = TestbenchIO(insert_adapter)

            method_rs_alloc.append(alloc_adapter)
            method_rs_insert.append(insert_adapter)
            self.rs_alloc.append(select_test)
            self.rs_insert.append(insert_test)
            rs_blocks.append(MockedRSFuncBlock(alloc_adapter.iface, insert_adapter.iface, rs))

            m.submodules[f"rs_alloc_{i}"] = self.rs_alloc[i]
            m.submodules[f"rs_insert_{i}"] = self.rs_insert[i]

        # mocked input and output
        m.submodules.rf_write = self.rf_write = TestbenchIO(AdapterTrans(self.rf.write))
        m.submodules.rf_free = self.rf_free = TestbenchIO(AdapterTrans(self.rf.free))
        m.submodules.rob_markdone = self.rob_done = TestbenchIO(AdapterTrans(self.rob.mark_done))
        m.submodules.rob_retire = self.rob_retire = TestbenchIO(AdapterTrans(self.rob.retire))
        m.submodules.instr_input = self.instr_inp = TestbenchIO(AdapterTrans(instr_fifo.write))
        m.submodules.free_rf_inp = self.free_rf_inp = TestbenchIO(AdapterTrans(free_rf_fifo.write))

        # main scheduler
        m.submodules.scheduler = self.scheduler = Scheduler(
            get_instr=instr_fifo.read,
            get_free_reg=free_rf_fifo.read,
            rat_rename=rat.rename,
            rob_put=self.rob.put,
            rf_read1=self.rf.read1,
            rf_read2=self.rf.read2,
            reservation_stations=rs_blocks,  # noqa
            gen_params=self.gen_params,
        )

        return tm


@parameterized_class(
    ("name", "optype_sets", "instr_count"),
    [
        ("One-RS", [set(OpType)], 100),
        ("Two-RS", [{OpType.ARITHMETIC, OpType.COMPARE}, {OpType.MUL, OpType.COMPARE}], 500),
        (
            "Three-RS",
            [{OpType.ARITHMETIC, OpType.COMPARE}, {OpType.MUL, OpType.COMPARE}, {OpType.DIV_REM, OpType.COMPARE}],
            300,
        ),
    ],
)
class TestScheduler(TestCaseWithSimulator):
    optype_sets: list[set[OpType]]
    instr_count: int

    def setUp(self):
        self.rs_count = len(self.optype_sets)
        self.gen_params = self.gen_params = test_gen_params("rv32i", rs_block_number=self.rs_count)
        self.expected_rename_queue = deque()
        self.expected_phys_reg_queue = deque()
        self.free_regs_queue = deque()
        self.free_ROB_entries_queue = deque()
        self.expected_rs_entry_queue = [deque() for _ in self.optype_sets]
        self.current_RAT = [0] * self.gen_params.isa.reg_cnt
        self.allocated_instr_count = 0
        self.m = SchedulerTestCircuit(self.gen_params, self.optype_sets)

        random.seed(42)

        # set up static RF state lookup table
        RFEntry = namedtuple("RFEntry", ["value", "valid"])
        self.rf_state = [
            RFEntry(random.randrange(self.gen_params.isa.xlen), random.randrange(2))
            for _ in range(2**self.gen_params.phys_regs_bits)
        ]
        self.rf_state[0] = RFEntry(0, 1)

        for i in range(1, 2**self.gen_params.phys_regs_bits):
            self.free_phys_reg(i)

    def free_phys_reg(self, reg_id):
        self.free_regs_queue.append({"reg_id": reg_id})
        self.expected_phys_reg_queue.append(reg_id)

    def queue_gather(self, queues: Iterable[deque]):
        # Iterate over all 'queues' and take one element from each, gathering
        # all key-value pairs into 'item'.
        item = {}
        for q in queues:
            partial_item = None
            # retry until we get an element
            while partial_item is None:
                # get element from one queue
                if q:
                    partial_item = q.popleft()
                    # None signals to end the process
                    if partial_item is None:
                        return None
                else:
                    # if no element available, wait and retry on the next clock cycle
                    yield

            # merge queue element with all previous ones (dict merge)
            item = item | partial_item
        return item

    def make_queue_process(
        self,
        *,
        io: TestbenchIO,
        input_queues: Optional[Iterable[deque]] = None,
        output_queues: Optional[Iterable[deque]] = None,
        check: Optional[Callable[[RecordIntDict, RecordIntDict], TestGen[None]]] = None,
        always_enable: bool = False,
    ):
        """Create queue gather-and-test process

        This function returns a simulation process that does the following steps:
        1. Gathers dicts from multiple `queues` (one dict from each) and joins
           them together (items from queues are popped using popleft)
        2. `io` is called with items gathered from `input_queues`
        3. If `check` was supplied, it's called with the results returned from
           call in step 2. and items gathered from `output_queues`
        Steps 1-3 are repeated until one of the queues receives None

        Intention is to simplify writing tests with queues: `input_queues` lets
        the user specify multiple data sources (queues) from which to gather
        arguments for call to `io`, and multiple data sources (queues) from which
        to gather reference values to test against the results from the call to `io`.

        Parameters
        ----------
        io : TestbenchIO
            TestbenchIO to call with items gathered from `input_queues`.
        input_queues : deque[dict], optional
            Queue of dictionaries containing fields and values of a record to call
            `io` with. Different fields may be split across multiple queues.
            Fields with the same name in different queues must not be used.
            Dictionaries are popped from the deques using popleft.
        output_queues : deque[dict], optional
            Queue of dictionaries containing reference fields and values to compare
            results of `io` call with. Different fields may be split across
            multiple queues. Fields with the same name in different queues must
            not be used. Dictionaries are popped from the deques using popleft.
        check : Callable[[dict, dict], TestGen]
            Testbench generator which will be called with parameters `result`
            and `outputs`, meaning results from the call to `io` and item
            gathered from `output_queues`.
        always_enable: bool
            Makes `io` method always appear enabled.

        Returns
        -------
        Callable[None, TestGen]
            Simulation process performing steps described above.

        Raises
        ------
        ValueError
            If neither `input_queues` nor `output_queues` are supplied.
        """

        def queue_process():
            if always_enable:
                yield from io.enable()
            while True:
                inputs = {}
                outputs = {}
                # gather items from both queues
                if input_queues is not None:
                    inputs = yield from self.queue_gather(input_queues)
                if output_queues is not None:
                    outputs = yield from self.queue_gather(output_queues)

                # Check if queues signalled to end the process
                if inputs is None or outputs is None:
                    return

                result = yield from io.call(inputs)
                if always_enable:
                    yield from io.enable()

                # this could possibly be extended to automatically compare 'results' and
                # 'outputs' if check is None but that needs some dict deepcompare
                if check is not None:
                    yield Settle()
                    yield from check(result, outputs)

        if output_queues is None and input_queues is None:
            raise ValueError("Either output_queues or input_queues must be supplied")

        return queue_process

    def make_output_process(self, io: TestbenchIO, output_queues: Iterable[deque]):
        def check(got, expected):
            rl_dst = yield self.m.rob.data[got["rs_data"]["rob_id"]].rob_data.rl_dst
            s1 = self.rf_state[expected["rp_s1"]]
            s2 = self.rf_state[expected["rp_s2"]]

            # if source operand register ids are 0 then we already have values
            self.assertEqual(got["rs_data"]["rp_s1"], expected["rp_s1"] if not s1.valid else 0)
            self.assertEqual(got["rs_data"]["rp_s2"], expected["rp_s2"] if not s2.valid else 0)
            self.assertEqual(got["rs_data"]["rp_dst"], expected["rp_dst"])
            self.assertEqual(got["rs_data"]["exec_fn"], expected["exec_fn"])
            self.assertEqual(got["rs_entry_id"], expected["rs_entry_id"])
            self.assertEqual(got["rs_data"]["s1_val"], s1.value if s1.valid else 0)
            self.assertEqual(got["rs_data"]["s2_val"], s2.value if s2.valid else 0)
            self.assertEqual(rl_dst, expected["rl_dst"])

            # recycle physical register number
            if got["rs_data"]["rp_dst"] != 0:
                self.free_phys_reg(got["rs_data"]["rp_dst"])
            # recycle ROB entry
            self.free_ROB_entries_queue.append({"rob_id": got["rs_data"]["rob_id"]})

        return self.make_queue_process(io=io, output_queues=output_queues, check=check, always_enable=True)

    def test_randomized(self):
        def instr_input_process():
            yield from self.m.rob_retire.enable()

            # set up RF to reflect our static rf_state reference lookup table
            for i in range(2**self.gen_params.phys_regs_bits - 1):
                yield from self.m.rf_write.call(reg_id=i, reg_val=self.rf_state[i].value)
                if not self.rf_state[i].valid:
                    yield from self.m.rf_free.call(reg_id=i)

            op_types_set = set()
            for rs in self.optype_sets:
                op_types_set = op_types_set.union(rs)

            for i in range(self.instr_count):
                rl_s1 = random.randrange(self.gen_params.isa.reg_cnt)
                rl_s2 = random.randrange(self.gen_params.isa.reg_cnt)
                rl_dst = random.randrange(self.gen_params.isa.reg_cnt)

                opcode = random.choice(list(Opcode))
                op_type = random.choice(list(op_types_set))
                funct3 = random.choice(list(Funct3))
                funct7 = random.choice(list(Funct7))
                immediate = random.randrange(2**32)
                rp_s1 = self.current_RAT[rl_s1]
                rp_s2 = self.current_RAT[rl_s2]
                rp_dst = self.expected_phys_reg_queue.popleft() if rl_dst != 0 else 0

                self.expected_rename_queue.append(
                    {
                        "rp_s1": rp_s1,
                        "rp_s2": rp_s2,
                        "rl_dst": rl_dst,
                        "rp_dst": rp_dst,
                        "opcode": opcode,
                        "exec_fn": {
                            "op_type": op_type,
                            "funct3": funct3,
                            "funct7": funct7,
                        },
                    }
                )
                self.current_RAT[rl_dst] = rp_dst

                yield from self.m.instr_inp.call(
                    {
                        "opcode": opcode,
                        "illegal": 0,
                        "exec_fn": {
                            "op_type": op_type,
                            "funct3": funct3,
                            "funct7": funct7,
                        },
                        "regs_l": {
                            "rl_s1": rl_s1,
                            "rl_s1_v": 1,
                            "rl_s2": rl_s2,
                            "rl_s2_v": 1,
                            "rl_dst": rl_dst,
                            "rl_dst_v": 1,
                        },
                        "imm": immediate,
                    }
                )
            # Terminate other processes
            self.expected_rename_queue.append(None)
            self.free_regs_queue.append(None)
            self.free_ROB_entries_queue.append(None)

        def rs_alloc_process(io: TestbenchIO, rs_id: int):
            @def_method_mock(lambda: io)
<<<<<<< HEAD
            def process(_):
=======
            def process():
>>>>>>> 3b0b7f35
                random_entry = random.randrange(self.gen_params.rs_entries)
                expected = self.expected_rename_queue.popleft()
                expected["rs_entry_id"] = random_entry
                self.expected_rs_entry_queue[rs_id].append(expected)

                # if last instruction was allocated stop simulation
                self.allocated_instr_count += 1
                if self.allocated_instr_count == self.instr_count:
                    for i in range(self.rs_count):
                        self.expected_rs_entry_queue[i].append(None)

                return {"rs_entry_id": random_entry}

            return process

        with self.run_simulation(self.m, max_cycles=1500) as sim:
            for i in range(self.rs_count):
                sim.add_sync_process(
                    self.make_output_process(io=self.m.rs_insert[i], output_queues=[self.expected_rs_entry_queue[i]])
                )
                sim.add_sync_process(rs_alloc_process(self.m.rs_alloc[i], i))
            sim.add_sync_process(
                self.make_queue_process(io=self.m.rob_done, input_queues=[self.free_ROB_entries_queue])
            )
            sim.add_sync_process(self.make_queue_process(io=self.m.free_rf_inp, input_queues=[self.free_regs_queue]))
            sim.add_sync_process(instr_input_process)<|MERGE_RESOLUTION|>--- conflicted
+++ resolved
@@ -340,11 +340,7 @@
 
         def rs_alloc_process(io: TestbenchIO, rs_id: int):
             @def_method_mock(lambda: io)
-<<<<<<< HEAD
-            def process(_):
-=======
             def process():
->>>>>>> 3b0b7f35
                 random_entry = random.randrange(self.gen_params.rs_entries)
                 expected = self.expected_rename_queue.popleft()
                 expected["rs_entry_id"] = random_entry
