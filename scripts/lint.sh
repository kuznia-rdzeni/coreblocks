#!/bin/sh

MAX_LINE_LENGTH=120

prog_name=$(basename $0)

sub_help(){
    echo "Usage: $prog_name subcommand [filename ...]\n"
    echo "Subcommands:"
<<<<<<< HEAD
    echo "    format   Format the code"
    echo "    verify   Verify formatting without making any changes"
    echo "    types    Verify typing"
    echo "    all      Run all checks"
=======
    echo "    format          Format the code"
    echo "    verify          Verify formatting without making any changes"
    echo "    verify_flake8   Verify formatting using flake8 only"
    echo "    verify_black    Verify formatting using black only"
>>>>>>> 05ffae77
    echo ""
}

sub_verify_flake8() {
    python3 -m flake8 \
      --max-line-length=$MAX_LINE_LENGTH \
      --exclude ".env,.venv,env,venv,ENV,env.bak,venv.bak,ci,stubs" \
      --extend-ignore=F401,F403,F405,E203 $@
}

sub_verify_black() {
    python3 -m black \
        --line-length $MAX_LINE_LENGTH \
        --check $@
}

sub_verify() {
    sub_verify_flake8 $@ && sub_verify_black $@
}

sub_format(){
    python3 -m black \
      --line-length $MAX_LINE_LENGTH \
      --extend-exclude "stubs|ci" $@

    sub_verify_flake8 $@
}

sub_types(){
    pyright
}

sub_all(){
  sub_format $@
  sub_types
}

subcommand=$1
case $subcommand in
    "" | "-h" | "--help")
        sub_help
        ;;
    *)
        shift

        FILES=${@:-"."}
        sub_${subcommand} $FILES
        RETVAL=$?

        if [ $RETVAL = 127 ]; then
            echo "Error: '$subcommand' is not a known subcommand." >&2
            echo "       Run '$prog_name --help' for a list of known subcommands." >&2
        fi

        ;;
esac

RETVAL=${RETVAL:=$?}
exit $RETVAL<|MERGE_RESOLUTION|>--- conflicted
+++ resolved
@@ -7,17 +7,12 @@
 sub_help(){
     echo "Usage: $prog_name subcommand [filename ...]\n"
     echo "Subcommands:"
-<<<<<<< HEAD
-    echo "    format   Format the code"
-    echo "    verify   Verify formatting without making any changes"
-    echo "    types    Verify typing"
-    echo "    all      Run all checks"
-=======
     echo "    format          Format the code"
     echo "    verify          Verify formatting without making any changes"
     echo "    verify_flake8   Verify formatting using flake8 only"
     echo "    verify_black    Verify formatting using black only"
->>>>>>> 05ffae77
+    echo "    types           Verify typing"
+    echo "    all             Run all checks"
     echo ""
 }
 
