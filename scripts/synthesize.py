#!/usr/bin/env python3

import os
import sys
import argparse

from amaranth.build import Platform
from amaranth import Module, Elaboratable


if __name__ == "__main__":
    parent = os.path.dirname(os.path.dirname(os.path.abspath(__file__)))
    sys.path.insert(0, parent)


from coreblocks.params.genparams import GenParams
from coreblocks.core import Core
from coreblocks.transactions import TransactionModule
from coreblocks.peripherals.wishbone import WishboneArbiter, WishboneBus
from coreblocks.params.configurations import basic_configuration
from constants.ecp5_platforms import make_ecp5_platform


class TestElaboratable(Elaboratable):
    def __init__(self, gen_params: GenParams):
        self.gen_params = gen_params

    def elaborate(self, platform: Platform):
        m = Module()
        tm = TransactionModule(m)

        self.wb_instr = WishboneBus(self.gen_params.wb_params)
        self.wb_data = WishboneBus(self.gen_params.wb_params)

        self.core = Core(gen_params=self.gen_params, wb_instr_bus=self.wb_instr, wb_data_bus=self.wb_data)

        # Combine Wishbone buses with an arbiter
        wb = WishboneBus(self.gen_params.wb_params)
        self.wb_arbiter = WishboneArbiter(wb, [self.wb_instr, self.wb_data])

        # Request platform pins
        wb_pins = platform.request("wishbone", 0)

        # Connect pins to the core
        m.d.comb += wb.connect(wb_pins)

        m.submodules.wb_arbiter = self.wb_arbiter
        m.submodules.c = self.core

        return tm


def synthesize(platform: str):
<<<<<<< HEAD
    from coreblocks.params.genparams import GenParams
    from constants.ecp5_platforms import ECP5BG381Platform
    from coreblocks.params.configurations import basic_core_config

    gp = GenParams(basic_core_config)
=======
    gen_params = GenParams("rv32i", basic_configuration)
>>>>>>> 8af28927

    if platform == "ecp5":
        make_ecp5_platform(gen_params.wb_params)().build(TestElaboratable(gen_params))


def main():
    parser = argparse.ArgumentParser()
    parser.add_argument(
        "-p",
        "--platform",
        default="ecp5",
        choices=["ecp5"],
        help="Selects platform to synthesize circuit on. Default: %(default)s",
    )
    parser.add_argument(
        "-v",
        "--verbose",
        action="store_true",
        help="Enables verbose output. Default: %(default)s",
    )

    args = parser.parse_args()

    os.environ["AMARANTH_verbose"] = "true" if args.verbose else "false"

    synthesize(args.platform)


if __name__ == "__main__":
    main()<|MERGE_RESOLUTION|>--- conflicted
+++ resolved
@@ -17,7 +17,7 @@
 from coreblocks.core import Core
 from coreblocks.transactions import TransactionModule
 from coreblocks.peripherals.wishbone import WishboneArbiter, WishboneBus
-from coreblocks.params.configurations import basic_configuration
+from coreblocks.params.configurations import basic_core_config
 from constants.ecp5_platforms import make_ecp5_platform
 
 
@@ -51,15 +51,7 @@
 
 
 def synthesize(platform: str):
-<<<<<<< HEAD
-    from coreblocks.params.genparams import GenParams
-    from constants.ecp5_platforms import ECP5BG381Platform
-    from coreblocks.params.configurations import basic_core_config
-
-    gp = GenParams(basic_core_config)
-=======
-    gen_params = GenParams("rv32i", basic_configuration)
->>>>>>> 8af28927
+    gen_params = GenParams(basic_core_config)
 
     if platform == "ecp5":
         make_ecp5_platform(gen_params.wb_params)().build(TestElaboratable(gen_params))
