--- conflicted
+++ resolved
@@ -82,9 +82,8 @@
         mepc_ro_bits = 0b1 if Extension.C in gen_params.isa.extensions else 0b11  # pc alignment (SPEC)
         self.mepc = CSRRegister(CSRAddress.MEPC, gen_params, ro_bits=mepc_ro_bits)
 
-<<<<<<< HEAD
         self.mtval = CSRRegister(CSRAddress.MTVAL, gen_params)
-=======
+
         self.priv_mode = CSRRegister(
             None,
             gen_params,
@@ -96,7 +95,6 @@
             self.priv_mode_public.add_field(0, self.priv_mode)
 
         self.mstatus_fields_implementation(gen_params, self.mstatus, self.mstatush)
->>>>>>> 0e2887af
 
     def elaborate(self, platform):
         m = Module()
