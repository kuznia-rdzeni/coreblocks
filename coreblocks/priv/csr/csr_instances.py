--- conflicted
+++ resolved
@@ -59,16 +59,14 @@
 
 class MachineModeCSRRegisters(Elaboratable):
     def __init__(self, gen_params: GenParams):
-<<<<<<< HEAD
-        self.mstatus = AliasedCSR(CSRAddress.MSTATUS, gen_params)
-=======
         self.mvendorid = CSRRegister(CSRAddress.MVENDORID, gen_params, reset=0)
         self.marchid = CSRRegister(CSRAddress.MARCHID, gen_params, reset=gen_params.marchid)
         self.mimpid = CSRRegister(CSRAddress.MIMPID, gen_params, reset=gen_params.mimpid)
         self.mhartid = CSRRegister(CSRAddress.MHARTID, gen_params, reset=0)
         self.mscratch = CSRRegister(CSRAddress.MSCRATCH, gen_params)
         self.mconfigptr = CSRRegister(CSRAddress.MCONFIGPTR, gen_params, reset=0)
->>>>>>> efdbd5f3
+
+        self.mstatus = AliasedCSR(CSRAddress.MSTATUS, gen_params)
 
         self.mcause = CSRRegister(CSRAddress.MCAUSE, gen_params)
 
@@ -82,16 +80,9 @@
     def elaborate(self, platform):
         m = Module()
 
-<<<<<<< HEAD
-        m.submodules.mstatus = self.mstatus
-        m.submodules.mcause = self.mcause
-        m.submodules.mtvec = self.mtvec
-        m.submodules.mepc = self.mepc
-=======
         for name, value in vars(self).items():
             if isinstance(value, CSRRegister):
                 m.submodules[name] = value
->>>>>>> efdbd5f3
 
         return m
 
