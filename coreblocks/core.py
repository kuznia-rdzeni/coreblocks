--- conflicted
+++ resolved
@@ -135,12 +135,7 @@
         m.submodules.exception_information_register = self.exception_information_register
 
         m.submodules.announcement = announcement = ResultAnnouncement(gen_params=self.gen_params)
-<<<<<<< HEAD
-        announcement.rob_mark_done.provide(self.ROB.mark_done)
-=======
-        announcement.get_result.provide(self.func_blocks_unifier.get_result)
         announcement.rob_mark_done.provide(self.ROB.mark_done[0])
->>>>>>> 5c932ca5
         announcement.rs_update.provide(self.func_blocks_unifier.update)
         announcement.rf_write_val.provide(self.RF.write[0])
 
