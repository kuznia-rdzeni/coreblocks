from amaranth import *
from amaranth.lib.wiring import Component, flipped, connect, In, Out
from transactron.lib.allocators import PriorityEncoderAllocator

from transactron.utils.dependencies import DependencyContext
from coreblocks.priv.traps.instr_counter import CoreInstructionCounter
from coreblocks.func_blocks.interface.func_blocks_unifier import FuncBlocksUnifier
from coreblocks.priv.traps.interrupt_controller import ISA_RESERVED_INTERRUPTS, InternalInterruptController
from transactron.core import TModule
from transactron.lib import MethodProduct
from coreblocks.interface.layouts import *
from coreblocks.interface.keys import (
    CSRInstancesKey,
    CommonBusDataKey,
)
from coreblocks.params.genparams import GenParams
from coreblocks.core_structs.crat import CheckpointRAT
from coreblocks.core_structs.rat import RRAT
from coreblocks.core_structs.rob import ReorderBuffer
from coreblocks.core_structs.rf import RegisterFile
from coreblocks.priv.csr.csr_instances import GenericCSRRegisters
from coreblocks.frontend.frontend import CoreFrontend
from coreblocks.priv.traps.exception import ExceptionInformationRegister
from coreblocks.scheduler.scheduler import Scheduler
from coreblocks.backend.annoucement import ResultAnnouncement
from coreblocks.backend.retirement import Retirement
from coreblocks.peripherals.bus_adapter import WishboneMasterAdapter
from coreblocks.peripherals.wishbone import WishboneMaster, WishboneInterface, WishboneSignature
from transactron.lib.metrics import HwMetricsEnabledKey

__all__ = ["Core"]


class Core(Component):
    wb_instr: WishboneInterface
    wb_data: WishboneInterface
    interrupts: Signal

    def __init__(self, *, gen_params: GenParams):
        super().__init__(
            {
                "wb_instr": Out(WishboneSignature(gen_params.wb_params)),
                "wb_data": Out(WishboneSignature(gen_params.wb_params)),
                "interrupts": In(ISA_RESERVED_INTERRUPTS + gen_params.interrupt_custom_count),
            }
        )

        self.gen_params = gen_params

        self.connections = DependencyContext.get()
        if self.gen_params.debug_signals_enabled:
            self.connections.add_dependency(HwMetricsEnabledKey(), True)

        self.wb_master_instr = WishboneMaster(self.gen_params.wb_params, "instr")
        self.wb_master_data = WishboneMaster(self.gen_params.wb_params, "data")

        self.bus_master_instr_adapter = WishboneMasterAdapter(self.wb_master_instr)
        self.bus_master_data_adapter = WishboneMasterAdapter(self.wb_master_data)

        self.frontend = CoreFrontend(gen_params=self.gen_params, instr_bus=self.bus_master_instr_adapter)

        self.rf_allocator = PriorityEncoderAllocator(gen_params.phys_regs, init=2**gen_params.phys_regs - 2)

        self.CRAT = CheckpointRAT(gen_params=self.gen_params)
        self.RRAT = RRAT(gen_params=self.gen_params)
        self.RF = RegisterFile(gen_params=self.gen_params)
        self.ROB = ReorderBuffer(gen_params=self.gen_params)

        self.connections.add_dependency(CommonBusDataKey(), self.bus_master_data_adapter)

        self.exception_information_register = ExceptionInformationRegister(
            self.gen_params,
            rob_get_indices=self.ROB.get_indices,
            fetch_stall_exception=self.frontend.stall,
        )

        self.func_blocks_unifier = FuncBlocksUnifier(
            gen_params=gen_params,
            blocks=gen_params.func_units_config,
        )

        self.csr_generic = GenericCSRRegisters(self.gen_params)
        self.connections.add_dependency(CSRInstancesKey(), self.csr_generic)

        self.interrupt_controller = InternalInterruptController(self.gen_params)

    def elaborate(self, platform):
        m = TModule()

        connect(m.top_module, flipped(self.wb_instr), self.wb_master_instr.wb_master)
        connect(m.top_module, flipped(self.wb_data), self.wb_master_data.wb_master)

        m.submodules.wb_master_instr = self.wb_master_instr
        m.submodules.wb_master_data = self.wb_master_data

        m.submodules.bus_master_instr_adapter = self.bus_master_instr_adapter
        m.submodules.bus_master_data_adapter = self.bus_master_data_adapter

        m.submodules.frontend = self.frontend

        m.submodules.rf_allocator = rf_allocator = self.rf_allocator
        m.submodules.CRAT = crat = self.CRAT
        m.submodules.RRAT = rrat = self.RRAT
        m.submodules.RF = rf = self.RF
        m.submodules.ROB = rob = self.ROB

        m.submodules.csr_generic = self.csr_generic
        m.submodules.interrupt_controller = self.interrupt_controller
        m.d.comb += self.interrupt_controller.internal_report_level.eq(self.interrupts[0:16])
        m.d.comb += self.interrupt_controller.custom_report.eq(self.interrupts[16:])

        m.submodules.core_counter = core_counter = CoreInstructionCounter(self.gen_params)

        drop_second_ret_value = (self.gen_params.get(DecodeLayouts).decoded_instr, lambda _, rets: rets[0])
        m.submodules.get_instr = get_instr = MethodProduct(
            [self.frontend.consume_instr, core_counter.increment], combiner=drop_second_ret_value
        )

        m.submodules.scheduler = Scheduler(
            get_instr=get_instr.method,
            get_free_reg=rf_allocator.alloc[0],
            crat_rename=crat.rename,
            crat_tag=crat.tag,
            crat_active_tags=crat.get_active_tags,
            rob_put=rob.put,
            rf_read_req1=rf.read_req1,
            rf_read_req2=rf.read_req2,
            rf_read_resp1=rf.read_resp1,
            rf_read_resp2=rf.read_resp2,
            reservation_stations=self.func_blocks_unifier.rs_blocks,
            gen_params=self.gen_params,
        )

        m.submodules.exception_information_register = self.exception_information_register

        m.submodules.announcement = announcement = ResultAnnouncement(gen_params=self.gen_params)
        announcement.get_result.proxy(m, self.func_blocks_unifier.get_result)
        announcement.rob_mark_done.proxy(m, self.ROB.mark_done)
        announcement.rs_update.proxy(m, self.func_blocks_unifier.update)
        announcement.rf_write_val.proxy(m, self.RF.write)

        m.submodules.func_blocks_unifier = self.func_blocks_unifier
<<<<<<< HEAD
        m.submodules.retirement = Retirement(
            self.gen_params,
            rob_peek=rob.peek,
            rob_retire=rob.retire,
            r_rat_commit=rrat.commit,
            r_rat_peek=rrat.peek,
            free_rf_put=rf_allocator.free[0],
            rf_free=rf.free,
            exception_cause_get=self.exception_information_register.get,
            exception_cause_clear=self.exception_information_register.clear,
            frat_rename=crat.rename,
            fetch_continue=self.frontend.resume_from_exception,
            instr_decrement=core_counter.decrement,
            trap_entry=self.interrupt_controller.entry,
            async_interrupt_cause=self.interrupt_controller.interrupt_cause,
            checkpoint_get_active_tags=crat.get_active_tags,
            checkpoint_tag_free=crat.free_tag,
        )
=======

        m.submodules.retirement = retirement = Retirement(self.gen_params)
        retirement.rob_peek.proxy(m, rob.peek)
        retirement.rob_retire.proxy(m, rob.retire)
        retirement.r_rat_commit.proxy(m, rrat.commit)
        retirement.r_rat_peek.proxy(m, rrat.peek)
        retirement.free_rf_put.proxy(m, rf_allocator.free[0])
        retirement.rf_free.proxy(m, rf.free)
        retirement.exception_cause_get.proxy(m, self.exception_information_register.get)
        retirement.exception_cause_clear.proxy(m, self.exception_information_register.clear)
        retirement.f_rat_rename.proxy(m, frat.rename)
        retirement.fetch_continue.proxy(m, self.frontend.resume_from_exception)
        retirement.instr_decrement.proxy(m, core_counter.decrement)
        retirement.trap_entry.proxy(m, self.interrupt_controller.entry)
        retirement.async_interrupt_cause.proxy(m, self.interrupt_controller.interrupt_cause)
>>>>>>> a5ac6702

        return m<|MERGE_RESOLUTION|>--- conflicted
+++ resolved
@@ -140,26 +140,6 @@
         announcement.rf_write_val.proxy(m, self.RF.write)
 
         m.submodules.func_blocks_unifier = self.func_blocks_unifier
-<<<<<<< HEAD
-        m.submodules.retirement = Retirement(
-            self.gen_params,
-            rob_peek=rob.peek,
-            rob_retire=rob.retire,
-            r_rat_commit=rrat.commit,
-            r_rat_peek=rrat.peek,
-            free_rf_put=rf_allocator.free[0],
-            rf_free=rf.free,
-            exception_cause_get=self.exception_information_register.get,
-            exception_cause_clear=self.exception_information_register.clear,
-            frat_rename=crat.rename,
-            fetch_continue=self.frontend.resume_from_exception,
-            instr_decrement=core_counter.decrement,
-            trap_entry=self.interrupt_controller.entry,
-            async_interrupt_cause=self.interrupt_controller.interrupt_cause,
-            checkpoint_get_active_tags=crat.get_active_tags,
-            checkpoint_tag_free=crat.free_tag,
-        )
-=======
 
         m.submodules.retirement = retirement = Retirement(self.gen_params)
         retirement.rob_peek.proxy(m, rob.peek)
@@ -170,11 +150,12 @@
         retirement.rf_free.proxy(m, rf.free)
         retirement.exception_cause_get.proxy(m, self.exception_information_register.get)
         retirement.exception_cause_clear.proxy(m, self.exception_information_register.clear)
-        retirement.f_rat_rename.proxy(m, frat.rename)
+        retirement.f_rat_rename.proxy(m, crat.rename)
         retirement.fetch_continue.proxy(m, self.frontend.resume_from_exception)
         retirement.instr_decrement.proxy(m, core_counter.decrement)
         retirement.trap_entry.proxy(m, self.interrupt_controller.entry)
         retirement.async_interrupt_cause.proxy(m, self.interrupt_controller.interrupt_cause)
->>>>>>> a5ac6702
+        retirement.checkpoint_get_active_tags.proxy(m, crat.get_active_tags)
+        retirement.checkpoint_tag_free.proxy(m, crat.free_tag)
 
         return m