--- conflicted
+++ resolved
@@ -86,17 +86,9 @@
 
         self.connections = gen_params.get(DependencyManager)
         self.connections.add_dependency(CommonBusDataKey(), self.bus_master_data_adapter)
-
-<<<<<<< HEAD
+        self.connections.add_dependency(FlushICacheKey(), self.icache.flush)
+
         self.fetch = FetchUnit(self.gen_params, self.icache, self.fetch_continue.method)
-=======
-        self.connections.add_dependency(FlushICacheKey(), self.icache.flush)
-
-        if Extension.C in self.gen_params.isa.extensions:
-            self.fetch = UnalignedFetch(self.gen_params, self.icache, self.fetch_continue.method)
-        else:
-            self.fetch = Fetch(self.gen_params, self.icache, self.fetch_continue.method)
->>>>>>> f57a0045
 
         self.exception_cause_register = ExceptionCauseRegister(
             self.gen_params, rob_get_indices=self.ROB.get_indices, fetch_stall_exception=self.fetch.stall_exception
