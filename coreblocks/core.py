--- conflicted
+++ resolved
@@ -140,10 +140,7 @@
         announcement.rs_update.proxy(self.func_blocks_unifier.update)
         announcement.rf_write_val.proxy(self.RF.write[0])
 
-<<<<<<< HEAD
-        m.submodules.func_blocks_unifier = self.func_blocks_unifier
-
-        m.submodules.retirement = retirement = Retirement(self.gen_params)
+        m.submodules.retirement = retirement = self.retirement
         retirement.rob_peek.proxy(rob.peek)
         retirement.rob_retire.proxy(rob.retire)
         retirement.r_rat_commit.proxy(rrat.commit)
@@ -159,24 +156,6 @@
         retirement.async_interrupt_cause.proxy(self.interrupt_controller.interrupt_cause)
         retirement.checkpoint_get_active_tags.proxy(crat.get_active_tags)
         retirement.checkpoint_tag_free.proxy(crat.free_tag)
-=======
-        m.submodules.retirement = retirement = self.retirement
-        retirement.rob_peek.proxy(m, rob.peek)
-        retirement.rob_retire.proxy(m, rob.retire)
-        retirement.r_rat_commit.proxy(m, rrat.commit)
-        retirement.r_rat_peek.proxy(m, rrat.peek)
-        retirement.free_rf_put.proxy(m, rf_allocator.free[0])
-        retirement.rf_free.proxy(m, rf.free[0])
-        retirement.exception_cause_get.proxy(m, self.exception_information_register.get)
-        retirement.exception_cause_clear.proxy(m, self.exception_information_register.clear)
-        retirement.c_rat_restore.proxy(m, crat.flush_restore)
-        retirement.fetch_continue.proxy(m, self.frontend.resume_from_exception)
-        retirement.instr_decrement.proxy(m, core_counter.decrement)
-        retirement.trap_entry.proxy(m, self.interrupt_controller.entry)
-        retirement.async_interrupt_cause.proxy(m, self.interrupt_controller.interrupt_cause)
-        retirement.checkpoint_get_active_tags.proxy(m, crat.get_active_tags)
-        retirement.checkpoint_tag_free.proxy(m, crat.free_tag)
->>>>>>> 7d2ddd40
 
         m.submodules.func_blocks_unifier = self.func_blocks_unifier
 
