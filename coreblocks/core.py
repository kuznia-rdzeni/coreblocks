from amaranth import *
from amaranth.lib.wiring import flipped, connect
from transactron.utils.amaranth_ext.elaboratables import ModuleConnector

from transactron.utils.dependencies import DependencyContext
from coreblocks.func_blocks.interface.func_blocks_unifier import FuncBlocksUnifier
from coreblocks.priv.traps.instr_counter import CoreInstructionCounter
from coreblocks.priv.traps.interrupt_controller import InterruptController
from transactron.core import Transaction, TModule
from transactron.lib import FIFO, ConnectTrans
from coreblocks.interface.layouts import *
from coreblocks.interface.keys import (
    BranchVerifyKey,
    FetchResumeKey,
    GenericCSRRegistersKey,
    CommonBusDataKey,
    FlushICacheKey,
)
from coreblocks.params.genparams import GenParams
from coreblocks.frontend.decoder.decode_stage import DecodeStage
from coreblocks.core_structs.rat import FRAT, RRAT
from coreblocks.core_structs.rob import ReorderBuffer
from coreblocks.core_structs.rf import RegisterFile
from coreblocks.priv.csr.csr_instances import GenericCSRRegisters
from coreblocks.priv.traps.exception import ExceptionCauseRegister
from coreblocks.scheduler.scheduler import Scheduler
from coreblocks.backend.annoucement import ResultAnnouncement
from coreblocks.backend.retirement import Retirement
from coreblocks.cache.icache import ICache, ICacheBypass
from coreblocks.peripherals.bus_adapter import WishboneMasterAdapter
from coreblocks.peripherals.wishbone import WishboneMaster, WishboneInterface
from coreblocks.cache.refiller import SimpleCommonBusCacheRefiller
from coreblocks.frontend.fetch.fetch import FetchUnit
from transactron.lib.transformers import MethodMap, MethodProduct
from transactron.lib import BasicFifo
from transactron.lib.metrics import HwMetricsEnabledKey

__all__ = ["Core"]


class Core(Elaboratable):
    def __init__(self, *, gen_params: GenParams, wb_instr_bus: WishboneInterface, wb_data_bus: WishboneInterface):
        self.gen_params = gen_params

        self.connections = DependencyContext.get()
        if self.gen_params.debug_signals_enabled:
            self.connections.add_dependency(HwMetricsEnabledKey(), True)

        self.wb_instr_bus = wb_instr_bus
        self.wb_data_bus = wb_data_bus

        self.wb_master_instr = WishboneMaster(self.gen_params.wb_params, "instr")
        self.wb_master_data = WishboneMaster(self.gen_params.wb_params, "data")

        self.bus_master_instr_adapter = WishboneMasterAdapter(self.wb_master_instr)
        self.bus_master_data_adapter = WishboneMasterAdapter(self.wb_master_data)

        self.core_counter = CoreInstructionCounter(self.gen_params)

        # make fetch_continue visible outside the core for injecting instructions
        self.fifo_fetch = FIFO(self.gen_params.get(FetchLayouts).raw_instr, 2)

        drop_args_transform = (self.gen_params.get(FetchLayouts).raw_instr, lambda _a, _b: {})
        self.core_counter_increment_discard_map = MethodMap(
            self.core_counter.increment, i_transform=drop_args_transform
        )
        self.fetch_continue = MethodProduct([self.fifo_fetch.write, self.core_counter_increment_discard_map.method])

        self.free_rf_fifo = BasicFifo(
            self.gen_params.get(SchedulerLayouts).free_rf_layout, 2**self.gen_params.phys_regs_bits
        )

        cache_layouts = self.gen_params.get(ICacheLayouts)
        if gen_params.icache_params.enable:
            self.icache_refiller = SimpleCommonBusCacheRefiller(
                cache_layouts, self.gen_params.icache_params, self.bus_master_instr_adapter
            )
            self.icache = ICache(cache_layouts, self.gen_params.icache_params, self.icache_refiller)
        else:
            self.icache = ICacheBypass(cache_layouts, gen_params.icache_params, self.bus_master_instr_adapter)

        self.FRAT = FRAT(gen_params=self.gen_params)
        self.RRAT = RRAT(gen_params=self.gen_params)
        self.RF = RegisterFile(gen_params=self.gen_params)
        self.ROB = ReorderBuffer(gen_params=self.gen_params)

        self.connections.add_dependency(CommonBusDataKey(), self.bus_master_data_adapter)
        self.connections.add_dependency(FlushICacheKey(), self.icache.flush)

        self.fetch = FetchUnit(self.gen_params, self.icache, self.fetch_continue.method)

        self.exception_cause_register = ExceptionCauseRegister(
            self.gen_params, rob_get_indices=self.ROB.get_indices, fetch_stall_exception=self.fetch.stall_exception
        )

        self.func_blocks_unifier = FuncBlocksUnifier(
            gen_params=gen_params,
            blocks=gen_params.func_units_config,
        )

        self.announcement = ResultAnnouncement(
            gen_params=self.gen_params,
            get_result=self.func_blocks_unifier.get_result,
            rob_mark_done=self.ROB.mark_done,
            rs_update=self.func_blocks_unifier.update,
            rf_write=self.RF.write,
        )

        self.interrupt_controller = InterruptController(self.gen_params)

        self.csr_generic = GenericCSRRegisters(self.gen_params)
        self.connections.add_dependency(GenericCSRRegistersKey(), self.csr_generic)

    def elaborate(self, platform):
        m = TModule()

        connect(m, flipped(self.wb_instr_bus), self.wb_master_instr.wb_master)
        connect(m, flipped(self.wb_data_bus), self.wb_master_data.wb_master)

        m.submodules.wb_master_instr = self.wb_master_instr
        m.submodules.wb_master_data = self.wb_master_data

        m.submodules.bus_master_instr_adapter = self.bus_master_instr_adapter
        m.submodules.bus_master_data_adapter = self.bus_master_data_adapter

        m.submodules.free_rf_fifo = free_rf_fifo = self.free_rf_fifo
        m.submodules.FRAT = frat = self.FRAT
        m.submodules.RRAT = rrat = self.RRAT
        m.submodules.RF = rf = self.RF
        m.submodules.ROB = rob = self.ROB

        if self.icache_refiller:
            m.submodules.icache_refiller = self.icache_refiller
        m.submodules.icache = self.icache

        m.submodules.fetch_continue = self.fetch_continue
        m.submodules.fetch = self.fetch
        m.submodules.fifo_fetch = self.fifo_fetch
        m.submodules.core_counter = self.core_counter
        m.submodules.args_discard_map = self.core_counter_increment_discard_map

        m.submodules.fifo_decode = fifo_decode = FIFO(self.gen_params.get(DecodeLayouts).decoded_instr, 2)
        m.submodules.decode = DecodeStage(
            gen_params=self.gen_params, get_raw=self.fifo_fetch.read, push_decoded=fifo_decode.write
        )

        m.submodules.scheduler = Scheduler(
            get_instr=fifo_decode.read,
            get_free_reg=free_rf_fifo.read,
            rat_rename=frat.rename,
            rob_put=rob.put,
            rf_read1=rf.read1,
            rf_read2=rf.read2,
            reservation_stations=self.func_blocks_unifier.rs_blocks,
            gen_params=self.gen_params,
        )

        m.submodules.exception_cause_register = self.exception_cause_register

<<<<<<< HEAD
        fb_fetch_resume = self.func_blocks_unifier.get_extra_method(FetchResumeKey())
        m.submodules.fetch_resume_connector = ConnectTrans(fb_fetch_resume, self.fetch.resume_from_unsafe)
=======
        fetch_resume, fetch_resume_unifiers = self.connections.get_dependency(FetchResumeKey())
        m.submodules.fetch_resume_unifiers = ModuleConnector(**fetch_resume_unifiers)

        m.submodules.fetch_resume_connector = ConnectTrans(fetch_resume, self.fetch.resume)
>>>>>>> 677ed53b

        m.submodules.announcement = self.announcement
        m.submodules.func_blocks_unifier = self.func_blocks_unifier
        m.submodules.retirement = Retirement(
            self.gen_params,
            rob_peek=rob.peek,
            rob_retire=rob.retire,
            r_rat_commit=rrat.commit,
            r_rat_peek=rrat.peek,
            free_rf_put=free_rf_fifo.write,
            rf_free=rf.free,
            exception_cause_get=self.exception_cause_register.get,
            exception_cause_clear=self.exception_cause_register.clear,
            frat_rename=frat.rename,
            fetch_continue=self.fetch.resume_from_exception,
            instr_decrement=self.core_counter.decrement,
            trap_entry=self.interrupt_controller.entry,
        )

        m.submodules.interrupt_controller = self.interrupt_controller

        m.submodules.csr_generic = self.csr_generic

        # push all registers to FreeRF at reset. r0 should be skipped, stop when counter overflows to 0
        free_rf_reg = Signal(self.gen_params.phys_regs_bits, reset=1)
        with Transaction(name="InitFreeRFFifo").body(m, request=(free_rf_reg.bool())):
            free_rf_fifo.write(m, free_rf_reg)
            m.d.sync += free_rf_reg.eq(free_rf_reg + 1)

        # TODO: Remove when Branch Predictor implemented
        with Transaction(name="DiscardBranchVerify").body(m):
            read = self.connections.get_dependency(BranchVerifyKey())
            read(m)  # Consume to not block JB Unit

        if self.gen_params.extra_verification:
            m.d.comb += self.fetch._verification_resume_from_collector_ready.eq(fb_fetch_resume.ready)

        return m<|MERGE_RESOLUTION|>--- conflicted
+++ resolved
@@ -157,15 +157,10 @@
 
         m.submodules.exception_cause_register = self.exception_cause_register
 
-<<<<<<< HEAD
-        fb_fetch_resume = self.func_blocks_unifier.get_extra_method(FetchResumeKey())
-        m.submodules.fetch_resume_connector = ConnectTrans(fb_fetch_resume, self.fetch.resume_from_unsafe)
-=======
         fetch_resume, fetch_resume_unifiers = self.connections.get_dependency(FetchResumeKey())
         m.submodules.fetch_resume_unifiers = ModuleConnector(**fetch_resume_unifiers)
 
-        m.submodules.fetch_resume_connector = ConnectTrans(fetch_resume, self.fetch.resume)
->>>>>>> 677ed53b
+        m.submodules.fetch_resume_connector = ConnectTrans(fetch_resume, self.fetch.resume_from_unsafe)
 
         m.submodules.announcement = self.announcement
         m.submodules.func_blocks_unifier = self.func_blocks_unifier
@@ -200,7 +195,4 @@
             read = self.connections.get_dependency(BranchVerifyKey())
             read(m)  # Consume to not block JB Unit
 
-        if self.gen_params.extra_verification:
-            m.d.comb += self.fetch._verification_resume_from_collector_ready.eq(fb_fetch_resume.ready)
-
         return m