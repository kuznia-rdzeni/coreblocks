from amaranth import *

from coreblocks.params.dependencies import DependencyManager
from coreblocks.stages.func_blocks_unifier import FuncBlocksUnifier
from coreblocks.transactions.core import Transaction, TModule, Method
from coreblocks.transactions.lib import FIFO, ConnectTrans
from coreblocks.params.layouts import *
from coreblocks.params.keys import BranchResolvedKey, GenericCSRRegistersKey, InstructionPrecommitKey, WishboneDataKey
from coreblocks.params.genparams import GenParams
from coreblocks.params.isa import Extension
from coreblocks.frontend.decode import Decode
from coreblocks.structs_common.rat import FRAT, RRAT
from coreblocks.structs_common.rob import ReorderBuffer
from coreblocks.structs_common.rf import RegisterFile
from coreblocks.structs_common.csr_generic import GenericCSRRegisters
from coreblocks.structs_common.exception import ExceptionCauseRegister
from coreblocks.scheduler.scheduler import Scheduler
from coreblocks.stages.backend import ResultAnnouncement
from coreblocks.stages.retirement import Retirement
from coreblocks.frontend.icache import ICache, SimpleWBCacheRefiller, ICacheBypass
from coreblocks.peripherals.wishbone import WishboneMaster, WishboneBus
from coreblocks.frontend.fetch import Fetch, UnalignedFetch
from coreblocks.utils.fifo import BasicFifo

__all__ = ["Core"]


class Core(Elaboratable):
    def __init__(self, *, gen_params: GenParams, wb_instr_bus: WishboneBus, wb_data_bus: WishboneBus):
        self.gen_params = gen_params

        self.wb_instr_bus = wb_instr_bus
        self.wb_data_bus = wb_data_bus

        self.wb_master_instr = WishboneMaster(self.gen_params.wb_params)
        self.wb_master_data = WishboneMaster(self.gen_params.wb_params)

        # make fifo_fetch visible outside the core for injecting instructions
        self.fifo_fetch = FIFO(self.gen_params.get(FetchLayouts).raw_instr, 2)
        self.free_rf_fifo = BasicFifo(
            self.gen_params.get(SchedulerLayouts).free_rf_layout, 2**self.gen_params.phys_regs_bits
        )

        cache_layouts = self.gen_params.get(ICacheLayouts)
        if gen_params.icache_params.enable:
            self.icache_refiller = SimpleWBCacheRefiller(
                cache_layouts, self.gen_params.icache_params, self.wb_master_instr
            )
            self.icache = ICache(cache_layouts, self.gen_params.icache_params, self.icache_refiller)
        else:
            self.icache = ICacheBypass(cache_layouts, gen_params.icache_params, self.wb_master_instr)

        if Extension.C in gen_params.isa.extensions:
            self.fetch = UnalignedFetch(self.gen_params, self.icache, self.fifo_fetch.write)
        else:
            self.fetch = Fetch(self.gen_params, self.icache, self.fifo_fetch.write)

        self.FRAT = FRAT(gen_params=self.gen_params)
        self.RRAT = RRAT(gen_params=self.gen_params)
        self.RF = RegisterFile(gen_params=self.gen_params)
        self.ROB = ReorderBuffer(gen_params=self.gen_params)

        connections = gen_params.get(DependencyManager)
        connections.add_dependency(WishboneDataKey(), self.wb_master_data)

<<<<<<< HEAD
        self.send_result = Method(i=gen_params.get(FuncUnitLayouts).send_result)
=======
        self.exception_cause_register = ExceptionCauseRegister(self.gen_params, rob_get_indices=self.ROB.get_indices)
>>>>>>> 98f5b887

        self.func_blocks_unifier = FuncBlocksUnifier(
            gen_params=gen_params,
            send_result=self.send_result,
            blocks=gen_params.func_units_config,
            extra_methods_required=[InstructionPrecommitKey(), BranchResolvedKey()],
        )

        self.announcement = ResultAnnouncement(
            gen_params=self.gen_params,
            rob_mark_done=self.ROB.mark_done,
            rs_write_val=self.func_blocks_unifier.update,
            rf_write_val=self.RF.write,
        )

        self.csr_generic = GenericCSRRegisters(self.gen_params)
        connections.add_dependency(GenericCSRRegistersKey(), self.csr_generic)

    def elaborate(self, platform):
        m = TModule()

        m.d.comb += self.wb_master_instr.wbMaster.connect(self.wb_instr_bus)
        m.d.comb += self.wb_master_data.wbMaster.connect(self.wb_data_bus)

        m.submodules.wb_master_instr = self.wb_master_instr
        m.submodules.wb_master_data = self.wb_master_data

        m.submodules.free_rf_fifo = free_rf_fifo = self.free_rf_fifo
        m.submodules.FRAT = frat = self.FRAT
        m.submodules.RRAT = rrat = self.RRAT
        m.submodules.RF = rf = self.RF
        m.submodules.ROB = rob = self.ROB

        m.submodules.fifo_fetch = self.fifo_fetch
        if self.icache_refiller:
            m.submodules.icache_refiller = self.icache_refiller
        m.submodules.icache = self.icache
        m.submodules.fetch = self.fetch

        m.submodules.fifo_decode = fifo_decode = FIFO(self.gen_params.get(DecodeLayouts).decoded_instr, 2)
        m.submodules.decode = Decode(
            gen_params=self.gen_params, get_raw=self.fifo_fetch.read, push_decoded=fifo_decode.write
        )

        m.submodules.scheduler = Scheduler(
            get_instr=fifo_decode.read,
            get_free_reg=free_rf_fifo.read,
            rat_rename=frat.rename,
            rob_put=rob.put,
            rf_read1=rf.read1,
            rf_read2=rf.read2,
            reservation_stations=self.func_blocks_unifier.rs_blocks,
            gen_params=self.gen_params,
        )

        m.submodules.exception_cause_register = self.exception_cause_register

        m.submodules.verify_branch = ConnectTrans(
            self.func_blocks_unifier.get_extra_method(BranchResolvedKey()), self.fetch.verify_branch
        )

        m.submodules.announcement = self.announcement
        m.submodules.func_blocks_unifier = self.func_blocks_unifier
        m.submodules.retirement = Retirement(
            self.gen_params,
            rob_peek=rob.peek,
            rob_retire=rob.retire,
            r_rat_commit=rrat.commit,
            free_rf_put=free_rf_fifo.write,
            rf_free=rf.free,
            precommit=self.func_blocks_unifier.get_extra_method(InstructionPrecommitKey()),
            exception_cause_get=self.exception_cause_register.get,
        )

<<<<<<< HEAD
        self.send_result.proxy(m, self.announcement.send_result)

        m.submodules.csr_generic = GenericCSRRegisters(self.gen_params)
=======
        m.submodules.csr_generic = self.csr_generic
>>>>>>> 98f5b887

        # push all registers to FreeRF at reset. r0 should be skipped, stop when counter overflows to 0
        free_rf_reg = Signal(self.gen_params.phys_regs_bits, reset=1)
        with Transaction(name="InitFreeRFFifo").body(m, request=(free_rf_reg.bool())):
            free_rf_fifo.write(m, free_rf_reg)
            m.d.sync += free_rf_reg.eq(free_rf_reg + 1)

        return m<|MERGE_RESOLUTION|>--- conflicted
+++ resolved
@@ -63,11 +63,9 @@
         connections = gen_params.get(DependencyManager)
         connections.add_dependency(WishboneDataKey(), self.wb_master_data)
 
-<<<<<<< HEAD
         self.send_result = Method(i=gen_params.get(FuncUnitLayouts).send_result)
-=======
+
         self.exception_cause_register = ExceptionCauseRegister(self.gen_params, rob_get_indices=self.ROB.get_indices)
->>>>>>> 98f5b887
 
         self.func_blocks_unifier = FuncBlocksUnifier(
             gen_params=gen_params,
@@ -142,13 +140,9 @@
             exception_cause_get=self.exception_cause_register.get,
         )
 
-<<<<<<< HEAD
         self.send_result.proxy(m, self.announcement.send_result)
 
-        m.submodules.csr_generic = GenericCSRRegisters(self.gen_params)
-=======
         m.submodules.csr_generic = self.csr_generic
->>>>>>> 98f5b887
 
         # push all registers to FreeRF at reset. r0 should be skipped, stop when counter overflows to 0
         free_rf_reg = Signal(self.gen_params.phys_regs_bits, reset=1)
