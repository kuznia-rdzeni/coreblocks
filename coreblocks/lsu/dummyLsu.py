from amaranth import *

from transactron import Method, def_method, Transaction, TModule
from coreblocks.params import *
from coreblocks.peripherals.wishbone import WishboneMaster
from transactron.lib.connectors import Forwarder
from transactron.utils import assign, ModuleLike
from coreblocks.utils.protocols import FuncBlock

from coreblocks.lsu.pma import PMAChecker

__all__ = ["LSUDummy", "LSUBlockComponent"]


<<<<<<< HEAD
def calculate_addr(m: ModuleLike, xlen: int, current_instr: Record):
    addr = Signal(xlen)
    m.d.comb += addr.eq(current_instr.s1_val + current_instr.imm)
    return addr


class LSUDummyInternals(Elaboratable):
=======
class LSURequesterWB(Elaboratable):
>>>>>>> bf8b6775
    """
    Wishbone request logic for the load/store unit. Its job is to interface
    between the LSU and the Wishbone bus.

    Attributes
    ----------
    issue : Method
        Issues a new request to the bus.
    accept : Method
        Retrieves a result from the bus.
    """

    def __init__(self, gen_params: GenParams, bus: WishboneMaster) -> None:
        """
        Parameters
        ----------
        gen_params : GenParams
            Parameters to be used during processor generation.
        bus : WishboneMaster
            An instance of the Wishbone master for interfacing with the data bus.
        """
        self.gen_params = gen_params
        self.bus = bus

        lsu_layouts = gen_params.get(LSULayouts)

<<<<<<< HEAD
    # def calculate_addr(self, m: ModuleLike):
    #     addr = Signal(self.gen_params.isa.xlen)
    #     m.d.comb += addr.eq(self.current_instr.s1_val + self.current_instr.imm)
    #     return addr
=======
        self.issue = Method(i=lsu_layouts.issue, o=lsu_layouts.issue_out)
        self.accept = Method(o=lsu_layouts.accept)
>>>>>>> bf8b6775

    def prepare_bytes_mask(self, m: ModuleLike, funct3: Value, addr: Value) -> Signal:
        mask_len = self.gen_params.isa.xlen // self.bus.wb_params.granularity
        mask = Signal(mask_len)
        with m.Switch(funct3):
            with m.Case(Funct3.B, Funct3.BU):
                m.d.av_comb += mask.eq(0x1 << addr[0:2])
            with m.Case(Funct3.H, Funct3.HU):
                m.d.av_comb += mask.eq(0x3 << (addr[1] << 1))
            with m.Case(Funct3.W):
                m.d.av_comb += mask.eq(0xF)
        return mask

    def postprocess_load_data(self, m: ModuleLike, funct3: Value, raw_data: Value, addr: Value):
        data = Signal.like(raw_data)
        with m.Switch(funct3):
            with m.Case(Funct3.B, Funct3.BU):
                tmp = Signal(8)
                m.d.av_comb += tmp.eq((raw_data >> (addr[0:2] << 3)) & 0xFF)
                with m.If(funct3 == Funct3.B):
                    m.d.av_comb += data.eq(tmp.as_signed())
                with m.Else():
                    m.d.av_comb += data.eq(tmp)
            with m.Case(Funct3.H, Funct3.HU):
                tmp = Signal(16)
                m.d.av_comb += tmp.eq((raw_data >> (addr[1] << 4)) & 0xFFFF)
                with m.If(funct3 == Funct3.H):
                    m.d.av_comb += data.eq(tmp.as_signed())
                with m.Else():
                    m.d.av_comb += data.eq(tmp)
            with m.Case():
                m.d.av_comb += data.eq(raw_data)
        return data

    def prepare_data_to_save(self, m: ModuleLike, funct3: Value, raw_data: Value, addr: Value):
        data = Signal.like(raw_data)
        with m.Switch(funct3):
            with m.Case(Funct3.B):
                m.d.av_comb += data.eq(raw_data[0:8] << (addr[0:2] << 3))
            with m.Case(Funct3.H):
                m.d.av_comb += data.eq(raw_data[0:16] << (addr[1] << 4))
            with m.Case():
                m.d.av_comb += data.eq(raw_data)
        return data

    def check_align(self, m: TModule, funct3: Value, addr: Value):
        aligned = Signal()
        with m.Switch(funct3):
            with m.Case(Funct3.W):
                m.d.av_comb += aligned.eq(addr[0:2] == 0)
            with m.Case(Funct3.H, Funct3.HU):
                m.d.av_comb += aligned.eq(addr[0] == 0)
            with m.Case():
                m.d.av_comb += aligned.eq(1)
        return aligned

    def elaborate(self, platform):
        m = TModule()

<<<<<<< HEAD
        instr_ready = (
            (self.current_instr.rp_s1 == 0)
            & (self.current_instr.rp_s2 == 0)
            & self.current_instr.valid
            & ~self.result_ready
        )

        is_load = self.current_instr.exec_fn.op_type == OpType.LOAD
        addr = calculate_addr(m, self.gen_params.isa.xlen, self.current_instr)
        aligned = self.check_align(m, addr)
        bytes_mask = self.prepare_bytes_mask(m, addr)
        data = self.prepare_data_to_save(m, self.current_instr.s2_val, addr)

        with m.FSM("Start"):
            with m.State("Start"):
                with m.If(instr_ready & (self.execute | (is_load & ~self.current_instr.mmio))):
                    with m.If(aligned):
                        with Transaction().body(m):
                            self.bus.request(m, addr=addr >> 2, we=~is_load, sel=bytes_mask, data=data)
                            m.next = "End"
                    with m.Else():
                        with Transaction().body(m):
                            m.d.sync += self.op_exception.eq(1)
                            m.d.sync += self.result_ready.eq(1)

                            cause = Mux(
                                is_load, ExceptionCause.LOAD_ADDRESS_MISALIGNED, ExceptionCause.STORE_ADDRESS_MISALIGNED
                            )
                            self.report(m, rob_id=self.current_instr.rob_id, cause=cause)

                            m.next = "End"
            with m.State("End"):
                with Transaction().body(m):
                    fetched = self.bus.result(m)

                    m.d.sync += self.loadedData.eq(self.postprocess_load_data(m, fetched.data, addr))

                    with m.If(fetched.err):
                        cause = Mux(is_load, ExceptionCause.LOAD_ACCESS_FAULT, ExceptionCause.STORE_ACCESS_FAULT)
                        self.report(m, rob_id=self.current_instr.rob_id, cause=cause)

                    m.d.sync += self.op_exception.eq(fetched.err)
                    m.d.sync += self.result_ready.eq(1)

                with m.If(self.get_result_ack):
                    m.d.sync += self.result_ready.eq(0)
                    m.d.sync += self.op_exception.eq(0)
                    m.next = "Start"
=======
        addr_reg = Signal(self.gen_params.isa.xlen)
        funct3_reg = Signal(Funct3)
        store_reg = Signal()
        request_sent = Signal()

        @def_method(m, self.issue, ~request_sent)
        def _(addr: Value, data: Value, funct3: Value, store: Value):
            exception = Signal()
            cause = Signal(ExceptionCause)

            aligned = self.check_align(m, funct3, addr)
            bytes_mask = self.prepare_bytes_mask(m, funct3, addr)
            wb_data = self.prepare_data_to_save(m, funct3, data, addr)

            with m.If(aligned):
                self.bus.request(m, addr=addr >> 2, we=store, sel=bytes_mask, data=wb_data)
                m.d.sync += request_sent.eq(1)
                m.d.sync += addr_reg.eq(addr)
                m.d.sync += funct3_reg.eq(funct3)
                m.d.sync += store_reg.eq(store)
            with m.Else():
                m.d.av_comb += exception.eq(1)
                m.d.av_comb += cause.eq(
                    Mux(store, ExceptionCause.STORE_ADDRESS_MISALIGNED, ExceptionCause.LOAD_ADDRESS_MISALIGNED)
                )

            return {"exception": exception, "cause": cause}

        @def_method(m, self.accept, request_sent)
        def _():
            exception = Signal()
            cause = Signal(ExceptionCause)

            fetched = self.bus.result(m)
            m.d.sync += request_sent.eq(0)

            data = self.postprocess_load_data(m, funct3_reg, fetched.data, addr_reg)

            with m.If(fetched.err):
                m.d.av_comb += exception.eq(1)
                m.d.av_comb += cause.eq(
                    Mux(store_reg, ExceptionCause.STORE_ACCESS_FAULT, ExceptionCause.LOAD_ACCESS_FAULT)
                )

            return {"data": data, "exception": exception, "cause": cause}
>>>>>>> bf8b6775

        return m


class LSUDummy(FuncBlock, Elaboratable):
    """
    Very simple LSU, which serializes all stores and loads.
    It isn't fully compliant with RiscV spec. Doesn't support checking if
    address is in correct range. Addresses have to be aligned.

    It uses the same interface as RS.

    Attributes
    ----------
    select : Method
        Used to reserve a place for intruction in LSU.
    insert : Method
        Used to put instruction into a reserved place.
    update : Method
        Used to receive the announcement that calculations of a new value have ended
        and we have a value which can be used in further computations.
    get_result : Method
        To put load/store results to the next stage of pipeline.
    precommit : Method
        Used to inform LSU that new instruction is ready to be retired.
    """

    def __init__(self, gen_params: GenParams, bus: WishboneMaster) -> None:
        """
        Parameters
        ----------
        gen_params : GenParams
            Parameters to be used during processor generation.
        bus : WishboneMaster
            An instance of the Wishbone master for interfacing with the data bus.
        """

        self.gen_params = gen_params
        self.fu_layouts = gen_params.get(FuncUnitLayouts)
        self.lsu_layouts = gen_params.get(LSULayouts)

        dependency_manager = self.gen_params.get(DependencyManager)
        self.report = dependency_manager.get_dependency(ExceptionReportKey())

        self.insert = Method(i=self.lsu_layouts.rs.insert_in)
        self.select = Method(o=self.lsu_layouts.rs.select_out)
        self.update = Method(i=self.lsu_layouts.rs.update_in)
        self.get_result = Method(o=self.fu_layouts.accept)
        self.precommit = Method(i=self.lsu_layouts.precommit)

        self.bus = bus

    def elaborate(self, platform):
        m = TModule()
<<<<<<< HEAD
        reserved = Signal()  # means that current_instr is reserved
        current_instr = Record(self.lsu_layouts.rs_data_layout + [("valid", 1), ("mmio", 1)])

        m.submodules.pma = pma = PMAChecker(self.gen_params)
        m.submodules.internal = internal = LSUDummyInternals(self.gen_params, self.bus, current_instr)
=======
        reserved = Signal()  # current_instr is reserved
        valid = Signal()  # current_instr is valid
        execute = Signal()  # start execution
        issued = Signal()  # instruction was issued to the bus
        current_instr = Record(self.lsu_layouts.rs.data_layout)

        m.submodules.requester = requester = LSURequesterWB(self.gen_params, self.bus)

        m.submodules.results = results = self.forwarder = Forwarder(self.lsu_layouts.accept)
>>>>>>> bf8b6775

        instr_ready = (current_instr.rp_s1 == 0) & (current_instr.rp_s2 == 0) & valid

        instr_is_fence = Signal()
        m.d.comb += instr_is_fence.eq(current_instr.exec_fn.op_type == OpType.FENCE)

        instr_is_load = Signal()
        m.d.comb += instr_is_load.eq(current_instr.exec_fn.op_type == OpType.LOAD)

        @def_method(m, self.select, ~reserved)
        def _():
            # We always return 0, because we have only one place in instruction storage.
            m.d.sync += reserved.eq(1)
            return {"rs_entry_id": 0}

        @def_method(m, self.insert)
        def _(rs_data: Record, rs_entry_id: Value):
            m.d.sync += assign(current_instr, rs_data)
<<<<<<< HEAD
            m.d.sync += current_instr.valid.eq(1)
            with Transaction().body(m):
                addr = calculate_addr(m, self.gen_params.isa.xlen, current_instr)
                mmio_flag = pma.ask(m, in_addr=addr)["mmio"]
                m.d.sync += current_instr.mmio.eq(mmio_flag)
=======
            m.d.sync += valid.eq(1)
>>>>>>> bf8b6775

        @def_method(m, self.update)
        def _(reg_id: Value, reg_val: Value):
            with m.If(current_instr.rp_s1 == reg_id):
                m.d.sync += current_instr.s1_val.eq(reg_val)
                m.d.sync += current_instr.rp_s1.eq(0)
            with m.If(current_instr.rp_s2 == reg_id):
                m.d.sync += current_instr.s2_val.eq(reg_val)
                m.d.sync += current_instr.rp_s2.eq(0)

        # Issues load/store requests when the instruction is known, is a LOAD/STORE, and just before commit.
        # Memory loads can be issued speculatively.
        with Transaction().body(m, request=instr_ready & ~issued & ~instr_is_fence & (execute | instr_is_load)):
            m.d.sync += issued.eq(1)
            res = requester.issue(
                m,
                addr=current_instr.s1_val + current_instr.imm,
                data=current_instr.s2_val,
                funct3=current_instr.exec_fn.funct3,
                store=~instr_is_load,
            )
            with m.If(res["exception"]):
                results.write(m, data=0, exception=res["exception"], cause=res["cause"])

        # Handles FENCE as a no-op.
        with Transaction().body(m, request=instr_ready & ~issued & instr_is_fence):
            m.d.sync += issued.eq(1)
            results.write(m, data=0, exception=0, cause=0)

        with Transaction().body(m):
            res = requester.accept(m)  # can happen only after issue
            results.write(m, res)

        @def_method(m, self.get_result)
        def _():
            res = results.read(m)

            with m.If(res["exception"]):
                self.report(m, rob_id=current_instr.rob_id, cause=res["cause"])

            m.d.sync += issued.eq(0)
            m.d.sync += valid.eq(0)
            m.d.sync += reserved.eq(0)

            return {
                "rob_id": current_instr.rob_id,
                "rp_dst": current_instr.rp_dst,
                "result": res["data"],
                "exception": res["exception"],
            }

        @def_method(m, self.precommit)
        def _(rob_id: Value):
            with m.If(valid & (rob_id == current_instr.rob_id) & ~instr_is_fence):
                m.d.comb += execute.eq(1)

        return m


class LSUBlockComponent(BlockComponentParams):
    def get_module(self, gen_params: GenParams) -> FuncBlock:
        connections = gen_params.get(DependencyManager)
        wb_master = connections.get_dependency(WishboneDataKey())
        unit = LSUDummy(gen_params, wb_master)
        connections.add_dependency(InstructionPrecommitKey(), unit.precommit)
        return unit

    def get_optypes(self) -> set[OpType]:
        return {OpType.LOAD, OpType.STORE, OpType.FENCE}

    def get_rs_entry_count(self) -> int:
        return 1<|MERGE_RESOLUTION|>--- conflicted
+++ resolved
@@ -12,17 +12,13 @@
 __all__ = ["LSUDummy", "LSUBlockComponent"]
 
 
-<<<<<<< HEAD
 def calculate_addr(m: ModuleLike, xlen: int, current_instr: Record):
     addr = Signal(xlen)
     m.d.comb += addr.eq(current_instr.s1_val + current_instr.imm)
     return addr
 
 
-class LSUDummyInternals(Elaboratable):
-=======
 class LSURequesterWB(Elaboratable):
->>>>>>> bf8b6775
     """
     Wishbone request logic for the load/store unit. Its job is to interface
     between the LSU and the Wishbone bus.
@@ -49,15 +45,8 @@
 
         lsu_layouts = gen_params.get(LSULayouts)
 
-<<<<<<< HEAD
-    # def calculate_addr(self, m: ModuleLike):
-    #     addr = Signal(self.gen_params.isa.xlen)
-    #     m.d.comb += addr.eq(self.current_instr.s1_val + self.current_instr.imm)
-    #     return addr
-=======
         self.issue = Method(i=lsu_layouts.issue, o=lsu_layouts.issue_out)
         self.accept = Method(o=lsu_layouts.accept)
->>>>>>> bf8b6775
 
     def prepare_bytes_mask(self, m: ModuleLike, funct3: Value, addr: Value) -> Signal:
         mask_len = self.gen_params.isa.xlen // self.bus.wb_params.granularity
@@ -117,56 +106,6 @@
     def elaborate(self, platform):
         m = TModule()
 
-<<<<<<< HEAD
-        instr_ready = (
-            (self.current_instr.rp_s1 == 0)
-            & (self.current_instr.rp_s2 == 0)
-            & self.current_instr.valid
-            & ~self.result_ready
-        )
-
-        is_load = self.current_instr.exec_fn.op_type == OpType.LOAD
-        addr = calculate_addr(m, self.gen_params.isa.xlen, self.current_instr)
-        aligned = self.check_align(m, addr)
-        bytes_mask = self.prepare_bytes_mask(m, addr)
-        data = self.prepare_data_to_save(m, self.current_instr.s2_val, addr)
-
-        with m.FSM("Start"):
-            with m.State("Start"):
-                with m.If(instr_ready & (self.execute | (is_load & ~self.current_instr.mmio))):
-                    with m.If(aligned):
-                        with Transaction().body(m):
-                            self.bus.request(m, addr=addr >> 2, we=~is_load, sel=bytes_mask, data=data)
-                            m.next = "End"
-                    with m.Else():
-                        with Transaction().body(m):
-                            m.d.sync += self.op_exception.eq(1)
-                            m.d.sync += self.result_ready.eq(1)
-
-                            cause = Mux(
-                                is_load, ExceptionCause.LOAD_ADDRESS_MISALIGNED, ExceptionCause.STORE_ADDRESS_MISALIGNED
-                            )
-                            self.report(m, rob_id=self.current_instr.rob_id, cause=cause)
-
-                            m.next = "End"
-            with m.State("End"):
-                with Transaction().body(m):
-                    fetched = self.bus.result(m)
-
-                    m.d.sync += self.loadedData.eq(self.postprocess_load_data(m, fetched.data, addr))
-
-                    with m.If(fetched.err):
-                        cause = Mux(is_load, ExceptionCause.LOAD_ACCESS_FAULT, ExceptionCause.STORE_ACCESS_FAULT)
-                        self.report(m, rob_id=self.current_instr.rob_id, cause=cause)
-
-                    m.d.sync += self.op_exception.eq(fetched.err)
-                    m.d.sync += self.result_ready.eq(1)
-
-                with m.If(self.get_result_ack):
-                    m.d.sync += self.result_ready.eq(0)
-                    m.d.sync += self.op_exception.eq(0)
-                    m.next = "Start"
-=======
         addr_reg = Signal(self.gen_params.isa.xlen)
         funct3_reg = Signal(Funct3)
         store_reg = Signal()
@@ -212,7 +151,6 @@
                 )
 
             return {"data": data, "exception": exception, "cause": cause}
->>>>>>> bf8b6775
 
         return m
 
@@ -267,23 +205,16 @@
 
     def elaborate(self, platform):
         m = TModule()
-<<<<<<< HEAD
-        reserved = Signal()  # means that current_instr is reserved
-        current_instr = Record(self.lsu_layouts.rs_data_layout + [("valid", 1), ("mmio", 1)])
-
-        m.submodules.pma = pma = PMAChecker(self.gen_params)
-        m.submodules.internal = internal = LSUDummyInternals(self.gen_params, self.bus, current_instr)
-=======
         reserved = Signal()  # current_instr is reserved
         valid = Signal()  # current_instr is valid
         execute = Signal()  # start execution
         issued = Signal()  # instruction was issued to the bus
         current_instr = Record(self.lsu_layouts.rs.data_layout)
 
+        m.submodules.pma = pma = PMAChecker(self.gen_params)
         m.submodules.requester = requester = LSURequesterWB(self.gen_params, self.bus)
 
         m.submodules.results = results = self.forwarder = Forwarder(self.lsu_layouts.accept)
->>>>>>> bf8b6775
 
         instr_ready = (current_instr.rp_s1 == 0) & (current_instr.rp_s2 == 0) & valid
 
@@ -302,15 +233,11 @@
         @def_method(m, self.insert)
         def _(rs_data: Record, rs_entry_id: Value):
             m.d.sync += assign(current_instr, rs_data)
-<<<<<<< HEAD
             m.d.sync += current_instr.valid.eq(1)
             with Transaction().body(m):
                 addr = calculate_addr(m, self.gen_params.isa.xlen, current_instr)
                 mmio_flag = pma.ask(m, in_addr=addr)["mmio"]
                 m.d.sync += current_instr.mmio.eq(mmio_flag)
-=======
-            m.d.sync += valid.eq(1)
->>>>>>> bf8b6775
 
         @def_method(m, self.update)
         def _(reg_id: Value, reg_val: Value):
