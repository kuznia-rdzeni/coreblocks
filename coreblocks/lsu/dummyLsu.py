from amaranth import *

from coreblocks.transactions import Method, def_method, Transaction, TModule
from coreblocks.params import *
from coreblocks.peripherals.wishbone import WishboneMaster
from coreblocks.utils import assign, ModuleLike
from coreblocks.utils.protocols import FuncBlock


__all__ = ["LSUDummy", "LSUBlockComponent"]


class LSUDummyInternals(Elaboratable):
    """
    Internal implementation of `LSUDummy` logic, which should be embedded into `LSUDummy`
    class to expose transactional interface. After the instruction is processed,
    `result_ready` bit is set to 1.  `LSUDummy` is expected to put
    `result_ack` high for at least 1 cycle after the results have
    been read and can be cleared.

    Attributes
    ----------
    get_result_ack : Signal, in
        Instructs to clean the internal state after processing an instruction.
    result_ready : Signal, out
        Signals that `resultData` is valid.
    """

    def __init__(self, gen_params: GenParams, bus: WishboneMaster, current_instr: Record) -> None:
        """
        Parameters
        ----------
        gen_params : GenParams
            Parameters to be used during processor generation.
        bus : WishboneMaster
            An instance of the Wishbone master for interfacing with the data memory.
        current_instr : Record, in
            Reference to signal containing instruction currently processed by LSU.
        """
        self.gen_params = gen_params
        self.current_instr = current_instr
        self.bus = bus

        self.dependency_manager = self.gen_params.get(DependencyManager)
        self.report = self.dependency_manager.get_dependency(ExceptionReportKey())

        self.loadedData = Signal(self.gen_params.isa.xlen)
        self.get_result_ack = Signal()
        self.result_ready = Signal()
        self.execute_store = Signal()
        self.op_exception = Signal()

    def calculate_addr(self):
        """Calculate Load/Store address as defined by RiscV spec"""
        return self.current_instr.s1_val + self.current_instr.imm

    def prepare_bytes_mask(self, m: ModuleLike, addr: Signal) -> Signal:
        mask_len = self.gen_params.isa.xlen // self.bus.wb_params.granularity
        mask = Signal(mask_len)
        with m.Switch(self.current_instr.exec_fn.funct3):
            with m.Case(Funct3.B, Funct3.BU):
                m.d.comb += mask.eq(0x1 << addr[0:2])
            with m.Case(Funct3.H, Funct3.HU):
                m.d.comb += mask.eq(0x3 << (addr[1] << 1))
            with m.Case(Funct3.W):
                m.d.comb += mask.eq(0xF)
        return mask

    def postprocess_load_data(self, m: ModuleLike, raw_data: Signal, addr: Signal):
        data = Signal.like(raw_data)
        with m.Switch(self.current_instr.exec_fn.funct3):
            with m.Case(Funct3.B, Funct3.BU):
                tmp = Signal(8)
                m.d.comb += tmp.eq((raw_data >> (addr[0:2] << 3)) & 0xFF)
                with m.If(self.current_instr.exec_fn.funct3 == Funct3.B):
                    m.d.comb += data.eq(tmp.as_signed())
                with m.Else():
                    m.d.comb += data.eq(tmp)
            with m.Case(Funct3.H, Funct3.HU):
                tmp = Signal(16)
                m.d.comb += tmp.eq((raw_data >> (addr[1] << 4)) & 0xFFFF)
                with m.If(self.current_instr.exec_fn.funct3 == Funct3.H):
                    m.d.comb += data.eq(tmp.as_signed())
                with m.Else():
                    m.d.comb += data.eq(tmp)
            with m.Case():
                m.d.comb += data.eq(raw_data)
        return data

    def prepare_data_to_save(self, m: ModuleLike, raw_data: Signal, addr: Signal):
        data = Signal.like(raw_data)
        with m.Switch(self.current_instr.exec_fn.funct3):
            with m.Case(Funct3.B):
                m.d.comb += data.eq(raw_data[0:8] << (addr[0:2] << 3))
            with m.Case(Funct3.H):
                m.d.comb += data.eq(raw_data[0:16] << (addr[1] << 4))
            with m.Case():
                m.d.comb += data.eq(raw_data)
        return data

    def check_align(self, m: TModule, addr: Signal):
        misaligned = Signal()
        with m.Switch(self.current_instr.exec_fn.funct3):
            with m.Case(Funct3.W):
                m.d.comb += misaligned.eq(addr[0:2] != 0)
            with m.Case(Funct3.H, Funct3.HU):
                m.d.comb += misaligned.eq(addr[0] != 0)
        return misaligned

    def op_init(self, m: TModule, op_initiated: Signal, is_store: bool):
        addr = Signal(self.gen_params.isa.xlen)
        m.d.comb += addr.eq(self.calculate_addr())
        misaligned = Signal()
        m.d.comb += misaligned.eq(self.check_align(m, addr))

        bytes_mask = self.prepare_bytes_mask(m, addr)
        req = Record(self.bus.requestLayout)
        m.d.comb += req.addr.eq(addr >> 2)  # calculate word address
        m.d.comb += req.we.eq(is_store)
        m.d.comb += req.sel.eq(bytes_mask)
        m.d.comb += req.data.eq(self.prepare_data_to_save(m, self.current_instr.s2_val, addr))

        with Transaction().body(m):
            with m.If(~misaligned):
                # load_init is under an "if" so that this transaction requests to be executed
                # after all "if"s above are taken, so there is no need to add any additional
                # signal here as a "request"
                self.bus.request(m, req)
            with m.Else():
                m.d.sync += self.op_exception.eq(1)

                cause = ExceptionCause.STORE_ADDRESS_MISALIGNED if is_store else ExceptionCause.LOAD_ADDRESS_MISALIGNED
                self.report(m, rob_id=self.current_instr.rob_id, cause=cause)

            m.d.sync += op_initiated.eq(1)

    def op_end(self, m: TModule, op_initiated: Signal, is_store: bool):
        addr = Signal(self.gen_params.isa.xlen)
        m.d.comb += addr.eq(self.calculate_addr())

        with m.If(~self.op_exception):
            with Transaction().body(m):
                fetched = self.bus.result(m)
                m.d.sync += op_initiated.eq(0)

                if not is_store:
                    with m.If(fetched.err == 0):
                        m.d.sync += self.loadedData.eq(self.postprocess_load_data(m, fetched.data, addr))

                with m.If(fetched.err):
                    cause = ExceptionCause.STORE_ACCESS_FAULT if is_store else ExceptionCause.LOAD_ACCESS_FAULT
                    self.report(m, rob_id=self.current_instr.rob_id, cause=cause)

                m.d.sync += self.op_exception.eq(fetched.err)
                m.d.sync += self.result_ready.eq(1)
        with m.Else():
            m.d.sync += self.result_ready.eq(1)

    def elaborate(self, platform):
        def check_if_instr_ready(current_instr: Record, result_ready: Signal) -> Value:
            """Check if all values needed by instruction are already calculated."""
            return (
                (current_instr.rp_s1 == 0)
                & (current_instr.rp_s2 == 0)
                & (current_instr.valid == 1)
                & (result_ready == 0)
            )

        def check_if_instr_is_load(current_instr: Record) -> Value:
            return current_instr.exec_fn.op_type == OpType.LOAD

        m = TModule()

        instr_ready = check_if_instr_ready(self.current_instr, self.result_ready)
        instr_is_load = check_if_instr_is_load(self.current_instr)
        op_initiated = Signal()

        with m.FSM("Start"):
            with m.State("Start"):
                with m.If(instr_ready & instr_is_load):
                    self.op_init(m, op_initiated, False)
                    m.next = "LoadInit"
                with m.If(instr_ready & ~instr_is_load):
                    m.next = "StoreWaitForExec"
            with m.State("LoadInit"):
                with m.If(~op_initiated):
                    self.op_init(m, op_initiated, False)
                with m.Else():
                    m.next = "LoadEnd"
            with m.State("LoadEnd"):
                self.op_end(m, op_initiated, False)
                with m.If(self.get_result_ack):
                    m.d.sync += self.result_ready.eq(0)
                    m.d.sync += self.loadedData.eq(0)
                    m.d.sync += self.op_exception.eq(0)
                    m.next = "Start"
            with m.State("StoreWaitForExec"):
                with m.If(self.execute_store):
                    self.op_init(m, op_initiated, True)
                    m.next = "StoreInit"
            with m.State("StoreInit"):
                with m.If(~op_initiated):
                    self.op_init(m, op_initiated, True)
                with m.Else():
                    m.next = "StoreEnd"
            with m.State("StoreEnd"):
                self.op_end(m, op_initiated, True)
                with m.If(self.get_result_ack):
                    m.d.sync += self.result_ready.eq(0)
                    m.d.sync += self.op_exception.eq(0)
                    m.next = "Start"
        return m


class LSUDummy(FuncBlock, Elaboratable):
    """
    Very simple LSU, which serializes all stores and loads.
    It isn't fully compliant with RiscV spec. Doesn't support checking if
    address is in correct range. Addresses have to be aligned.

    It uses the same interface as RS.

    Attributes
    ----------
    select : Method
        Used to reserve a place for intruction in LSU.
    insert : Method
        Used to put instruction into a reserved place.
    update : Method
        Used to receive the announcement that calculations of a new value have ended
        and we have a value which can be used in further computations.
    get_result : Method
        To put load/store results to the next stage of pipeline.
    precommit : Method
        Used to inform LSU that new instruction is ready to be retired.
    """

    def __init__(self, gen_params: GenParams, bus: WishboneMaster, send_result: Method) -> None:
        """
        Parameters
        ----------
        gen_params : GenParams
            Parameters to be used during processor generation.
        bus : WishboneMaster
            An instance of the Wishbone master for interfacing with the data memory.
        """

        self.gen_params = gen_params
        self.fu_layouts = gen_params.get(FuncUnitLayouts)
        self.lsu_layouts = gen_params.get(LSULayouts)

        self.insert = Method(i=self.lsu_layouts.rs_insert_in)
        self.select = Method(o=self.lsu_layouts.rs_select_out)
        self.update = Method(i=self.lsu_layouts.rs_update_in)
        self.send_result = send_result
        self.precommit = Method(i=self.lsu_layouts.precommit)

        self.bus = bus

    def elaborate(self, platform):
        m = TModule()
        reserved = Signal()  # means that current_instr is reserved
        current_instr = Record(self.lsu_layouts.rs_data_layout + [("valid", 1)])

        m.submodules.internal = internal = LSUDummyInternals(self.gen_params, self.bus, current_instr)

        result_ready = internal.result_ready

        @def_method(m, self.select, ~reserved)
        def _():
            # We always return 0, because we have only one place in instruction storage.
            m.d.sync += reserved.eq(1)
            return {"rs_entry_id": 0}

        @def_method(m, self.insert)
        def _(rs_data: Record, rs_entry_id: Value):
            m.d.sync += assign(current_instr, rs_data)
            m.d.sync += current_instr.valid.eq(1)

        @def_method(m, self.update)
        def _(tag: Value, value: Value):
            with m.If(current_instr.rp_s1 == tag):
                m.d.sync += current_instr.s1_val.eq(value)
                m.d.sync += current_instr.rp_s1.eq(0)
            with m.If(current_instr.rp_s2 == tag):
                m.d.sync += current_instr.s2_val.eq(value)
                m.d.sync += current_instr.rp_s2.eq(0)

        with Transaction().body(m, request=result_ready):
            m.d.comb += internal.get_result_ack.eq(1)

            m.d.sync += current_instr.eq(0)
            m.d.sync += reserved.eq(0)

<<<<<<< HEAD
            self.send_result(
                m, rob_id=current_instr.rob_id, rp_dst=current_instr.rp_dst, result=internal.loadedData, exception=0
            )
=======
            return {
                "rob_id": current_instr.rob_id,
                "rp_dst": current_instr.rp_dst,
                "result": internal.loadedData,
                "exception": internal.op_exception,
            }
>>>>>>> 6bf3b70c

        @def_method(m, self.precommit)
        def _(rob_id: Value):
            # TODO: I/O reads
            with m.If((current_instr.exec_fn.op_type == OpType.STORE) & (rob_id == current_instr.rob_id)):
                m.d.comb += internal.execute_store.eq(1)

        return m


class LSUBlockComponent(BlockComponentParams):
    def get_module(self, gen_params: GenParams, send_result: Method) -> FuncBlock:
        connections = gen_params.get(DependencyManager)
        wb_master = connections.get_dependency(WishboneDataKey())
        unit = LSUDummy(gen_params, wb_master, send_result)
        connections.add_dependency(InstructionPrecommitKey(), unit.precommit)
        return unit

    def get_optypes(self) -> set[OpType]:
        return {OpType.LOAD, OpType.STORE}

    def get_rs_entry_count(self) -> int:
        return 1<|MERGE_RESOLUTION|>--- conflicted
+++ resolved
@@ -292,18 +292,13 @@
             m.d.sync += current_instr.eq(0)
             m.d.sync += reserved.eq(0)
 
-<<<<<<< HEAD
             self.send_result(
-                m, rob_id=current_instr.rob_id, rp_dst=current_instr.rp_dst, result=internal.loadedData, exception=0
+                m,
+                rob_id=current_instr.rob_id,
+                rp_dst=current_instr.rp_dst,
+                result=internal.loadedData,
+                exception=internal.op_exception,
             )
-=======
-            return {
-                "rob_id": current_instr.rob_id,
-                "rp_dst": current_instr.rp_dst,
-                "result": internal.loadedData,
-                "exception": internal.op_exception,
-            }
->>>>>>> 6bf3b70c
 
         @def_method(m, self.precommit)
         def _(rob_id: Value):
