from collections.abc import Iterable

from amaranth import *

from coreblocks.params import GenParams, BlockComponentParams
<<<<<<< HEAD
from transactron.lib.dependencies import UnifierKey, DependencyContext
from transactron import Method, TModule
from transactron.lib import MethodProduct, Collector, Unifier
=======
from transactron import TModule
from transactron.lib import MethodProduct, Collector
>>>>>>> 7ae9320f

__all__ = ["FuncBlocksUnifier"]


class FuncBlocksUnifier(Elaboratable):
    def __init__(
        self,
        *,
        gen_params: GenParams,
        blocks: Iterable[BlockComponentParams],
    ):
        self.rs_blocks = [(block.get_module(gen_params), block.get_optypes()) for block in blocks]

        self.result_collector = Collector([block.get_result for block, _ in self.rs_blocks])
        self.get_result = self.result_collector.method

        self.update_combiner = MethodProduct([block.update for block, _ in self.rs_blocks])
        self.update = self.update_combiner.method

<<<<<<< HEAD
        self.unifiers: dict[str, Unifier] = {}
        self.extra_methods: dict[UnifierKey, Method] = {}

        connections = DependencyContext.get()

        for key in extra_methods_required:
            method, unifiers = connections.get_dependency(key)
            self.extra_methods[key] = method
            self.unifiers |= unifiers

    def get_extra_method(self, item: UnifierKey) -> Method:
        if item in self.extra_methods_required:
            return self.extra_methods[item]
        else:
            raise ValueError(f"Method {item} was not declared as required.")

=======
>>>>>>> 7ae9320f
    def elaborate(self, platform):
        m = TModule()

        for n, (unit, _) in enumerate(self.rs_blocks):
            m.submodules[f"rs_block_{n}"] = unit

        m.submodules["result_collector"] = self.result_collector
        m.submodules["update_combiner"] = self.update_combiner

        return m<|MERGE_RESOLUTION|>--- conflicted
+++ resolved
@@ -3,14 +3,8 @@
 from amaranth import *
 
 from coreblocks.params import GenParams, BlockComponentParams
-<<<<<<< HEAD
-from transactron.lib.dependencies import UnifierKey, DependencyContext
-from transactron import Method, TModule
-from transactron.lib import MethodProduct, Collector, Unifier
-=======
 from transactron import TModule
 from transactron.lib import MethodProduct, Collector
->>>>>>> 7ae9320f
 
 __all__ = ["FuncBlocksUnifier"]
 
@@ -30,25 +24,6 @@
         self.update_combiner = MethodProduct([block.update for block, _ in self.rs_blocks])
         self.update = self.update_combiner.method
 
-<<<<<<< HEAD
-        self.unifiers: dict[str, Unifier] = {}
-        self.extra_methods: dict[UnifierKey, Method] = {}
-
-        connections = DependencyContext.get()
-
-        for key in extra_methods_required:
-            method, unifiers = connections.get_dependency(key)
-            self.extra_methods[key] = method
-            self.unifiers |= unifiers
-
-    def get_extra_method(self, item: UnifierKey) -> Method:
-        if item in self.extra_methods_required:
-            return self.extra_methods[item]
-        else:
-            raise ValueError(f"Method {item} was not declared as required.")
-
-=======
->>>>>>> 7ae9320f
     def elaborate(self, platform):
         m = TModule()
 
