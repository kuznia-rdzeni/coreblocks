from abc import abstractmethod
from collections.abc import Iterable
from typing import Optional
from amaranth import *
from amaranth.utils import ceil_log2
from transactron import Method, Transaction, def_method, TModule
from transactron.lib import logging
from transactron.lib.allocators import PreservedOrderAllocator
from coreblocks.params import GenParams
from coreblocks.arch import OpType
from coreblocks.interface.layouts import RSLayouts
from transactron.lib.metrics import HwExpHistogram, TaggedLatencyMeasurer
from transactron.utils import RecordDict, ValueLike
from transactron.utils import assign
from transactron.utils.assign import AssignType
from transactron.utils.amaranth_ext.functions import popcount
from transactron.utils.transactron_helpers import make_layout

__all__ = ["RSBase", "RS"]


class RSBase(Elaboratable):
    def __init__(
        self,
        gen_params: GenParams,
        rs_entries: int,
        rs_number: int,
        ready_for: Optional[Iterable[Iterable[OpType]]] = None,
    ) -> None:
        ready_for = ready_for or ((op for op in OpType),)
        self.gen_params = gen_params
        self.rs_entries = rs_entries
        self.layouts = gen_params.get(RSLayouts, rs_entries=self.rs_entries)
        self.internal_layout = make_layout(
            ("rs_data", self.layouts.rs.data_layout),
            ("rec_full", 1),
            ("rec_reserved", 1),
        )

        self.insert = Method(i=self.layouts.rs.insert_in)
        self.select = Method(o=self.layouts.rs.select_out)
        self.update = Method(i=self.layouts.rs.update_in)
        self.take = Method(i=self.layouts.take_in, o=self.layouts.take_out)

        self.ready_for = [list(op_list) for op_list in ready_for]
        self.get_ready_list = [Method(o=self.layouts.get_ready_list_out) for _ in self.ready_for]

        self.data = Array(Signal(self.internal_layout) for _ in range(self.rs_entries))
        self.data_ready = Signal(self.rs_entries)

        self.perf_rs_wait_time = TaggedLatencyMeasurer(
            f"fu.block_{rs_number}.rs.valid_time",
            description=f"Distribution of time instructions wait in RS {rs_number}",
            slots_number=self.rs_entries,
            max_latency=1000,
        )
        self.perf_num_full = HwExpHistogram(
            f"fu.block_{rs_number}.rs.num_full",
            description=f"Number of full entries in RS {rs_number}",
            bucket_count=ceil_log2(self.rs_entries + 1),
            sample_width=ceil_log2(self.rs_entries + 1),
        )
        self.log = logging.HardwareLogger(f"backend.rs.{rs_number}")

    @abstractmethod
    def elaborate(self, platform) -> TModule:
        raise NotImplementedError

    def _elaborate(self, m: TModule, takeable_mask: ValueLike, alloc: Method, free_idx: Method, order: Method):
        m.submodules += [self.perf_rs_wait_time, self.perf_num_full]

        for i, record in enumerate(self.data):
            m.d.comb += self.data_ready[i].eq(
                ~record.rs_data.rp_s1.bool() & ~record.rs_data.rp_s2.bool() & record.rec_full
            )

        ready_lists: list[Value] = []
        for op_list in self.ready_for:
            op_vector = Cat(Cat(record.rs_data.exec_fn.op_type == op for op in op_list).any() for record in self.data)
            ready_lists.append(self.data_ready & op_vector)

        @def_method(m, self.select)
        def _() -> RecordDict:
            selected_id = alloc(m).ident
            self.log.debug(m, True, "selected entry {}", selected_id)
            return {"rs_entry_id": selected_id}

        @def_method(m, self.update)
        def _(reg_id: Value, reg_val: Value) -> None:
            for record in self.data:
                with m.If(record.rs_data.rp_s1 == reg_id):
                    m.d.sync += record.rs_data.rp_s1.eq(0)
                    m.d.sync += record.rs_data.s1_val.eq(reg_val)

                with m.If(record.rs_data.rp_s2 == reg_id):
                    m.d.sync += record.rs_data.rp_s2.eq(0)
                    m.d.sync += record.rs_data.s2_val.eq(reg_val)

        @def_method(m, self.insert)
        def _(rs_entry_id: Value, rs_data: Value) -> None:
            m.d.sync += self.data[rs_entry_id].rs_data.eq(rs_data)
            m.d.sync += self.data[rs_entry_id].rec_full.eq(1)
            self.perf_rs_wait_time.start(m, slot=rs_entry_id)
            self.log.debug(m, True, "inserted entry {}", rs_entry_id)

        with Transaction().body(m):
            o = order(m)  # always ready!

        @def_method(m, self.take)
        def _(rs_entry_id: Value) -> RecordDict:
            actual_rs_entry_id = Signal.like(rs_entry_id)
            m.d.av_comb += actual_rs_entry_id.eq(o.order[rs_entry_id])
            record = self.data[actual_rs_entry_id]
            free_idx(m, idx=rs_entry_id)
            m.d.sync += record.rec_full.eq(0)
            self.perf_rs_wait_time.stop(m, slot=actual_rs_entry_id)
            out = Signal(self.layouts.take_out)
            m.d.av_comb += assign(out, record.rs_data, fields=AssignType.COMMON)
            self.log.debug(m, True, "taken entry {} at idx {}", actual_rs_entry_id, rs_entry_id)
            return out

        for get_ready_list, ready_list in zip(self.get_ready_list, ready_lists):
            reordered_list = Cat(ready_list.bit_select(o.order[i], 1) for i in range(self.rs_entries))

<<<<<<< HEAD
            @def_method(m, get_ready_list, ready=(ready_list & takeable_mask).any())
=======
            @def_method(m, get_ready_list, ready=ready_list.any(), nonexclusive=True)
>>>>>>> a2d56a57
            def _() -> RecordDict:
                return {"ready_list": reordered_list}

        if self.perf_num_full.metrics_enabled():
            num_full = Signal(range(self.rs_entries + 1))
            m.d.comb += num_full.eq(popcount(Cat(self.data[entry_id].rec_full for entry_id in range(self.rs_entries))))
            with Transaction(name="perf").body(m):
                self.perf_num_full.add(m, num_full)


class RS(RSBase):
    def elaborate(self, platform):
        m = TModule()

        m.submodules.allocator = allocator = PreservedOrderAllocator(self.rs_entries)

        self._elaborate(m, -1, allocator.alloc, allocator.free_idx, allocator.order)

        return m<|MERGE_RESOLUTION|>--- conflicted
+++ resolved
@@ -122,11 +122,8 @@
         for get_ready_list, ready_list in zip(self.get_ready_list, ready_lists):
             reordered_list = Cat(ready_list.bit_select(o.order[i], 1) for i in range(self.rs_entries))
 
-<<<<<<< HEAD
-            @def_method(m, get_ready_list, ready=(ready_list & takeable_mask).any())
-=======
-            @def_method(m, get_ready_list, ready=ready_list.any(), nonexclusive=True)
->>>>>>> a2d56a57
+            @def_method(m, get_ready_list, ready=(ready_list & takeable_mask).any(), nonexclusive=True)
+
             def _() -> RecordDict:
                 return {"ready_list": reordered_list}
 
