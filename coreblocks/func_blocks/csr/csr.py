from amaranth import *
from amaranth.lib.data import StructLayout
from dataclasses import dataclass

from transactron import Method, def_method, Transaction, TModule
from transactron.utils import assign
from transactron.utils.data_repr import bits_from_int
<<<<<<< HEAD
from transactron.utils.dependencies import DependencyManager

from coreblocks.frontend.decoder.isa import PrivilegeLevel, Funct3, ExceptionCause
from coreblocks.frontend.decoder import OpType
from coreblocks.params.genparams import GenParams
from coreblocks.params.fu_params import BlockComponentParams
=======
from transactron.utils.dependencies import DependencyContext
from coreblocks.params.fu_params import BlockComponentParams
from coreblocks.interface.layouts import FetchLayouts, FuncUnitLayouts, CSRUnitLayouts
from coreblocks.arch import OpType, Funct3, ExceptionCause
>>>>>>> edf58b67
from coreblocks.func_blocks.interface.func_protocols import FuncBlock
from coreblocks.interface.layouts import FetchLayouts, FuncUnitLayouts, CSRUnitLayouts
from coreblocks.interface.keys import (
    CSRListKey,
    FetchResumeKey,
    InstructionPrecommitKey,
    ExceptionReportKey,
    AsyncInterruptInsertSignalKey,
)


def csr_access_privilege(csr_addr: int) -> tuple[PrivilegeLevel, bool]:
    read_only = bits_from_int(csr_addr, 10, 2) == 0b11

    match bits_from_int(csr_addr, 8, 2):
        case 0b00:
            return (PrivilegeLevel.USER, read_only)
        case 0b01:
            return (PrivilegeLevel.SUPERVISOR, read_only)
        case 0b10:  # Hypervisior CSRs - accessible with VS mode (S with extension)
            return (PrivilegeLevel.SUPERVISOR, read_only)
        case _:
            return (PrivilegeLevel.MACHINE, read_only)


class CSRUnit(FuncBlock, Elaboratable):
    """
    Unit for performing Control and Status Regitsters computations.

    Accepts instructions with `OpType.CSR_REG` and `OpType.CSR_IMM`.
    Uses `RS` interface for input and `FU` interface for output.
    Depends on stalling the `Fetch` stage on CSR instructions and holds computation
    unitl all other instructions are commited.

    Each CSR register have to be specified by `CSRRegister` class.

    Attributes
    ----------
    select: Method
        Method from standard RS interface. Reserves a place for instruction.
    insert: Method
        Method from standard RS interface. Puts instruction in reserved place.
    update: Method
        Method from standard RS interface. Receives announcements of computed register values.
    get_result: Method
        `accept` method from standard FU interface. Used to receive instruction result and pass it
        to the next pipeline stage.
    """

    def __init__(self, gen_params: GenParams):
        """
        Parameters
        ----------
        gen_params: GenParams
            Core generation parameters.
        """
        self.gen_params = gen_params
        self.dependency_manager = DependencyContext.get()

        self.fetch_resume = Method(o=gen_params.get(FetchLayouts).resume)

        # Standard RS interface
        self.csr_layouts = gen_params.get(CSRUnitLayouts)
        self.fu_layouts = gen_params.get(FuncUnitLayouts)
        self.select = Method(o=self.csr_layouts.rs.select_out)
        self.insert = Method(i=self.csr_layouts.rs.insert_in)
        self.update = Method(i=self.csr_layouts.rs.update_in)
        self.get_result = Method(o=self.fu_layouts.accept)

        self.regfile: dict[int, tuple[Method, Method]] = {}

    def _create_regfile(self):
        # Fills `self.regfile` with `CSRRegister`s provided by `CSRListKey` dependency.
        for csr in self.dependency_manager.get_dependency(CSRListKey()):
            assert csr.csr_number is not None
            if csr.csr_number in self.regfile:
                raise RuntimeError(f"CSR number {csr.csr_number} already registered")
            self.regfile[csr.csr_number] = (csr._fu_read, csr._fu_write)

    def elaborate(self, platform):
        self._create_regfile()

        m = TModule()

        reserved = Signal()
        ready_to_process = Signal()
        done = Signal()
        call_resume = Signal()
        exception = Signal()
        precommitting = Signal()

        current_result = Signal(self.gen_params.isa.xlen)

        instr = Signal(StructLayout(self.csr_layouts.rs.data_layout.members | {"valid": 1}))

        m.d.comb += ready_to_process.eq(precommitting & instr.valid & (instr.rp_s1 == 0))

        # RISCV Zicsr spec Table 1.1
        should_read_csr = Signal()
        m.d.comb += should_read_csr.eq(
            ((instr.exec_fn.funct3 == Funct3.CSRRW) & (instr.rp_dst != 0))
            | (instr.exec_fn.funct3 == Funct3.CSRRS)
            | (instr.exec_fn.funct3 == Funct3.CSRRC)
            | ((instr.exec_fn.funct3 == Funct3.CSRRWI) & (instr.rp_dst != 0))
            | (instr.exec_fn.funct3 == Funct3.CSRRSI)
            | (instr.exec_fn.funct3 == Funct3.CSRRCI)
        )

        should_write_csr = Signal()
        m.d.comb += should_write_csr.eq(
            (instr.exec_fn.funct3 == Funct3.CSRRW)
            | ((instr.exec_fn.funct3 == Funct3.CSRRS) & (instr.rp_s1_reg != 0))  # original register number
            | ((instr.exec_fn.funct3 == Funct3.CSRRC) & (instr.rp_s1_reg != 0))
            | (instr.exec_fn.funct3 == Funct3.CSRRWI)
            | ((instr.exec_fn.funct3 == Funct3.CSRRSI) & (instr.s1_val != 0))
            | ((instr.exec_fn.funct3 == Funct3.CSRRCI) & (instr.s1_val != 0))
        )

        # Temporary, until privileged spec is implemented
        priv_level = Signal(PrivilegeLevel, reset=PrivilegeLevel.MACHINE)

        exe_side_fx = Signal()

        # Methods used within this Tranaction are CSRRegister internal _fu_(read|write) handlers which are always ready
        with Transaction().body(m, request=(ready_to_process & ~done)):
            with m.Switch(instr.csr):
                for csr_number, methods in self.regfile.items():
                    read, write = methods
                    priv_level_required, read_only = csr_access_privilege(csr_number)

                    with m.Case(csr_number):
                        priv_valid = Signal()
                        m.d.comb += priv_valid.eq(priv_level_required <= priv_level)

                        with m.If(priv_valid):
                            read_val = Signal(self.gen_params.isa.xlen)
                            with m.If(should_read_csr & ~done):
                                with m.If(exe_side_fx):
                                    m.d.comb += read_val.eq(read(m))
                                m.d.sync += current_result.eq(read_val)

                            if read_only:
                                with m.If(should_write_csr):
                                    # Write to read only
                                    m.d.sync += exception.eq(1)
                            else:
                                with m.If(should_write_csr & ~done):
                                    write_val = Signal(self.gen_params.isa.xlen)
                                    with m.Switch(instr.exec_fn.funct3):
                                        with m.Case(Funct3.CSRRW, Funct3.CSRRWI):
                                            m.d.comb += write_val.eq(instr.s1_val)
                                        with m.Case(Funct3.CSRRS, Funct3.CSRRSI):
                                            m.d.comb += write_val.eq(read_val | instr.s1_val)
                                        with m.Case(Funct3.CSRRC, Funct3.CSRRCI):
                                            m.d.comb += write_val.eq(read_val & (~instr.s1_val))
                                    with m.If(exe_side_fx):
                                        write(m, write_val)

                        with m.Else():
                            # Missing privilege
                            m.d.sync += exception.eq(1)

                with m.Default():
                    # Invalid CSR number
                    m.d.sync += exception.eq(1)

            m.d.sync += done.eq(1)

        @def_method(m, self.select, ~reserved)
        def _():
            m.d.sync += reserved.eq(1)
            return {"rs_entry_id": 0}  # only one CSR instruction is allowed

        @def_method(m, self.insert)
        def _(rs_entry_id, rs_data):
            m.d.sync += assign(instr, rs_data)

            with m.If(rs_data.exec_fn.op_type == OpType.CSR_IMM):  # Pass immediate as first operand
                m.d.sync += instr.s1_val.eq(rs_data.imm)

            m.d.sync += instr.valid.eq(1)

        @def_method(m, self.update)
        def _(reg_id, reg_val):
            with m.If(reg_id == instr.rp_s1):
                m.d.sync += instr.s1_val.eq(reg_val)
                m.d.sync += instr.rp_s1.eq(0)

        @def_method(m, self.get_result, done)
        def _():
            m.d.sync += reserved.eq(0)
            m.d.sync += instr.valid.eq(0)
            m.d.sync += done.eq(0)

            report = self.dependency_manager.get_dependency(ExceptionReportKey())
            interrupt = self.dependency_manager.get_dependency(AsyncInterruptInsertSignalKey())

            with m.If(exception):
                report(m, rob_id=instr.rob_id, cause=ExceptionCause.ILLEGAL_INSTRUCTION, pc=instr.pc)
            with m.Elif(interrupt):
                # SPEC: "These conditions for an interrupt trap to occur [..] must also be evaluated immediately
                # following  [..] an explicit write to a CSR on which these interrupt trap conditions expressly depend."
                # At this time CSR operation is finished. If it caused triggering an interrupt, it would be represented
                # by interrupt signal in this cycle.
                # CSR instructions are never compressed, PC+4 is always next instruction
                report(
                    m,
                    rob_id=instr.rob_id,
                    cause=ExceptionCause._COREBLOCKS_ASYNC_INTERRUPT,
                    pc=instr.pc + self.gen_params.isa.ilen_bytes,
                )

            m.d.sync += exception.eq(0)

            m.d.comb += call_resume.eq(exe_side_fx & ~exception & ~interrupt)

            return {
                "rob_id": instr.rob_id,
                "rp_dst": instr.rp_dst,
                "result": current_result,
                "exception": exception | interrupt,
            }

        @def_method(m, self.fetch_resume, call_resume)
        def _():
<<<<<<< HEAD
            # There is at most one unsafe instruction in the core, call would never block.
            # CSR instructions are never compressed, PC+4 is always next instruction
            return {
                "pc": instr.pc + self.gen_params.isa.ilen_bytes,
            }
=======
            # This call will always execute, because there is at most one usafe instruction in the core, and it can be
            # stored in unifer's Forwarder unitl resume becomes ready.
            # CSR instructions are never compressed, PC+4 is always next instruction
            return {"pc": instr.pc + self.gen_params.isa.ilen_bytes}
>>>>>>> edf58b67

        # Generate precommitting signal from precommit
        with Transaction().body(m):
            precommit = self.dependency_manager.get_dependency(InstructionPrecommitKey())
            info = precommit(m)
            with m.If(instr.rob_id == info.rob_id):
                m.d.comb += precommitting.eq(1)
                m.d.comb += exe_side_fx.eq(info.side_fx)

        return m


@dataclass(frozen=True)
class CSRBlockComponent(BlockComponentParams):
    def get_module(self, gen_params: GenParams) -> FuncBlock:
        connections = DependencyContext.get()
        unit = CSRUnit(gen_params)
        connections.add_dependency(FetchResumeKey(), unit.fetch_resume)
        return unit

    def get_optypes(self) -> set[OpType]:
        return {OpType.CSR_REG, OpType.CSR_IMM}

    def get_rs_entry_count(self) -> int:
        return 1<|MERGE_RESOLUTION|>--- conflicted
+++ resolved
@@ -5,19 +5,10 @@
 from transactron import Method, def_method, Transaction, TModule
 from transactron.utils import assign
 from transactron.utils.data_repr import bits_from_int
-<<<<<<< HEAD
-from transactron.utils.dependencies import DependencyManager
-
-from coreblocks.frontend.decoder.isa import PrivilegeLevel, Funct3, ExceptionCause
-from coreblocks.frontend.decoder import OpType
-from coreblocks.params.genparams import GenParams
+from transactron.utils.dependencies import DependencyContext
+
 from coreblocks.params.fu_params import BlockComponentParams
-=======
-from transactron.utils.dependencies import DependencyContext
-from coreblocks.params.fu_params import BlockComponentParams
-from coreblocks.interface.layouts import FetchLayouts, FuncUnitLayouts, CSRUnitLayouts
-from coreblocks.arch import OpType, Funct3, ExceptionCause
->>>>>>> edf58b67
+from coreblocks.arch import OpType, Funct3, ExceptionCause, PrivilegeLevel
 from coreblocks.func_blocks.interface.func_protocols import FuncBlock
 from coreblocks.interface.layouts import FetchLayouts, FuncUnitLayouts, CSRUnitLayouts
 from coreblocks.interface.keys import (
@@ -243,18 +234,10 @@
 
         @def_method(m, self.fetch_resume, call_resume)
         def _():
-<<<<<<< HEAD
-            # There is at most one unsafe instruction in the core, call would never block.
-            # CSR instructions are never compressed, PC+4 is always next instruction
-            return {
-                "pc": instr.pc + self.gen_params.isa.ilen_bytes,
-            }
-=======
-            # This call will always execute, because there is at most one usafe instruction in the core, and it can be
+            # This call will always execute, because there is at most one unsafe instruction in the core, and it can be
             # stored in unifer's Forwarder unitl resume becomes ready.
             # CSR instructions are never compressed, PC+4 is always next instruction
             return {"pc": instr.pc + self.gen_params.isa.ilen_bytes}
->>>>>>> edf58b67
 
         # Generate precommitting signal from precommit
         with Transaction().body(m):
