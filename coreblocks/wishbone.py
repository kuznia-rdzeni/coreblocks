--- conflicted
+++ resolved
@@ -29,11 +29,7 @@
     Parameters
     ----------
     wb_params: WishboneParameters
-<<<<<<< HEAD
-        Parameters used to generate Wisbone layout
-=======
         Parameters used to generate Wishbone layout
->>>>>>> f280080f
     master: Boolean
         Whether the layout should be generated for the master side
         (otherwise it's generated for the slave side)
