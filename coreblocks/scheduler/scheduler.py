--- conflicted
+++ resolved
@@ -1,8 +1,4 @@
-<<<<<<< HEAD
-from typing import Tuple
-=======
 from typing import Sequence
->>>>>>> 03a9268b
 
 from amaranth import *
 
@@ -169,7 +165,6 @@
 
 
 class RSSelection(Elaboratable):
-<<<<<<< HEAD
     """
     Module performing "Reservation Station selection" step of scheduling process.
 
@@ -183,7 +178,7 @@
         *,
         get_instr: Method,
         push_instr: Method,
-        rs_select: list[Tuple[Method, set[OpType]]],
+        rs_select: Sequence[tuple[Method, set[OpType]]],
         gen_params: GenParams
     ):
         """
@@ -201,15 +196,6 @@
         gen_params: GenParams
             Core generation parameters.
         """
-=======
-    def __init__(
-        self,
-        gen_params: GenParams,
-        get_instr: Method,
-        rs_select: Sequence[tuple[Method, set[OpType]]],
-        push_instr: Method,
-    ):
->>>>>>> 03a9268b
         self.gen_params = gen_params
 
         layouts = gen_params.get(SchedulerLayouts)
@@ -269,9 +255,6 @@
     """
 
     def __init__(
-<<<<<<< HEAD
-        self, *, get_instr: Method, rs_insert: list[Method], rf_read1: Method, rf_read2: Method, gen_params: GenParams
-=======
         self,
         *,
         get_instr: Method,
@@ -279,7 +262,6 @@
         rf_read1: Method,
         rf_read2: Method,
         gen_params: GenParams
->>>>>>> 03a9268b
     ):
         """
         Parameters
@@ -363,11 +345,7 @@
         rob_put: Method,
         rf_read1: Method,
         rf_read2: Method,
-<<<<<<< HEAD
-        reservation_stations: list[RSFuncBlock],
-=======
         reservation_stations: Sequence[RSFuncBlock],
->>>>>>> 03a9268b
         gen_params: GenParams
     ):
         """
