from amaranth import *

from coreblocks.params import GenParams, FuncUnitLayouts
from coreblocks.utils import assign, AssignType
from coreblocks.transactions.core import *

__all__ = ["WakeupSelect"]


class WakeupSelect(Elaboratable):
    """
    Simple Wakeup Select unit.
<<<<<<< HEAD
    Works by firstly getting readiness vector from method `get_ready` (it is binary vector, where 1
    on i-th position means i-th row is ready to be taken and 0 means it is not). In next step if any
    row is ready to be taken it calls `take_row` with i (position of last ready row) as argument
    in order to get its value and then calls method `issue` with i-th row as argument. It is prepared
    to work with RS and functional unit interfaces.
=======
    Works by firstly getting readiness vector from the method `get_ready` (it is a binary vector, where 1 on i-th position
    means i-th row is ready to be taken and 0 means it is not). In next step if any row is ready to be taken it calls
    `take_row` with i (position of last ready row) as an argument in order to get its value and then calls method
    `issue` with i-th row as argument. It is prepared to work with RS and functional unit interfaces.
>>>>>>> 7836c0da

    """

    def __init__(self, *, gen_params: GenParams, get_ready: Method, take_row: Method, issue: Method):
        """
        Parameters
        ----------
        gen_params : GenParams
            Instance of GenParams with parameters describing the core.
        get_ready : Method
            Method which is invoked to get the vector of readiness. It uses `RSLayouts.get_ready_list_out`.
        take_row : Method
            Method which is invoked to get a single ready row. It uses `RSLayouts.take_out`.
        issue : Method
            Method which is invoked to a push row down the pipeline. It uses `FuncUnitLayouts.issue`.
        """
        self.gen_params = gen_params
        self.get_ready = get_ready  # assumption: ready only if nonzero result
        self.take_row = take_row
        self.issue = issue

    def elaborate(self, platform):
        m = Module()

        with Transaction().body(m):
            ready = self.get_ready(m)
            ready_width = len(ready)
            last = Signal(range(ready_width))
            for i in range(ready_width):
                with m.If(ready[i]):
                    m.d.comb += last.eq(i)

            row = self.take_row(m, last)
            issue_rec = Record(self.gen_params.get(FuncUnitLayouts).issue)
            m.d.comb += assign(issue_rec, row, fields=AssignType.ALL)
            self.issue(m, issue_rec)

        return m<|MERGE_RESOLUTION|>--- conflicted
+++ resolved
@@ -10,18 +10,10 @@
 class WakeupSelect(Elaboratable):
     """
     Simple Wakeup Select unit.
-<<<<<<< HEAD
-    Works by firstly getting readiness vector from method `get_ready` (it is binary vector, where 1
-    on i-th position means i-th row is ready to be taken and 0 means it is not). In next step if any
-    row is ready to be taken it calls `take_row` with i (position of last ready row) as argument
-    in order to get its value and then calls method `issue` with i-th row as argument. It is prepared
-    to work with RS and functional unit interfaces.
-=======
     Works by firstly getting readiness vector from the method `get_ready` (it is a binary vector, where 1 on i-th position
     means i-th row is ready to be taken and 0 means it is not). In next step if any row is ready to be taken it calls
     `take_row` with i (position of last ready row) as an argument in order to get its value and then calls method
     `issue` with i-th row as argument. It is prepared to work with RS and functional unit interfaces.
->>>>>>> 7836c0da
 
     """
 
