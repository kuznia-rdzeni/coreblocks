from amaranth import *
from transactron import Method, def_method, TModule
from ..params import GenParams, ROBLayouts

__all__ = ["ReorderBuffer"]


class ReorderBuffer(Elaboratable):
    def __init__(self, gen_params: GenParams) -> None:
        self.params = gen_params
        layouts = gen_params.get(ROBLayouts)
        self.put = Method(i=layouts.data_layout, o=layouts.id_layout)
        self.mark_done = Method(i=layouts.mark_done_layout)
        self.peek = Method(o=layouts.peek_layout, nonexclusive=True)
<<<<<<< HEAD
        self.retire = Method(o=layouts.retire_layout)
        self.data = Array(Signal(layouts.internal_layout) for _ in range(2**gen_params.rob_entries_bits))
=======
        self.retire = Method()
        self.data = Array(Record(layouts.internal_layout) for _ in range(2**gen_params.rob_entries_bits))
>>>>>>> 6fd151fb
        self.get_indices = Method(o=layouts.get_indices, nonexclusive=True)

    def elaborate(self, platform):
        m = TModule()

        start_idx = Signal(self.params.rob_entries_bits)
        end_idx = Signal(self.params.rob_entries_bits)

        peek_possible = start_idx != end_idx
        put_possible = (end_idx + 1)[0 : len(end_idx)] != start_idx

        @def_method(m, self.peek, ready=peek_possible)
        def _():
            return {
                "rob_data": self.data[start_idx].rob_data,
                "rob_id": start_idx,
                "exception": self.data[start_idx].exception,
            }

        @def_method(m, self.retire, ready=self.data[start_idx].done)
        def _():
            m.d.sync += start_idx.eq(start_idx + 1)
            m.d.sync += self.data[start_idx].done.eq(0)

        @def_method(m, self.put, ready=put_possible)
        def _(arg):
            m.d.sync += self.data[end_idx].rob_data.eq(arg)
            m.d.sync += self.data[end_idx].done.eq(0)
            m.d.sync += end_idx.eq(end_idx + 1)
            return end_idx

        # TODO: There is a potential race condition when ROB is flushed.
        # If functional units aren't flushed, finished obsolete instructions
        # could mark fields in ROB as done when they shouldn't.
        @def_method(m, self.mark_done)
        def _(rob_id: Value, exception):
            m.d.sync += self.data[rob_id].done.eq(1)
            m.d.sync += self.data[rob_id].exception.eq(exception)

        @def_method(m, self.get_indices)
        def _():
            return {"start": start_idx, "end": end_idx}

        return m<|MERGE_RESOLUTION|>--- conflicted
+++ resolved
@@ -12,13 +12,8 @@
         self.put = Method(i=layouts.data_layout, o=layouts.id_layout)
         self.mark_done = Method(i=layouts.mark_done_layout)
         self.peek = Method(o=layouts.peek_layout, nonexclusive=True)
-<<<<<<< HEAD
-        self.retire = Method(o=layouts.retire_layout)
+        self.retire = Method()
         self.data = Array(Signal(layouts.internal_layout) for _ in range(2**gen_params.rob_entries_bits))
-=======
-        self.retire = Method()
-        self.data = Array(Record(layouts.internal_layout) for _ in range(2**gen_params.rob_entries_bits))
->>>>>>> 6fd151fb
         self.get_indices = Method(o=layouts.get_indices, nonexclusive=True)
 
     def elaborate(self, platform):
