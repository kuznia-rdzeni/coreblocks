--- conflicted
+++ resolved
@@ -307,16 +307,7 @@
             m.d.sync += reserved.eq(0)
             m.d.sync += instr.valid.eq(0)
             m.d.sync += done.eq(0)
-<<<<<<< HEAD
-            self.send_result(m, rob_id=instr.rob_id, rp_dst=instr.rp_dst, result=current_result)
-=======
-            return {
-                "rob_id": instr.rob_id,
-                "rp_dst": instr.rp_dst,
-                "result": current_result,
-                "exception": 0,
-            }
->>>>>>> 98f5b887
+            self.send_result(m, rob_id=instr.rob_id, rp_dst=instr.rp_dst, result=current_result, exception=0)
 
         @def_method(m, self.fetch_continue, accepted)
         def _():
