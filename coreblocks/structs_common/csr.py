--- conflicted
+++ resolved
@@ -4,13 +4,12 @@
 from coreblocks.transactions import Method, def_method, Transaction
 from coreblocks.utils import assign
 from coreblocks.params.genparams import GenParams
-<<<<<<< HEAD
 from coreblocks.params.dependencies import DependencyManager, ListKey
 from coreblocks.params.fu_params import BlockComponentParams
 from coreblocks.params.layouts import FetchLayouts, FuncUnitLayouts, CSRLayouts
 from coreblocks.params.isa import BitEnum, Funct3
 from coreblocks.params.keys import BranchResolvedKey, ROBSingleKey
-from coreblocks.params import OpType
+from coreblocks.params.optypes import OpType
 from coreblocks.utils.protocols import FuncBlock
 
 
@@ -45,11 +44,6 @@
 
     # This key is defined here, because it is only used internally by CSRRegister and CSRUnit
     pass
-=======
-from coreblocks.params.layouts import FuncUnitLayouts, CSRLayouts
-from coreblocks.params.isa import Funct3
-from coreblocks.params.optypes import OpType
->>>>>>> 6e47c87f
 
 
 class CSRRegister(Elaboratable):
@@ -187,7 +181,7 @@
         to the next pipeline stage.
     """
 
-    optypes = {OpType.CSR}
+    optypes = {OpType.CSR_REG, OpType.CSR_IMM}
 
     def __init__(self, gen_params: GenParams, rob_single_instr: Signal):
         """
