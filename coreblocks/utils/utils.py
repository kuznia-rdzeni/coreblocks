--- conflicted
+++ resolved
@@ -8,20 +8,13 @@
 
 
 __all__ = [
-<<<<<<< HEAD
     "align_to_power_of_two",
-=======
->>>>>>> 6e9cad87
     "AssignType",
     "assign",
     "OneHotSwitchDynamic",
     "OneHotSwitch",
     "flatten_signals",
-<<<<<<< HEAD
-=======
-    "align_to_power_of_two",
     "bits_from_int",
->>>>>>> 6e9cad87
 ]
 
 
@@ -300,17 +293,6 @@
 
 
 def align_to_power_of_two(num: int, power: int) -> int:
-<<<<<<< HEAD
-    """
-    Rounds up a number to the given power of two.
-
-    Parameters:
-        num (int): The number to align.
-        power (int): The power of two to align to.
-
-    Returns:
-        int: The aligned number.
-=======
     """Rounds up a number to the given power of two.
 
     Parameters
@@ -324,18 +306,13 @@
     -------
     int
         The aligned number.
->>>>>>> 6e9cad87
     """
     mask = 2**power - 1
     if num & mask == 0:
         return num
-<<<<<<< HEAD
-    return (num & ~mask) + 2**power
-=======
     return (num & ~mask) + 2**power
 
 
 def bits_from_int(num: int, lower: int, length: int):
     """Returns [`lower`:`lower`+`length`) bits from integer `num`."""
-    return (num >> lower) & (1 << (length) - 1)
->>>>>>> 6e9cad87
+    return (num >> lower) & (1 << (length) - 1)