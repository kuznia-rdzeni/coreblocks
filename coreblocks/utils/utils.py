--- conflicted
+++ resolved
@@ -16,14 +16,11 @@
     "flatten_signals",
     "align_to_power_of_two",
     "bits_from_int",
-<<<<<<< HEAD
     "Python311Exception",
     "AssignError",
-=======
     "ModuleConnector",
     "silence_mustuse",
     "popcount",
->>>>>>> f22d67ad
 ]
 
 
