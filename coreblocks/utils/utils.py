--- conflicted
+++ resolved
@@ -7,11 +7,15 @@
 from ._typing import ValueLike, LayoutList, SignalBundle
 
 
-<<<<<<< HEAD
-__all__ = ["AssignType", "assign", "OneHotSwitchDynamic", "OneHotSwitch", "flatten_signals", "align_to_power_of_two"]
-=======
-__all__ = ["AssignType", "assign", "OneHotSwitchDynamic", "OneHotSwitch", "flatten_signals", "rotate_left"]
->>>>>>> cbd12a16
+__all__ = [
+    "align_to_power_of_two",
+    "AssignType",
+    "assign",
+    "OneHotSwitchDynamic",
+    "OneHotSwitch",
+    "flatten_signals",
+    "rotate_left",
+]
 
 
 @contextmanager
