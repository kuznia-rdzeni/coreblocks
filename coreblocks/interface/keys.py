--- conflicted
+++ resolved
@@ -20,12 +20,9 @@
     "GenericCSRRegistersKey",
     "AsyncInterruptInsertSignalKey",
     "MretKey",
-<<<<<<< HEAD
     "CoreStateKey",
     "CSRListKey",
-=======
     "FlushICacheKey",
->>>>>>> f57a0045
 ]
 
 
@@ -75,11 +72,12 @@
 
 
 @dataclass(frozen=True)
-<<<<<<< HEAD
 class CSRListKey(ListKey["CSRRegister"]):
     """DependencyManager key collecting CSR registers globally as a list."""
 
-=======
+    pass
+
+
+@dataclass(frozen=True)
 class FlushICacheKey(SimpleKey[Method]):
->>>>>>> f57a0045
     pass