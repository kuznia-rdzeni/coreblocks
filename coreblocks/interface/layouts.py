from typing import Optional
from amaranth import signed
from amaranth.lib.data import ArrayLayout
from amaranth.lib.enum import IntFlag, auto
from coreblocks.params import GenParams
from coreblocks.arch import *
from transactron.utils import LayoutList, LayoutListField, layout_subset
from transactron.utils.transactron_helpers import make_layout, extend_layout

__all__ = [
    "CommonLayoutFields",
    "SchedulerLayouts",
    "ROBLayouts",
    "FetchLayouts",
    "DecodeLayouts",
    "FuncUnitLayouts",
    "RSInterfaceLayouts",
    "RetirementLayouts",
    "RSLayouts",
    "RFLayouts",
    "UnsignedMulUnitLayouts",
    "RATLayouts",
    "LSULayouts",
    "CSRRegisterLayouts",
    "CSRUnitLayouts",
    "ICacheLayouts",
    "JumpBranchLayouts",
]


class CommonLayoutFields:
    """Commonly used layout fields."""

    def __init__(self, gen_params: GenParams):
        self.op_type: LayoutListField = ("op_type", OpType)
        """Decoded operation type."""

        self.funct3: LayoutListField = ("funct3", Funct3)
        """RISC V funct3 value."""

        self.funct7: LayoutListField = ("funct7", Funct7)
        """RISC V funct7 value."""

        self.rl_s1: LayoutListField = ("rl_s1", gen_params.isa.reg_cnt_log)
        """Logical register number of first source operand."""

        self.rl_s2: LayoutListField = ("rl_s2", gen_params.isa.reg_cnt_log)
        """Logical register number of second source operand."""

        self.rl_dst: LayoutListField = ("rl_dst", gen_params.isa.reg_cnt_log)
        """Logical register number of destination operand."""

        self.rp_s1: LayoutListField = ("rp_s1", gen_params.phys_regs_bits)
        """Physical register number of first source operand."""

        self.rp_s2: LayoutListField = ("rp_s2", gen_params.phys_regs_bits)
        """Physical register number of second source operand."""

        self.rp_dst: LayoutListField = ("rp_dst", gen_params.phys_regs_bits)
        """Physical register number of destination operand."""

        self.imm: LayoutListField = ("imm", gen_params.isa.xlen)
        """Immediate value."""

        self.csr: LayoutListField = ("csr", gen_params.isa.csr_alen)
        """CSR number."""

        self.pc: LayoutListField = ("pc", gen_params.isa.xlen)
        """Program counter value."""

        self.rob_id: LayoutListField = ("rob_id", gen_params.rob_entries_bits)
        """Reorder buffer entry identifier."""

        self.fb_addr: LayoutListField = ("fb_addr", gen_params.isa.xlen - gen_params.fetch_block_bytes_log)
        """Address of a fetch block"""

        self.fb_instr_idx: LayoutListField = ("fb_instr_idx", gen_params.fetch_width_log)
        """Offset of an instruction (counted in number of instructions) in a fetch block"""

        self.s1_val: LayoutListField = ("s1_val", gen_params.isa.xlen)
        """Value of first source operand."""

        self.s2_val: LayoutListField = ("s2_val", gen_params.isa.xlen)
        """Value of second source operand."""

        self.reg_val: LayoutListField = ("reg_val", gen_params.isa.xlen)
        """Value of some physical register."""

        self.addr: LayoutListField = ("addr", gen_params.isa.xlen)
        """Memory address."""

        self.data: LayoutListField = ("data", gen_params.isa.xlen)
        """Piece of data."""

        self.instr: LayoutListField = ("instr", gen_params.isa.ilen)
        """RISC V instruction."""

        self.exec_fn_layout = make_layout(self.op_type, self.funct3, self.funct7)
        """Decoded instruction, in layout form."""

        self.exec_fn: LayoutListField = ("exec_fn", self.exec_fn_layout)
        """Decoded instruction."""

        self.regs_l: LayoutListField = ("regs_l", [self.rl_s1, self.rl_s2, self.rl_dst])
        """Logical register numbers - as described in the RISC V manual. They index the RATs."""

        self.regs_p: LayoutListField = ("regs_p", [self.rp_s1, self.rp_s2, self.rp_dst])
        """Physical register numbers. They index the register file."""

        self.reg_id: LayoutListField = ("reg_id", gen_params.phys_regs_bits)
        """Physical register ID."""

        self.exception: LayoutListField = ("exception", 1)
        """Exception is raised for this instruction."""

        self.cause: LayoutListField = ("cause", ExceptionCause)
        """Exception cause."""

        self.error: LayoutListField = ("error", 1)
        """Request ended with an error."""

        self.side_fx: LayoutListField = ("side_fx", 1)
        """Side effects are enabled."""

        self.rvc: LayoutListField = ("rvc", 1)
        """Instruction is a compressed (two-byte) one."""

        self.predicted_taken: LayoutListField = ("predicted_taken", 1)
        """If the branch was predicted taken."""

        self.cfi_idx: LayoutListField = ("cfi_idx", gen_params.fetch_width_log)
        """An index of a CFI instruction in a fetch block."""

        self.cfi_target: LayoutListField = ("cfi_target", gen_params.isa.xlen)
        """Target of a CFI instruction."""

        self.cfi_type: LayoutListField = ("cfi_type", CfiType)
        """Type of a CFI instruction"""

        self.branch_mask: LayoutListField = ("branch_mask", gen_params.fetch_width)
        """A mask denoting which instruction in a fetch blocks is a branch."""

        self.tag: LayoutListField = ("tag", gen_params.tag_bits)
        """Instruction tag. Identifies speculation path of the instuction."""

        self.rollback_tag: LayoutListField = ("rollback_tag", gen_params.tag_bits)
        """Target tag of last rollback that happened before instuction.
        For tracking rollbacks in scheduler/CRAT only."""

        self.rollback_tag_v: LayoutListField = ("rollback_tag_v", 1)
        """Valid bit for `rollback_tag`.
        It is set only for first instuction that exits fetch after rollback to `rollback_tag`."""

        self.tag_increment: LayoutListField = ("tag_increment", 1)
        """Compressed tag representation used in ROB.
        Instuction with this bit set has tag of previous instuction incremented by one."""

        self.commit_checkpoint: LayoutListField = ("commit_checkpoint", 1)
        """New checkpoint should be made for this instuction"""


class SchedulerLayouts:
    """Layouts used in the scheduler."""

    def __init__(self, gen_params: GenParams):
        fields = gen_params.get(CommonLayoutFields)

        self.rs_selected: LayoutListField = ("rs_selected", gen_params.rs_number_bits)
        """Reservation Station number for the instruction."""

        self.rs_entry_id: LayoutListField = ("rs_entry_id", gen_params.max_rs_entries_bits)
        """Reservation station entry ID for the instruction."""

        self.regs_p_alloc_out: LayoutListField = ("regs_p", [fields.rp_dst])
        """Physical register number for the destination operand, after allocation."""

        self.regs_l_rob_in: LayoutListField = (
            "regs_l",
            [
                fields.rl_dst,
                ("rl_dst_v", 1),
            ],
        )
        """Logical register number for the destination operand, before ROB allocation."""

        self.reg_alloc_in = self.scheduler_in = make_layout(
            fields.exec_fn,
            fields.regs_l,
            fields.imm,
            fields.csr,
            fields.pc,
            fields.rollback_tag,
            fields.rollback_tag_v,
            fields.commit_checkpoint,
        )

        self.instr_tag_in = self.reg_alloc_out = make_layout(
            fields.exec_fn,
            fields.regs_l,
            self.regs_p_alloc_out,
            fields.imm,
            fields.csr,
            fields.pc,
            fields.rollback_tag,
            fields.rollback_tag_v,
            fields.commit_checkpoint,
        )

        self.renaming_in = self.instr_tag_out = make_layout(
            fields.exec_fn,
            fields.regs_l,
            self.regs_p_alloc_out,
            fields.imm,
            fields.csr,
            fields.pc,
            fields.tag,
            fields.tag_increment,
            fields.commit_checkpoint,
        )

        self.renaming_out = make_layout(
            fields.exec_fn,
            self.regs_l_rob_in,
            fields.regs_p,
            fields.imm,
            fields.csr,
            fields.pc,
            fields.tag,
            fields.tag_increment,
        )

        self.rob_allocate_in = self.renaming_out

        self.rob_allocate_out = make_layout(
            fields.exec_fn,
            fields.regs_p,
            fields.rob_id,
            fields.imm,
            fields.csr,
            fields.pc,
            fields.tag,
        )

        self.rs_select_in = self.rob_allocate_out

        self.rs_select_out = make_layout(
            fields.exec_fn,
            fields.regs_p,
            fields.rob_id,
            self.rs_selected,
            self.rs_entry_id,
            fields.imm,
            fields.csr,
            fields.pc,
            fields.tag,
        )

        self.rs_insert_in = self.rs_select_out

        self.free_rf_layout = make_layout(fields.reg_id)


class RFLayouts:
    """Layouts used in the register file."""

    def __init__(self, gen_params: GenParams):
        fields = gen_params.get(CommonLayoutFields)

        self.valid: LayoutListField = ("valid", 1)
        """Physical register was assigned a value."""

        self.rf_read_in = make_layout(fields.reg_id)
        self.rf_free = make_layout(fields.reg_id)
        self.rf_read_out = make_layout(fields.reg_val, self.valid)
        self.rf_write = make_layout(fields.reg_id, fields.reg_val)


class RATLayouts:
    """Layouts used in the register alias tables."""

    def __init__(self, gen_params: GenParams):
        fields = gen_params.get(CommonLayoutFields)

        self.old_rp_dst: LayoutListField = ("old_rp_dst", gen_params.phys_regs_bits)
        """Physical register previously associated with the given logical register in RRAT."""

        self.active_tags_bitmask: LayoutListField = ("active_tags", ArrayLayout(1, 2**gen_params.tag_bits))
        """Bitmask, when bit is set when corresponding tag is on the current speculation/execution
        path and reset when instruction was already rolled back (is not included in current FRAT)"""

        self.frat_rename_in = make_layout(
            fields.rl_s1,
            fields.rl_s2,
            fields.rl_dst,
            fields.rp_dst,
        )
        self.frat_rename_out = make_layout(fields.rp_s1, fields.rp_s2)

        self.rrat_commit_in = make_layout(fields.rl_dst, fields.rp_dst)
        self.rrat_commit_out = make_layout(self.old_rp_dst)

        self.rrat_peek_in = make_layout(fields.rl_dst)
        self.rrat_peek_out = self.rrat_commit_out

        self.rollback_in = make_layout(fields.tag)
        self.get_active_tags_out = make_layout(self.active_tags_bitmask)

        self.crat_rename_in = extend_layout(self.frat_rename_in, fields.tag, fields.commit_checkpoint)
        self.crat_rename_out = self.frat_rename_out

        self.crat_tag_in = (fields.rollback_tag, fields.rollback_tag_v, fields.commit_checkpoint)
        self.crat_tag_out = make_layout(fields.tag, fields.tag_increment, fields.commit_checkpoint)


class ROBLayouts:
    """Layouts used in the reorder buffer."""

    def __init__(self, gen_params: GenParams):
        fields = gen_params.get(CommonLayoutFields)

        self.data_layout = make_layout(
            fields.rl_dst,
            fields.rp_dst,
            fields.tag_increment,
        )

        self.rob_data: LayoutListField = ("rob_data", self.data_layout)
        """Data stored in a reorder buffer entry."""

        self.done: LayoutListField = ("done", 1)
        """Instruction has executed, but is not committed yet."""

        self.start: LayoutListField = ("start", gen_params.rob_entries_bits)
        """Index of the first (the earliest) entry in the reorder buffer."""

        self.end: LayoutListField = ("end", gen_params.rob_entries_bits)
        """Index of the entry following the last (the latest) entry in the reorder buffer."""

        self.id_layout = make_layout(fields.rob_id)

        self.mark_done_layout = make_layout(
            fields.rob_id,
            fields.exception,
        )

        self.peek_layout = make_layout(
            self.rob_data,
            fields.rob_id,
            fields.exception,
        )

        self.get_indices = make_layout(self.start, self.end)


class RSLayoutFields:
    """Layout fields used in the reservation station."""

    def __init__(self, gen_params: GenParams, *, rs_entries_bits: int, data_fields: set[str]):
        full_data = gen_params.get(RSFullDataLayout)

        self.data_layout = layout_subset(full_data.data_layout, fields=data_fields)

        self.rs_data: LayoutListField = ("rs_data", self.data_layout)
        """Data about an instuction stored in a reservation station (RS)."""

        self.rs_entry_id: LayoutListField = ("rs_entry_id", rs_entries_bits)
        """Index in a reservation station (RS)."""


class RSFullDataLayout:
    """Full data layout for functional blocks. Blocks can use a subset."""

    def __init__(self, gen_params: GenParams):
        fields = gen_params.get(CommonLayoutFields)

        self.data_layout = make_layout(
            fields.rp_s1,
            fields.rp_s2,
            ("rp_s1_reg", gen_params.phys_regs_bits),
            ("rp_s2_reg", gen_params.phys_regs_bits),
            fields.rp_dst,
            fields.rob_id,
            fields.exec_fn,
            fields.s1_val,
            fields.s2_val,
            fields.imm,
            fields.csr,
            fields.pc,
            fields.tag,
        )


class RSInterfaceLayouts:
    """Layouts used in functional blocks."""

    def __init__(self, gen_params: GenParams, *, rs_entries_bits: int, data_fields: set[str]):
        fields = gen_params.get(CommonLayoutFields)
        rs_fields = gen_params.get(RSLayoutFields, rs_entries_bits=rs_entries_bits, data_fields=data_fields)

        self.data_layout = rs_fields.data_layout

        self.select_out = make_layout(rs_fields.rs_entry_id)

        self.insert_in = make_layout(rs_fields.rs_data, rs_fields.rs_entry_id)

        self.update_in = make_layout(fields.reg_id, fields.reg_val)


class RetirementLayouts:
    """Layouts used in the retirement module."""

    def __init__(self, gen_params: GenParams):
        fields = gen_params.get(CommonLayoutFields)

        self.precommit_in = make_layout(fields.rob_id)

        self.precommit_out = make_layout(fields.side_fx)

        self.flushing = ("flushing", 1)
        """ Core is currently flushed """

        self.core_state: LayoutList = [self.flushing]


class RSLayouts:
    """Layouts used in the reservation station."""

    def __init__(self, gen_params: GenParams, *, rs_entries_bits: int):
        data_fields = {
            "rp_s1",
            "rp_s2",
            "rp_dst",
            "rob_id",
            "exec_fn",
            "s1_val",
            "s2_val",
            "imm",
            "pc",
        }

        self.rs = gen_params.get(RSInterfaceLayouts, rs_entries_bits=rs_entries_bits, data_fields=data_fields)
        rs_fields = gen_params.get(RSLayoutFields, rs_entries_bits=rs_entries_bits, data_fields=data_fields)

        self.ready_list: LayoutListField = ("ready_list", 2**rs_entries_bits)
        """Bitmask of reservation station entries containing instructions which are ready to run."""

<<<<<<< HEAD
        data_layout = layout_subset(
            data.data_layout,
            fields={
                "rp_s1",
                "rp_s2",
                "rp_dst",
                "rob_id",
                "exec_fn",
                "s1_val",
                "s2_val",
                "imm",
                "pc",
                "tag",
            },
        )

        self.rs = gen_params.get(RSInterfaceLayouts, rs_entries_bits=rs_entries_bits, data_layout=data_layout)
        rs_fields = gen_params.get(RSLayoutFields, rs_entries_bits=rs_entries_bits, data_layout=data_layout)

=======
>>>>>>> a5ac6702
        self.take_in = make_layout(rs_fields.rs_entry_id)

        self.take_out = layout_subset(
            self.rs.data_layout,
            fields={
                "s1_val",
                "s2_val",
                "rp_dst",
                "rob_id",
                "exec_fn",
                "imm",
                "pc",
                "tag",
            },
        )

        self.get_ready_list_out = make_layout(self.ready_list)


class ICacheLayouts:
    """Layouts used in the instruction cache."""

    def __init__(self, gen_params: GenParams):
        fields = gen_params.get(CommonLayoutFields)

        self.last: LayoutListField = ("last", 1)
        """This is the last cache refill result."""

        self.fetch_block: LayoutListField = ("fetch_block", gen_params.fetch_block_bytes * 8)
        """The block of data the fetch unit operates on."""

        self.issue_req = make_layout(fields.addr)

        self.accept_res = make_layout(
            self.fetch_block,
            fields.error,
        )

        self.start_refill = make_layout(
            fields.addr,
        )

        self.accept_refill = make_layout(
            fields.addr,
            self.fetch_block,
            fields.error,
            self.last,
        )


class FetchLayouts:
    """Layouts used in the fetcher."""

    class AccessFaultFlag(IntFlag):
        # standard access fault when accessing instruction
        # from beginning (exception pc = instruction pc) (fault on full instruction or first half)
        ACCESS_FAULT = auto()
        # with C extension (2-byte alignment enabled) fault condition
        # could only affect second half of 4-byte instruction.
        # Bit set if this is the case
        ACCESS_FAULT_ON_SECOND_HALF = auto()

    def __init__(self, gen_params: GenParams):
        fields = gen_params.get(CommonLayoutFields)

        self.access_fault: LayoutListField = ("access_fault", FetchLayouts.AccessFaultFlag)
        """Instruction fetch errors. See `FetchLayouts.AccessFaultFlag` fields documentation"""

        self.raw_instr = make_layout(
            fields.instr,
            fields.pc,
            self.access_fault,
            fields.rvc,
            fields.predicted_taken,
        )

        self.redirect = make_layout(fields.pc)
        self.resume = make_layout(fields.pc)

        self.predecoded_instr = make_layout(fields.cfi_type, ("cfi_offset", signed(21)), ("unsafe", 1))

        self.bpu_prediction = make_layout(
            fields.branch_mask, fields.cfi_idx, fields.cfi_type, fields.cfi_target, ("cfi_target_valid", 1)
        )

        self.pred_checker_i = make_layout(
            fields.fb_addr,
            ("instr_block_cross", 1),
            ("instr_valid", gen_params.fetch_width),
            ("predecoded", ArrayLayout(self.predecoded_instr, gen_params.fetch_width)),
            ("prediction", self.bpu_prediction),
        )

        self.pred_checker_o = make_layout(
            ("mispredicted", 1),
            ("stall", 1),
            fields.fb_instr_idx,
            ("redirect_target", gen_params.isa.xlen),
        )


class DecodeLayouts:
    """Layouts used in the decoder."""

    def __init__(self, gen_params: GenParams):
        fields = gen_params.get(CommonLayoutFields)

        self.decoded_instr = make_layout(
            fields.exec_fn,
            fields.regs_l,
            fields.imm,
            fields.csr,
            fields.pc,
        )


class FuncUnitLayouts:
    """Layouts used in functional units."""

    def __init__(self, gen_params: GenParams):
        fields = gen_params.get(CommonLayoutFields)

        self.result: LayoutListField = ("result", gen_params.isa.xlen)
        """The result value produced in a functional unit."""

        self.issue = make_layout(
            fields.s1_val,
            fields.s2_val,
            fields.rp_dst,
            fields.rob_id,
            fields.exec_fn,
            fields.imm,
            fields.pc,
            fields.tag,
        )

        self.push_result = make_layout(
            fields.rob_id,
            self.result,
            fields.rp_dst,
            fields.exception,
        )


class UnsignedMulUnitLayouts:
    def __init__(self, gen_params: GenParams):
        self.issue = make_layout(
            ("i1", gen_params.isa.xlen),
            ("i2", gen_params.isa.xlen),
        )

        self.accept = make_layout(
            ("o", 2 * gen_params.isa.xlen),
        )


class DivUnitLayouts:
    def __init__(self, gen_params: GenParams):
        self.issue = make_layout(
            ("dividend", gen_params.isa.xlen),
            ("divisor", gen_params.isa.xlen),
        )

        self.accept = make_layout(
            ("quotient", gen_params.isa.xlen),
            ("remainder", gen_params.isa.xlen),
        )


class JumpBranchLayouts:
    def __init__(self, gen_params: GenParams):
        fields = gen_params.get(CommonLayoutFields)

        self.predicted_jump_target_req = make_layout()
        self.predicted_jump_target_resp = make_layout(fields.cfi_target, ("valid", 1))

        self.verify_branch = make_layout(
            ("from_pc", gen_params.isa.xlen), ("next_pc", gen_params.isa.xlen), ("misprediction", 1)
        )
        """ Hint for Branch Predictor about branch result """

        self.funct7_info = make_layout(
            fields.rvc,
            fields.predicted_taken,
        )
        """Information passed from the frontend to the jumpbranch unit. Encoded in the funct7 field."""


class LSULayouts:
    """Layouts used in the load-store unit."""

    def __init__(self, gen_params: GenParams):
        fields = gen_params.get(CommonLayoutFields)

        self.store: LayoutListField = ("store", 1)

        self.issue = make_layout(fields.addr, fields.data, fields.funct3, self.store)

        self.issue_out = make_layout(fields.exception, fields.cause)

        self.accept = make_layout(fields.data, fields.exception, fields.cause, fields.addr)


class CSRRegisterLayouts:
    """Layouts used in the control and status registers."""

    def __init__(self, gen_params: GenParams, *, data_width: Optional[int] = None):
        data_width = data_width if data_width is not None else gen_params.isa.xlen

        self.data: LayoutListField = ("data", data_width)

        self.read = make_layout(
            self.data,
            ("read", 1),
            ("written", 1),
        )

        self.write = make_layout(self.data)

        self._fu_read = make_layout(self.data)
        self._fu_write = make_layout(self.data)


class CSRUnitLayouts:
    """Layouts used in the control and status functional unit."""

    def __init__(self, gen_params: GenParams):
        self.rs_entries_bits = 0

<<<<<<< HEAD
        data_layout = layout_subset(
            data.data_layout,
            fields={
                "rp_s1",
                "rp_s1_reg",
                "rp_dst",
                "rob_id",
                "exec_fn",
                "s1_val",
                "imm",
                "csr",
                "pc",
                "tag",
            },
        )

        self.rs = gen_params.get(RSInterfaceLayouts, rs_entries_bits=self.rs_entries_bits, data_layout=data_layout)
=======
        data_fields = {
            "rp_s1",
            "rp_s1_reg",
            "rp_dst",
            "rob_id",
            "exec_fn",
            "s1_val",
            "imm",
            "csr",
            "pc",
        }

        self.rs = gen_params.get(RSInterfaceLayouts, rs_entries_bits=self.rs_entries_bits, data_fields=data_fields)

        self.data_layout = self.rs.data_layout
>>>>>>> a5ac6702


class ExceptionRegisterLayouts:
    """Layouts used in the exception information register."""

    def __init__(self, gen_params: GenParams):
        fields = gen_params.get(CommonLayoutFields)

        self.mtval: LayoutListField = ("mtval", gen_params.isa.xlen)
        """ Value to set for mtval CSR register """

        self.valid: LayoutListField = ("valid", 1)

        self.report = make_layout(
            fields.cause,
            fields.rob_id,
            fields.pc,
            self.mtval,
        )

        self.get = extend_layout(self.report, self.valid)


class InternalInterruptControllerLayouts:
    def __init__(self, gen_params: GenParams):
        self.cause: LayoutListField = ("cause", gen_params.isa.xlen)
        """ Async interrupt cause code """

        self.interrupt_cause = make_layout(self.cause)


class CoreInstructionCounterLayouts:
    def __init__(self, gen_params: GenParams):
        self.decrement = [("empty", 1)]<|MERGE_RESOLUTION|>--- conflicted
+++ resolved
@@ -436,6 +436,7 @@
             "s2_val",
             "imm",
             "pc",
+            "tag",
         }
 
         self.rs = gen_params.get(RSInterfaceLayouts, rs_entries_bits=rs_entries_bits, data_fields=data_fields)
@@ -444,28 +445,6 @@
         self.ready_list: LayoutListField = ("ready_list", 2**rs_entries_bits)
         """Bitmask of reservation station entries containing instructions which are ready to run."""
 
-<<<<<<< HEAD
-        data_layout = layout_subset(
-            data.data_layout,
-            fields={
-                "rp_s1",
-                "rp_s2",
-                "rp_dst",
-                "rob_id",
-                "exec_fn",
-                "s1_val",
-                "s2_val",
-                "imm",
-                "pc",
-                "tag",
-            },
-        )
-
-        self.rs = gen_params.get(RSInterfaceLayouts, rs_entries_bits=rs_entries_bits, data_layout=data_layout)
-        rs_fields = gen_params.get(RSLayoutFields, rs_entries_bits=rs_entries_bits, data_layout=data_layout)
-
-=======
->>>>>>> a5ac6702
         self.take_in = make_layout(rs_fields.rs_entry_id)
 
         self.take_out = layout_subset(
@@ -695,25 +674,6 @@
     def __init__(self, gen_params: GenParams):
         self.rs_entries_bits = 0
 
-<<<<<<< HEAD
-        data_layout = layout_subset(
-            data.data_layout,
-            fields={
-                "rp_s1",
-                "rp_s1_reg",
-                "rp_dst",
-                "rob_id",
-                "exec_fn",
-                "s1_val",
-                "imm",
-                "csr",
-                "pc",
-                "tag",
-            },
-        )
-
-        self.rs = gen_params.get(RSInterfaceLayouts, rs_entries_bits=self.rs_entries_bits, data_layout=data_layout)
-=======
         data_fields = {
             "rp_s1",
             "rp_s1_reg",
@@ -724,12 +684,12 @@
             "imm",
             "csr",
             "pc",
+            "tag",
         }
 
         self.rs = gen_params.get(RSInterfaceLayouts, rs_entries_bits=self.rs_entries_bits, data_fields=data_fields)
 
         self.data_layout = self.rs.data_layout
->>>>>>> a5ac6702
 
 
 class ExceptionRegisterLayouts:
