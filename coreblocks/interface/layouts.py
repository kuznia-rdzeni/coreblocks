--- conflicted
+++ resolved
@@ -303,17 +303,12 @@
 class RSLayoutFields:
     """Layout fields used in the reservation station."""
 
-<<<<<<< HEAD
-    def __init__(self, gen_params: GenParams, *, rs_entries: int, data_layout: LayoutList):
-        self.rs_data: LayoutListField = ("rs_data", data_layout)
-=======
-    def __init__(self, gen_params: GenParams, *, rs_entries_bits: int, data_fields: set[str]):
+    def __init__(self, gen_params: GenParams, *, rs_entries: int, data_fields: set[str]):
         full_data = gen_params.get(RSFullDataLayout)
 
         self.data_layout = layout_subset(full_data.data_layout, fields=data_fields)
 
         self.rs_data: LayoutListField = ("rs_data", self.data_layout)
->>>>>>> c7272449
         """Data about an instuction stored in a reservation station (RS)."""
 
         self.rs_entry_id: LayoutListField = ("rs_entry_id", range(rs_entries))
@@ -345,15 +340,9 @@
 class RSInterfaceLayouts:
     """Layouts used in functional blocks."""
 
-<<<<<<< HEAD
-    def __init__(self, gen_params: GenParams, *, rs_entries: int, data_layout: LayoutList):
-        fields = gen_params.get(CommonLayoutFields)
-        rs_fields = gen_params.get(RSLayoutFields, rs_entries=rs_entries, data_layout=data_layout)
-=======
-    def __init__(self, gen_params: GenParams, *, rs_entries_bits: int, data_fields: set[str]):
-        fields = gen_params.get(CommonLayoutFields)
-        rs_fields = gen_params.get(RSLayoutFields, rs_entries_bits=rs_entries_bits, data_fields=data_fields)
->>>>>>> c7272449
+    def __init__(self, gen_params: GenParams, *, rs_entries: int, data_fields: set[str]):
+        fields = gen_params.get(CommonLayoutFields)
+        rs_fields = gen_params.get(RSLayoutFields, rs_entries=rs_entries, data_fields=data_fields)
 
         self.data_layout = rs_fields.data_layout
 
@@ -383,11 +372,7 @@
 class RSLayouts:
     """Layouts used in the reservation station."""
 
-<<<<<<< HEAD
     def __init__(self, gen_params: GenParams, *, rs_entries: int):
-        data = gen_params.get(RSFullDataLayout)
-=======
-    def __init__(self, gen_params: GenParams, *, rs_entries_bits: int):
         data_fields = {
             "rp_s1",
             "rp_s2",
@@ -400,34 +385,12 @@
             "pc",
         }
 
-        self.rs = gen_params.get(RSInterfaceLayouts, rs_entries_bits=rs_entries_bits, data_fields=data_fields)
-        rs_fields = gen_params.get(RSLayoutFields, rs_entries_bits=rs_entries_bits, data_fields=data_fields)
->>>>>>> c7272449
+        self.rs = gen_params.get(RSInterfaceLayouts, rs_entries=rs_entries, data_fields=data_fields)
+        rs_fields = gen_params.get(RSLayoutFields, rs_entries=rs_entries, data_fields=data_fields)
 
         self.ready_list: LayoutListField = ("ready_list", rs_entries)
         """Bitmask of reservation station entries containing instructions which are ready to run."""
 
-<<<<<<< HEAD
-        data_layout = layout_subset(
-            data.data_layout,
-            fields={
-                "rp_s1",
-                "rp_s2",
-                "rp_dst",
-                "rob_id",
-                "exec_fn",
-                "s1_val",
-                "s2_val",
-                "imm",
-                "pc",
-            },
-        )
-
-        self.rs = gen_params.get(RSInterfaceLayouts, rs_entries=rs_entries, data_layout=data_layout)
-        rs_fields = gen_params.get(RSLayoutFields, rs_entries=rs_entries, data_layout=data_layout)
-
-=======
->>>>>>> c7272449
         self.take_in = make_layout(rs_fields.rs_entry_id)
 
         self.take_out = layout_subset(
@@ -653,28 +616,7 @@
     """Layouts used in the control and status functional unit."""
 
     def __init__(self, gen_params: GenParams):
-<<<<<<< HEAD
-        data = gen_params.get(RSFullDataLayout)
         self.rs_entries = 0
-
-        data_layout = layout_subset(
-            data.data_layout,
-            fields={
-                "rp_s1",
-                "rp_s1_reg",
-                "rp_dst",
-                "rob_id",
-                "exec_fn",
-                "s1_val",
-                "imm",
-                "csr",
-                "pc",
-            },
-        )
-
-        self.rs = gen_params.get(RSInterfaceLayouts, rs_entries=self.rs_entries, data_layout=data_layout)
-=======
-        self.rs_entries_bits = 0
 
         data_fields = {
             "rp_s1",
@@ -688,10 +630,9 @@
             "pc",
         }
 
-        self.rs = gen_params.get(RSInterfaceLayouts, rs_entries_bits=self.rs_entries_bits, data_fields=data_fields)
+        self.rs = gen_params.get(RSInterfaceLayouts, rs_entries=self.rs_entries, data_fields=data_fields)
 
         self.data_layout = self.rs.data_layout
->>>>>>> c7272449
 
 
 class ExceptionRegisterLayouts:
