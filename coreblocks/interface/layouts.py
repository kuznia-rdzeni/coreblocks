--- conflicted
+++ resolved
@@ -559,19 +559,11 @@
 
         self._fu_read = make_layout(self.data)
         self._fu_write = make_layout(self.data)
-<<<<<<< HEAD
 
 
 class CSRUnitLayouts:
     """Layouts used in the control and status functional unit."""
 
-=======
-
-
-class CSRUnitLayouts:
-    """Layouts used in the control and status functional unit."""
-
->>>>>>> 0f6d1895
     def __init__(self, gen_params: GenParams):
         data = gen_params.get(RSFullDataLayout)
         self.rs_entries_bits = 0
