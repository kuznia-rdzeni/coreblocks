from amaranth import *
from coreblocks.params import *
from coreblocks.structs_common.rs import RS
from coreblocks.scheduler.wakeup_select import WakeupSelect
from coreblocks.transactions import Method
from coreblocks.utils.protocols import FuncUnit, FuncBlock
from coreblocks.transactions.lib import Collector

__all__ = ["RSFuncBlock", "RSBlockComponent"]


class RSFuncBlock(Elaboratable):
<<<<<<< HEAD
    def __init__(self, gen_params: GenParams, func_units: Iterable[FuncUnit], rs_entries: int):
=======
    """
    Module combining multiple functional units with single RS unit. With
    input interface of RS and output interface of single FU.

    Attributes
    ----------
    optypes: set[OpType]
        Set of `OpType`\\s supported by this unit.
    insert: Method
        RS insert method.
    select: Method
        RS select method.
    update: Method
        RS update method.
    get_result: Method
        Method used for getting single result out of one of the FUs. It uses
        layout described by `FuncUnitLayouts`.
    """

    def __init__(self, gen_params: GenParams, func_units: Iterable[FuncUnit]):
        """
        Parameters
        ----------
        gen_params: GenParams
            Core generation parameters.
        func_units: Iterable[FuncUnit]
            Functional units to be used by this module.
        """
>>>>>>> e536f662
        self.gen_params = gen_params
        self.rs_layouts = gen_params.get(RSLayouts)
        self.fu_layouts = gen_params.get(FuncUnitLayouts)
        self.func_units = list(func_units)
        self.rs_entries = rs_entries
        self.optypes = set.union(*(func_unit.optypes for func_unit in func_units))

        self.insert = Method(i=self.rs_layouts.insert_in)
        self.select = Method(o=self.rs_layouts.select_out)
        self.update = Method(i=self.rs_layouts.update_in)
        self.get_result = Method(o=self.fu_layouts.accept)

    def elaborate(self, platform):
        m = Module()

        m.submodules.rs = rs = RS(
            gen_params=self.gen_params,
            rs_entries=self.rs_entries,
            ready_for=(func_unit.optypes for func_unit in self.func_units),
        )

        for n, func_unit in enumerate(self.func_units):
            wakeup_select = WakeupSelect(
                gen_params=self.gen_params, get_ready=rs.get_ready_list[n], take_row=rs.take, issue=func_unit.issue
            )
            setattr(m.submodules, f"func_unit_{n}", func_unit)
            setattr(m.submodules, f"wakeup_select_{n}", wakeup_select)

        m.submodules.collector = collector = Collector([func_unit.accept for func_unit in self.func_units])

        self.insert.proxy(m, rs.insert)
        self.select.proxy(m, rs.select)
        self.update.proxy(m, rs.update)
        self.get_result.proxy(m, collector.get_single)

        return m


class RSBlockComponent(BlockComponentParams):
    def __init__(self, func_units: Iterable[FunctionalComponentParams], rs_entries: int):
        self.func_units = func_units
        self.rs_entries = rs_entries

    def get_module(self, gen_params: GenParams, dependencies: ComponentDependencies) -> FuncBlock:
        modules = list(u.get_module(gen_params, dependencies) for u in self.func_units)
        rs_unit = RSFuncBlock(gen_params=gen_params, func_units=modules, rs_entries=self.rs_entries)
        return rs_unit

    def get_optypes(self) -> set[OpType]:
        return {optype for unit in self.func_units for optype in unit.get_optypes()}<|MERGE_RESOLUTION|>--- conflicted
+++ resolved
@@ -10,9 +10,6 @@
 
 
 class RSFuncBlock(Elaboratable):
-<<<<<<< HEAD
-    def __init__(self, gen_params: GenParams, func_units: Iterable[FuncUnit], rs_entries: int):
-=======
     """
     Module combining multiple functional units with single RS unit. With
     input interface of RS and output interface of single FU.
@@ -32,7 +29,7 @@
         layout described by `FuncUnitLayouts`.
     """
 
-    def __init__(self, gen_params: GenParams, func_units: Iterable[FuncUnit]):
+    def __init__(self, gen_params: GenParams, func_units: Iterable[FuncUnit], rs_entries: int):
         """
         Parameters
         ----------
@@ -40,8 +37,9 @@
             Core generation parameters.
         func_units: Iterable[FuncUnit]
             Functional units to be used by this module.
+        rs_entries: int
+            Number of entries in RS.
         """
->>>>>>> e536f662
         self.gen_params = gen_params
         self.rs_layouts = gen_params.get(RSLayouts)
         self.fu_layouts = gen_params.get(FuncUnitLayouts)
