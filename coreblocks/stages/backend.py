from amaranth import *

from coreblocks.params import GenParams
from coreblocks.transactions import Method, Transaction, TModule

__all__ = ["ResultAnnouncement"]


class ResultAnnouncement(Elaboratable):
    """
    Simple result announce unit. It takes an executed instruction and sends
    its results to ROB, RF and RS. ROB marks the instruction as completed.
    The RF stores the result value of the instruction. The value
    is also sent to RS in case if there is an instruction which waits for
    this value.

    Method `get_result` gets already serialized instruction results, so in
    case in which we have more than one FU, then their outputs should be connected by
    `ManyToOneConnectTrans` to a FIFO.
    """

    def __init__(
        self, *, gen: GenParams, get_result: Method, rob_mark_done: Method, rs_write_val: Method, rf_write_val: Method
    ):
        """
        Parameters
        ----------
        gen : GenParams
            Instance of GenParams with parameters which should be used to generate
            fetch unit.
        get_result : Method
            Method which is invoked to get results of next ready instruction,
            which should be announced in core. This method assumes that results
            from different FUs are already serialized.
        rob_mark_done : Method
            Method which is invoked to mark that instruction ended without exception.
            It uses layout with one field `rob_id`,
        rs_write_val : Method
            Method which is invoked to pass value which is an output of finished instruction
            to RS, so that RS can save it if there are instructions which wait for it.
            It uses layout with two fields `tag` and `value`.
        rf_write_val : Method
            Method which is invoked to save value which is an output of finished instruction to RF.
            It uses layout with two fields `reg_id` and `reg_val`.
        """

        self.m_get_result = get_result
        self.m_rob_mark_done = rob_mark_done
        self.m_rs_write_val = rs_write_val
        self.m_rf_write_val = rf_write_val

    def debug_signals(self):
        return [self.m_get_result.debug_signals()]

    def elaborate(self, platform):
        m = TModule()

        with Transaction().body(m):
            result = self.m_get_result(m)
            self.m_rob_mark_done(m, rob_id=result.rob_id, exception=result.exception)
<<<<<<< HEAD
            with m.If(result.exception == 0):
                self.m_rf_write_val(m, reg_id=result.rp_dst, reg_val=result.result)
                with m.If(result.rp_dst != 0):
                    self.m_rs_write_val(m, tag=result.rp_dst, value=result.result)
=======
            self.m_rf_write_val(m, reg_id=result.rp_dst, reg_val=result.result)
            with m.If(result.rp_dst != 0):
                self.m_rs_write_val(m, tag=result.rp_dst, value=result.result)
>>>>>>> 4ec956c8

        return m<|MERGE_RESOLUTION|>--- conflicted
+++ resolved
@@ -58,15 +58,10 @@
         with Transaction().body(m):
             result = self.m_get_result(m)
             self.m_rob_mark_done(m, rob_id=result.rob_id, exception=result.exception)
-<<<<<<< HEAD
+
             with m.If(result.exception == 0):
                 self.m_rf_write_val(m, reg_id=result.rp_dst, reg_val=result.result)
                 with m.If(result.rp_dst != 0):
                     self.m_rs_write_val(m, tag=result.rp_dst, value=result.result)
-=======
-            self.m_rf_write_val(m, reg_id=result.rp_dst, reg_val=result.result)
-            with m.If(result.rp_dst != 0):
-                self.m_rs_write_val(m, tag=result.rp_dst, value=result.result)
->>>>>>> 4ec956c8
 
         return m