--- conflicted
+++ resolved
@@ -197,17 +197,12 @@
 
                     handler_pc = Signal(self.gen_params.isa.xlen)
                     # mtvec without mode is [mxlen-1:2], mode is two last bits. Only direct mode is supported
-<<<<<<< HEAD
-                    resume_pc = m_csr.mtvec.read(m).data & ~(0b11)
-                    self.fetch_continue(m, from_pc=0, next_pc=resume_pc, resume_from_exception=1)
-=======
-                    m.d.av_comb += handler_pc.eq(m_csr.mtvec.read(m) & ~(0b11))
+                    m.d.av_comb += handler_pc.eq(m_csr.mtvec.read(m).data & ~(0b11))
 
                     resume_pc = Mux(continue_pc_override, continue_pc, handler_pc)
                     m.d.sync += continue_pc_override.eq(0)
 
                     self.fetch_continue(m, pc=resume_pc, resume_from_exception=1)
->>>>>>> 6fd151fb
 
                     # Release pending trap state - allow accepting new reports
                     self.exception_cause_clear(m)
