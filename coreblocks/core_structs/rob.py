from amaranth import *
from transactron import Method, Transaction, def_method, TModule
<<<<<<< HEAD
from transactron.lib import WideFifo
=======
from transactron.lib import logging
>>>>>>> 500d6390
from transactron.lib.metrics import *
from coreblocks.interface.layouts import ROBLayouts
from coreblocks.params import GenParams

__all__ = ["ReorderBuffer"]

log = logging.HardwareLogger("core_structs.rob")


class ReorderBuffer(Elaboratable):
    def __init__(self, gen_params: GenParams) -> None:
        self.params = gen_params
        layouts = gen_params.get(ROBLayouts)
        self.put = Method(i=layouts.data_layout, o=layouts.id_layout)
        self.mark_done = Method(i=layouts.mark_done_layout)
        self.peek = Method(o=layouts.peek_layout)
        self.retire = Method()
        self.done = Array(Signal() for _ in range(2**self.params.rob_entries_bits))
        self.exception = Array(Signal() for _ in range(2**self.params.rob_entries_bits))
        self.data = WideFifo(
            shape=layouts.data_layout, depth=2**self.params.rob_entries_bits, read_width=1, write_width=1
        )
        self.get_indices = Method(o=layouts.get_indices)

        self.perf_rob_wait_time = FIFOLatencyMeasurer(
            "backend.rob.wait_time",
            description="Distribution of time instructions spend in ROB",
            slots_number=(2**gen_params.rob_entries_bits + 1),
            max_latency=1000,
        )
        self.perf_rob_size = HwExpHistogram(
            "backend.rob.size",
            description="Number of instructions in ROB",
            bucket_count=gen_params.rob_entries_bits + 1,
            sample_width=gen_params.rob_entries_bits,
        )

    def elaborate(self, platform):
        m = TModule()

        m.submodules += [self.perf_rob_wait_time, self.perf_rob_size]

        start_idx = Signal(self.params.rob_entries_bits)
        end_idx = Signal(self.params.rob_entries_bits)

        m.submodules.data = self.data

        @def_method(m, self.peek, nonexclusive=True)
        def _():
            return {
                "rob_data": self.data.peek(m).data[0],
                "rob_id": start_idx,
                "exception": self.exception[start_idx],
            }

        @def_method(m, self.retire, ready=self.done[start_idx])
        def _():
            self.perf_rob_wait_time.stop(m)
            self.data.read(m, count=1)
            m.d.sync += start_idx.eq(start_idx + 1)
            m.d.sync += self.done[start_idx].eq(0)

        @def_method(m, self.put)
        def _(arg):
            self.perf_rob_wait_time.start(m)
            self.data.write(m, count=1, data=[arg])
            m.d.sync += end_idx.eq(end_idx + 1)
            return end_idx

        # TODO: There is a potential race condition when ROB is flushed.
        # If functional units aren't flushed, finished obsolete instructions
        # could mark fields in ROB as done when they shouldn't.
        @def_method(m, self.mark_done)
        def _(rob_id: Value, exception):
            log.assertion(m, ~self.done[rob_id], "mark_done called on already done ROB entry {}", rob_id)
            m.d.sync += self.done[rob_id].eq(1)
            m.d.sync += self.exception[rob_id].eq(exception)

        @def_method(m, self.get_indices, nonexclusive=True)
        def _():
            return {"start": start_idx, "end": end_idx}

        if self.perf_rob_size.metrics_enabled():
            rob_size = Signal(self.params.rob_entries_bits)
            m.d.comb += rob_size.eq((end_idx - start_idx)[0 : self.params.rob_entries_bits])
            with Transaction(name="perf").body(m):
                self.perf_rob_size.add(m, rob_size)

        return m<|MERGE_RESOLUTION|>--- conflicted
+++ resolved
@@ -1,10 +1,7 @@
 from amaranth import *
 from transactron import Method, Transaction, def_method, TModule
-<<<<<<< HEAD
-from transactron.lib import WideFifo
-=======
+from transactron.lib.fifo import WideFifo
 from transactron.lib import logging
->>>>>>> 500d6390
 from transactron.lib.metrics import *
 from coreblocks.interface.layouts import ROBLayouts
 from coreblocks.params import GenParams
