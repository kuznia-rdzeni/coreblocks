--- conflicted
+++ resolved
@@ -6,15 +6,10 @@
 from .core import *
 from .core import SignalBundle, RecordDict, TransactionBase
 from ._utils import MethodLayout
-<<<<<<< HEAD
-from ..utils import ValueLike, assign, AssignType
-from ..utils.fifo import BasicFifo
-=======
 from ..utils.fifo import BasicFifo
 from ..utils import ValueLike, assign, AssignType, ModuleConnector
 from ..utils.protocols import RoutingBlock
 from ..utils._typing import LayoutLike
->>>>>>> 5a362c54
 
 __all__ = [
     "FIFO",
@@ -34,15 +29,12 @@
     "MethodFilter",
     "MethodProduct",
     "Serializer",
-<<<<<<< HEAD
-=======
     "MethodTryProduct",
     "condition",
     "AnyToAnySimpleRoutingBlock",
     "OmegaRoutingNetwork",
     "PriorityOrderingTransProxyTrans",
     "PriorityOrderingProxyTrans",
->>>>>>> 5a362c54
 ]
 
 # FIFOs
@@ -106,64 +98,6 @@
         return m
 
 
-class MemoryBank(Elaboratable):
-    def __init__(self, *, data_layout: MethodLayout, elem_count: int, granularity: Optional[int] = None):
-        self.data_layout = data_layout
-        self.elem_count = elem_count
-        self.granularity = granularity
-        self.width = len(Record(self.data_layout))
-        self.addr_width = bits_for(self.elem_count - 1)
-
-        self.read_req_layout = [("addr", self.addr_width)]
-        if self.granularity is None:
-            self.write_layout = [("addr", self.addr_width), ("data", self.data_layout)]
-        else:
-            self.write_layout = [
-                ("addr", self.addr_width),
-                ("data", self.data_layout),
-                ("mask", self.width // self.granularity),
-            ]
-
-        self.read_req = Method(i=self.read_req_layout)
-        self.read_resp = Method(o=self.data_layout)
-        self.write = Method(i=self.write_layout)
-
-        self.read_resp.schedule_before(self.read_req)
-
-    def elaborate(self, platform) -> Module:
-        m = Module()
-
-        mem = Memory(width=self.width, depth=self.elem_count)
-        m.submodules.read_port = read_port = mem.read_port()
-        m.submodules.write_port = write_port = mem.write_port()
-        read_output_valid = Signal()
-        prev_read_addr = Signal(self.addr_width)
-        m.d.comb += read_port.addr.eq(prev_read_addr)
-
-        # read_resp has to be defined before read_req, to handle read_output_valid signal correctly
-        @def_method(m, self.read_resp, ready=read_output_valid)
-        def _():
-            m.d.sync += read_output_valid.eq(0)
-            return read_port.data
-
-        @def_method(m, self.read_req, ready=~read_output_valid | self.read_resp.run)
-        def _(addr):
-            m.d.sync += read_output_valid.eq(1)
-            m.d.comb += read_port.addr.eq(addr)
-            m.d.sync += prev_read_addr.eq(addr)
-
-        @def_method(m, self.write)
-        def _(arg):
-            m.d.comb += write_port.addr.eq(arg.addr)
-            m.d.comb += write_port.data.eq(arg.data)
-            if self.granularity is None:
-                m.d.comb += write_port.en.eq(1)
-            else:
-                m.d.comb += write_port.en.eq(arg.mask)
-
-        return m
-
-
 # Forwarding with overflow buffering
 
 
@@ -230,8 +164,6 @@
         def _():
             m.d.sync += reg_valid.eq(0)
 
-<<<<<<< HEAD
-=======
         return m
 
 
@@ -284,7 +216,6 @@
             m.d.av_comb += rev_read_value.eq(arg)
             return read_value
 
->>>>>>> 5a362c54
         return m
 
 
@@ -912,9 +843,6 @@
         return m
 
 
-<<<<<<< HEAD
-class Serializer(Elaboratable):
-=======
 class ArgumentsToResultsZipper(Elaboratable):
     """Zips arguments used to call method with results, cutting critical path.
 
@@ -1133,7 +1061,6 @@
         `i`-th response method provides responses for requests from `i`-th `serialize_in` method.
     """
 
->>>>>>> 5a362c54
     def __init__(
         self,
         *,
@@ -1142,8 +1069,6 @@
         serialized_resp_method: Method,
         depth: int = 4,
     ):
-<<<<<<< HEAD
-=======
         """
         Parameters
         ----------
@@ -1157,7 +1082,6 @@
             Number of requests which can be forwarded to server, before server provides first response. Describe
             the resistance of `Serializer` to latency of server in case when server is fully pipelined.
         """
->>>>>>> 5a362c54
         self.port_count = port_count
         self.serialized_req_method = serialized_req_method
         self.serialized_resp_method = serialized_resp_method
@@ -1170,13 +1094,8 @@
         self.serialize_in = [Method.like(self.serialized_req_method) for _ in range(self.port_count)]
         self.serialize_out = [Method.like(self.serialized_resp_method) for _ in range(self.port_count)]
 
-<<<<<<< HEAD
-    def elaborate(self, platform):
-        m = Module()
-=======
     def elaborate(self, platform) -> TModule:
         m = TModule()
->>>>>>> 5a362c54
 
         pending_requests = BasicFifo(self.id_layout, self.depth)
         m.submodules.pending_requests = pending_requests
@@ -1195,8 +1114,6 @@
 
         self.clear.proxy(m, pending_requests.clear)
 
-<<<<<<< HEAD
-=======
         return m
 
 
@@ -1607,5 +1524,4 @@
     def elaborate(self, platform):
         m = super().elaborate(platform)
         m.submodules.connects = ModuleConnector(*self._m_connects)
->>>>>>> 5a362c54
         return m