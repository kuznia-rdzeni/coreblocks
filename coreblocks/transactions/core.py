from collections import defaultdict
from contextlib import contextmanager
from enum import Enum, auto
from typing import Callable, Iterable, Mapping, TypeAlias, Union, Optional, Tuple, Iterator
from types import MethodType
from graphlib import TopologicalSorter
from amaranth import *
from amaranth import tracer
from amaranth.hdl.ast import Assign
from ._utils import *
from ..utils._typing import ValueLike
from .graph import OwnershipGraph

__all__ = [
    "ConflictPriority",
    "TransactionManager",
    "TransactionContext",
    "TransactionModule",
    "Transaction",
    "Method",
    "eager_deterministic_cc_scheduler",
    "trivial_roundrobin_cc_scheduler",
    "def_method",
]


DebugSignals: TypeAlias = Signal | Record | Iterable["DebugSignals"] | Mapping[str, "DebugSignals"]
ConflictGraph: TypeAlias = Graph["Transaction"]
ConflictGraphCC: TypeAlias = GraphCC["Transaction"]
PriorityOrder: TypeAlias = dict["Transaction", int]
TransactionScheduler: TypeAlias = Callable[
    ["TransactionManager", Module, ConflictGraph, ConflictGraphCC, PriorityOrder], None
]
RecordDict: TypeAlias = ValueLike | Mapping[str, "RecordDict"]


class ConflictPriority(Enum):
    UNDEFINED = auto()
    LEFT = auto()
    RIGHT = auto()


def eager_deterministic_cc_scheduler(
    manager: "TransactionManager", m: Module, gr: ConflictGraph, cc: ConflictGraphCC, porder: PriorityOrder
):
    """eager_deterministic_cc_scheduler

    This function generates an eager scheduler for the transaction
    subsystem. It isn't fair, because it starts transactions using
    transaction index in `cc` as a priority. Transaction with the lowest
    index has the highest priority.

    If there are two different transactions which have no conflicts then
    they will be started concurrently.

    Parameters
    ----------
    manager : TransactionManager
        TransactionManager which uses this instance of scheduler for
        arbitrating which agent should get a grant signal.
    m : Module
        Module to which signals and calculations should be connected.
    gr : ConflictGraph
        Graph of conflicts between transactions, where vertices are transactions and edges are conflicts.
    cc : Set[Transaction]
        Connected components of the graph `gr` for which scheduler
        should be generated.
    porder : PriorityOrder
        Linear ordering of transactions which is consistent with priority constraints.
    """
    ccl = list(cc)
    ccl.sort(key=lambda transaction: porder[transaction])
    for k, transaction in enumerate(ccl):
        ready = [method.ready for method in manager.methods_by_transaction[transaction]]
        runnable = Cat(ready).all()
        conflicts = [ccl[j].grant for j in range(k) if ccl[j] in gr[transaction]]
        noconflict = ~Cat(conflicts).any()
        m.d.comb += transaction.grant.eq(transaction.request & runnable & noconflict)


def trivial_roundrobin_cc_scheduler(
    manager: "TransactionManager", m: Module, gr: ConflictGraph, cc: ConflictGraphCC, porder: PriorityOrder
):
    """trivial_roundrobin_cc_scheduler

    This function generates a simple round-robin scheduler for the transaction
    subsystem. In a one cycle there will be at most one transaction granted
    (in a given connected component of the conflict graph), even if there is
    another ready, non-conflicting, transaction. It is mainly for testing
    purposes.

    Parameters
    ----------
    manager : TransactionManager
        TransactionManager which uses this instance of scheduler for
        arbitrating which agent should get grant signal.
    m : Module
        Module to which signals and calculations should be connected.
    gr : ConflictGraph
        Graph of conflicts between transactions, where vertices are transactions and edges are conflicts.
    cc : Set[Transaction]
        Connected components of the graph `gr` for which scheduler
        should be generated.
    porder : PriorityOrder
        Linear ordering of transactions which is consistent with priority constraints.
    """
    sched = Scheduler(len(cc))
    m.submodules += sched
    for k, transaction in enumerate(cc):
        methods = manager.methods_by_transaction[transaction]
        ready = Signal(len(methods))
        for n, method in enumerate(methods):
            m.d.comb += ready[n].eq(method.ready)
        runnable = ready.all()
        m.d.comb += sched.requests[k].eq(transaction.request & runnable)
        m.d.comb += transaction.grant.eq(sched.grant[k] & sched.valid)


class TransactionManager(Elaboratable):
    """Transaction manager

    This module is responsible for granting ``Transaction``s and running
    ``Method``s. It takes care that two conflicting ``Transaction``s
    are never granted in the same clock cycle.
    """

    def __init__(self, cc_scheduler: TransactionScheduler = eager_deterministic_cc_scheduler):
        self.transactions: list[Transaction] = []
        self.conflicts: list[Tuple[Transaction | Method, Transaction | Method, ConflictPriority]] = []
        self.cc_scheduler = MethodType(cc_scheduler, self)

    def add_transaction(self, transaction: "Transaction"):
        self.transactions.append(transaction)

    def _conflict_graph(self) -> Tuple[ConflictGraph, PriorityOrder]:
        """_conflict_graph

        This function generates the graph of transaction conflicts. Conflicts
        between transactions can be explicit or implicit. Two transactions
        conflict explicitly, if a conflict was added between the transactions
        or the methods used by them via `add_conflict`. Two transactions
        conflict implicitly if they are both using the same method.

        Created graph is undirected. Transactions are nodes in that graph
        and conflict between two transactions is marked as an edge. In such
        representation connected components are sets of transactions which can
        potentially conflict so there is a need to arbitrate between them.
        On the other hand when two transactions are in different connected
        components, then they can be scheduled independently, because they
        will have no conflicts.

        This function also computes a linear ordering of transactions
        which is consistent with conflict priorities of methods and
        transactions. When priority constraints cannot be satisfied,
        an exception is thrown.

        Returns
        ----------
        gr : ConflictGraph
            Graph of conflicts between transactions, where vertices are transactions and edges are conflicts.
        porder : PriorityOrder
            Linear ordering of transactions which is consistent with priority constraints.
        """

        def endTrans(end: Transaction | Method):
            if isinstance(end, Method):
                return self.transactions_by_method[end]
            else:
                return [end]

        gr: ConflictGraph = {}  # Conflict graph
        pgr: ConflictGraph = {}  # Priority graph

        def addEdge(transaction: Transaction, transaction2: Transaction, priority: ConflictPriority):
            gr[transaction].add(transaction2)
            gr[transaction2].add(transaction)
            match priority:
                case ConflictPriority.LEFT:
                    pgr[transaction2].add(transaction)
                case ConflictPriority.RIGHT:
                    pgr[transaction].add(transaction2)

        for transaction in self.transactions:
            gr[transaction] = set()
            pgr[transaction] = set()

        for transaction, methods in self.methods_by_transaction.items():
            for method in methods:
                for transaction2 in self.transactions_by_method[method]:
                    if transaction is not transaction2:
                        addEdge(transaction, transaction2, ConflictPriority.UNDEFINED)

        for (end1, end2, priority) in self.conflicts:
            for transaction in endTrans(end1):
                for transaction2 in endTrans(end2):
                    addEdge(transaction, transaction2, priority)
<<<<<<< HEAD

        porder: PriorityOrder = {}

        for (k, transaction) in enumerate(TopologicalSorter(pgr).static_order()):
            porder[transaction] = k

=======

        porder: PriorityOrder = {}

        for (k, transaction) in enumerate(TopologicalSorter(pgr).static_order()):
            porder[transaction] = k

>>>>>>> 6e34e879
        return gr, porder

    def _call_graph(self, transaction: "Transaction", method: "Method", arg: ValueLike, enable: ValueLike):
        if not method.defined:
            raise RuntimeError("Trying to use method which is not defined yet")
        if method in self.method_uses[transaction]:
            raise RuntimeError("Method can't be called twice from the same transaction")
        self.method_uses[transaction][method] = (arg, enable)
        self.methods_by_transaction[transaction].append(method)
        self.transactions_by_method[method].append(transaction)
        for end in method.conflicts:
            self.conflicts.append((method, end[0], end[1]))
        for method, (arg, enable) in method.method_uses.items():
            self._call_graph(transaction, method, arg, enable)

    def elaborate(self, platform):

        self.methods_by_transaction = defaultdict[Transaction, list[Method]](list)
        self.transactions_by_method = defaultdict[Method, list[Transaction]](list)
        self.method_uses = defaultdict[Transaction, dict[Method, Tuple[ValueLike, ValueLike]]](dict)

        for transaction in self.transactions:
            for end in transaction.conflicts:
                self.conflicts.append((transaction, end[0], end[1]))
            for method, (arg, enable) in transaction.method_uses.items():
                self._call_graph(transaction, method, arg, enable)

        gr, porder = self._conflict_graph()

        m = Module()

        for cc in _graph_ccs(gr):
            self.cc_scheduler(m, gr, cc, porder)

        for method, transactions in self.transactions_by_method.items():
            granted = Signal(len(transactions))
            for n, transaction in enumerate(transactions):
                (tdata, enable) = self.method_uses[transaction][method]
                m.d.comb += granted[n].eq(transaction.grant & enable)

                with m.If(transaction.grant):
                    m.d.comb += method.data_in.eq(tdata)
            runnable = granted.any()
            m.d.comb += method.run.eq(runnable)

        return m

    def visual_graph(self, fragment):
        graph = OwnershipGraph(fragment)
        for method, transactions in self.transactions_by_method.items():
            graph.insert_node(method)
            for transaction in transactions:
                graph.insert_node(transaction)
                graph.insert_edge(method, transaction)

        return graph


class TransactionContext:
    stack: list[TransactionManager] = []

    def __init__(self, manager: TransactionManager):
        self.manager = manager

    def __enter__(self):
        self.stack.append(self.manager)
        return self

    def __exit__(self, exc_type, exc_value, exc_tb):
        top = self.stack.pop()
        assert self.manager is top

    @classmethod
    def get(cls) -> TransactionManager:
        if not cls.stack:
            raise RuntimeError("TransactionContext stack is empty")
        return cls.stack[-1]


class TransactionModule(Elaboratable):
    """
    ``TransactionModule`` is used as wrapper on ``Module`` class,
    which add support for transaction to the ``Module``. It creates a
    ``TransactionManager`` which will handle transaction scheduling
    and can be used in definition of ``Method``s and ``Transaction``s.

    Parameters
    ----------
    module: Module
            The ``Module`` which should be wrapped to add support for
            transactions and methods.
    """

    def __init__(self, module: Module, manager: Optional[TransactionManager] = None):
        if manager is None:
            manager = TransactionManager()
        self.transactionManager = manager
        self.module = module

    def transactionContext(self) -> TransactionContext:
        return TransactionContext(self.transactionManager)

    def elaborate(self, platform):
        with self.transactionContext():
            for name in self.module._named_submodules:
                self.module._named_submodules[name] = Fragment.get(self.module._named_submodules[name], platform)
            for idx in range(len(self.module._anon_submodules)):
                self.module._anon_submodules[idx] = Fragment.get(self.module._anon_submodules[idx], platform)

        self.module.submodules += self.transactionManager

        return self.module


class Transaction:
    """Transaction.

    A ``Transaction`` represents a task which needs to be regularly done.
    Execution of a ``Transaction`` always lasts a single clock cycle.
    A ``Transaction`` signals readiness for execution by setting the
    ``request`` signal. If the conditions for its execution are met, it
    can be granted by the ``TransactionManager``.

    A ``Transaction`` can, as part of its execution, call a number of
    ``Method``s. A ``Transaction`` can be granted only if every ``Method``
    it runs is ready.

    A ``Transaction`` cannot execute concurrently with another, conflicting
    ``Transaction``. Conflicts between ``Transaction``s are either explicit
    or implicit. An explicit conflict is added using the ``add_conflict``
    method. Implicit conflicts arise between pairs of ``Transaction``s
    which use the same ``Method``.

    A module which defines a ``Transaction`` should use ``body`` to
    describe used methods and the transaction's effect on the module state.
    The used methods should be called inside the ``body``'s
    ``with`` block.

    Parameters
    ----------
    name: str or None
        Name hint for this ``Transaction``. If ``None`` (default) the name is
        inferred from the variable name this ``Transaction`` is assigned to.
        If the ``Transaction`` was not assigned, the name is inferred from
        the class name where the ``Transaction`` was constructed.
    manager: TransactionManager
        The ``TransactionManager`` controlling this ``Transaction``.
        If omitted, the manager is received from ``TransactionContext``.

    Attributes
    ----------
    name: str
        Name of this ``Transaction``.
    request: Signal, in
        Signals that the transaction wants to run. If omitted, the transaction
        is always ready. Defined in the constructor.
    grant: Signal, out
        Signals that the transaction is granted by the ``TransactionManager``,
        and all used methods are called.
    """

    current = None

    def __init__(self, *, name: Optional[str] = None, manager: Optional[TransactionManager] = None):
        self.owner, owner_name = get_caller_class_name(default="$transaction")
        self.name = name or tracer.get_var_name(depth=2, default=owner_name)
        if manager is None:
            manager = TransactionContext.get()
        manager.add_transaction(self)
        self.request = Signal()
        self.grant = Signal()
        self.method_uses: dict[Method, Tuple[ValueLike, ValueLike]] = dict()
        self.conflicts: list[Tuple[Transaction | Method, ConflictPriority]] = []

    def use_method(self, method: "Method", arg: ValueLike, enable: ValueLike):
        if method in self.method_uses:
            raise RuntimeError("Method can't be called twice from the same transaction")
        self.method_uses[method] = (arg, enable)

    @contextmanager
    def context(self) -> Iterator["Transaction"]:
        if self.__class__.current is not None:
            raise RuntimeError("Transaction inside transaction")
        self.__class__.current = self
        try:
            yield self
        finally:
            self.__class__.current = None

    @contextmanager
    def body(self, m: Module, *, request: ValueLike = C(1)) -> Iterator["Transaction"]:
        """Defines the ``Transaction`` body.

        This context manager allows to conveniently define the actions
        performed by a ``Transaction`` when it's granted. Each assignment
        added to a domain under ``body`` is guarded by the ``grant`` signal.
        ``Method`` calls can be performed under ``body``.

        Parameters
        ----------
        m: Module
            The module where the ``Transaction`` is defined.
        request: Signal
            Indicates that the ``Transaction`` wants to be executed. By
            default it is ``Const(1)``, so it wants to be executed in
            every clock cycle.
        """
        m.d.comb += self.request.eq(request)
        with self.context():
            with m.If(self.grant):
                yield self

    def add_conflict(
        self, end: Union["Transaction", "Method"], priority: ConflictPriority = ConflictPriority.UNDEFINED
    ) -> None:
        """Registers a conflict.

        The ``TransactionManager`` is informed that given ``Transaction``
        or ``Method`` cannot execute simultaneously with this ``Transaction``.
        Typical reason is using a common resource (register write
        or memory port).

        Parameters
        ----------
        end: Transaction or Method
            The conflicting ``Transaction`` or ``Method``
        priority: ConflictPriority, optional
            Is one of conflicting ``Transaction``s or ``Method``s prioritized?
            Defaults to undefined priority relation.
        """
        self.conflicts.append((end, priority))

    @classmethod
    def get(cls) -> "Transaction":
        if cls.current is None:
            raise RuntimeError("No current transaction")
        return cls.current

    def __repr__(self) -> str:
        return "(transaction {})".format(self.name)

    def debug_signals(self) -> DebugSignals:
        return [self.request, self.grant]


def _connect_rec_with_possibly_dict(dst: Value | Record, src: RecordDict) -> list[Assign]:
    if not isinstance(src, dict):
        return [dst.eq(src)]

    if not isinstance(dst, Record):
        raise TypeError("Cannot connect a dict of signals to a non-record.")

    exprs: list[Assign] = []
    for k, v in src.items():
        exprs += _connect_rec_with_possibly_dict(dst[k], v)

    # Make sure all fields of the record are specified in the dict.
    for field_name, _, _ in dst.layout:
        if field_name not in src:
            raise KeyError("Field {} is not specified in the dict.".format(field_name))

    return exprs


class Method:
    """Transactional method.

    A ``Method`` serves to interface a module with external ``Transaction``s
    or ``Method``s. It can be called by at most once in a given clock cycle.
    When a given ``Method`` is required by multiple ``Transaction``s
    (either directly, or indirectly via another ``Method``) simultenaously,
    at most one of them is granted by the ``TransactionManager``, and the rest
    of them must wait. Calling a ``Method`` always takes a single clock cycle.

    Data is combinatorially transferred between to and from ``Method``s
    using Amaranth ``Record``s. The transfer can take place in both directions
    at the same time: from the called ``Method`` to the caller (``data_out``)
    and from the caller to the called ``Method`` (``data_in``).

    A module which defines a ``Method`` should use ``body`` or ``def_method``
    to describe the method's effect on the module state.

    Parameters
    ----------
    name: str or None
        Name hint for this ``Method``. If ``None`` (default) the name is
        inferred from the variable name this ``Method`` is assigned to.
    i: int or record layout
        The format of ``data_in``.
        An ``int`` corresponds to a ``Record`` with a single ``data`` field.
    o: int or record layout
        The format of ``data_in``.
        An ``int`` corresponds to a ``Record`` with a single ``data`` field.

    Attributes
    ----------
    name: str
        Name of this ``Method``.
    ready: Signal, in
        Signals that the method is ready to run in the current cycle.
        Typically defined by calling ``body``.
    run: Signal, out
        Signals that the method is called in the current cycle by some
        ``Transaction``. Defined by the ``TransactionManager``.
    data_in: Record, out
        Contains the data passed to the ``Method`` by the caller
        (a ``Transaction`` or another ``Method``).
    data_out: Record, in
        Contains the data passed from the ``Method`` to the caller
        (a ``Transaction`` or another ``Method``). Typically defined by
        calling ``body``.
    """

    current: Optional["Method"] = None

    def __init__(self, *, name: Optional[str] = None, i: MethodLayout = 0, o: MethodLayout = 0):
        self.owner, owner_name = get_caller_class_name(default="$method")
        self.name = name or tracer.get_var_name(depth=2, default=owner_name)
        self.ready = Signal()
        self.run = Signal()
        self.data_in = Record(_coerce_layout(i))
        self.data_out = Record(_coerce_layout(o))
        self.conflicts: list[Tuple[Transaction | Method, ConflictPriority]] = []
        self.method_uses: dict[Method, Tuple[ValueLike, ValueLike]] = dict()
        self.defined = False

    @staticmethod
    def like(other: "Method", *, name: Optional[str] = None) -> "Method":
        """Constructs a new ``Method`` based on another.

        The returned ``Method`` has the same input/output data layouts as the
        ``other`` ``Method``.

        Parameters
        ----------
        other : Method
            The ``Method`` which serves as a blueprint for the new ``Method``.
        name : str, optional
            Name of the new ``Method``.

        Returns
        -------
        Method
            The freshly constructed ``Method``.
        """
        return Method(name=name, i=other.data_in.layout, o=other.data_out.layout)

    def add_conflict(
        self, end: Union["Transaction", "Method"], priority: ConflictPriority = ConflictPriority.UNDEFINED
    ) -> None:
        """Registers a conflict.

        Record that that the given ``Transaction`` or ``Method`` cannot execute
        simultaneously with this ``Method``.  Typical reason is using a common
        resource (register write or memory port).

        Parameters
        ----------
        end: Transaction or Method
            The conflicting ``Transaction`` or ``Method``
        priority: ConflictPriority, optional
            Is one of conflicting ``Transaction``s or ``Method``s prioritized?
            Defaults to undefined priority relation.
        """
        self.conflicts.append((end, priority))

    @contextmanager
    def body(self, m: Module, *, ready: ValueLike = C(1), out: ValueLike = C(0, 0)) -> Iterator[Record]:
        """Define method body

        The ``body`` function should be used to define body of
        a method. It uses the ``ready`` and ``ret`` signals provided by
        the user to feed internal transactions logic and to pass this data
        to method users. Inside the body, other ``Method``s can be called.

        Parameters
        ----------
        m : Module
            Module in which operations on signals should be executed,
            ``body`` uses the combinational domain only.
        ready : Signal, in
            Signal to indicate if the method is ready to be run. By
            default it is ``Const(1)``, so the method is always ready.
            Assigned combinatorially to the ``ready`` attribute.
        out : Record, in
            Data generated by the ``Method``, which will be passed to
            the caller (a ``Transaction`` or another ``Method``). Assigned
            combinatorially to the ``data_out`` attribute.

        Returns
        -------
        data_in : Record, out
            Data passed from the caller (a ``Transaction`` or another
            ``Method``) to this ``Method``.

        Example
        -------
        ```
        m = Module()
        my_sum_method = Method(i = Layout([("arg1",8),("arg2",8)]))
        sum = Signal(16)
        with my_sum_method.body(m, out = sum) as data_in:
            m.d.comb += sum.eq(data_in.arg1 + data_in.arg2)
        ```
        """
        if self.defined:
            raise RuntimeError("Method already defined")
        if self.__class__.current is not None:
            raise RuntimeError("Method body inside method body")
        self.__class__.current = self
        try:
            m.d.comb += self.ready.eq(ready)
            m.d.comb += self.data_out.eq(out)
            with m.If(self.run):
                yield self.data_in
        finally:
            self.__class__.current = None
            self.defined = True

    def use_method(self, method: "Method", arg: ValueLike, enable: ValueLike):
        if method in self.method_uses:
            raise RuntimeError("Method can't be called twice from the same transaction")
        self.method_uses[method] = (arg, enable)

    def __call__(self, m: Module, arg: RecordDict = C(0, 0), enable: ValueLike = C(1)) -> Record:
        enable_sig = Signal()
        arg_rec = Record.like(self.data_in)

        # TODO: These connections should be moved from here.
        # This function is called under Transaction context, so
        # every connection we make here is unnecessarily multiplexed
        # by transaction.grant signal. Thus, it adds superfluous
        # complexity to the circuit. One of the solutions would be
        # to temporarily save the connections and add them to the
        # combinatorial domain at a better moment.
        m.d.comb += enable_sig.eq(enable)
        m.d.comb += _connect_rec_with_possibly_dict(arg_rec, arg)
        if Method.current is not None:
            Method.current.use_method(self, arg_rec, enable_sig)
        else:
            Transaction.get().use_method(self, arg_rec, enable_sig)
        return self.data_out

    def __repr__(self) -> str:
        return "(method {})".format(self.name)

    def debug_signals(self) -> DebugSignals:
        return [self.ready, self.run, self.data_in, self.data_out]


def def_method(m: Module, method: Method, ready: ValueLike = C(1)):
    """Define a method.

    This decorator allows to define transactional methods in more
    elegant way using Python's ``def`` syntax.

    The decorated function should take one argument, which will be a
    record with input signals and return output values.
    The returned value can be either a record or a dictionary of outputs.

    Parameters
    ----------
    m: Module
        Module in which operations on signals should be executed.
    method: Method
        The method whose body is going to be defined.
    ready: Signal
        Signal to indicate if the method is ready to be run. By
        default it is ``Const(1)``, so the method is always ready.
        Assigned combinatorially to the ``ready`` attribute.

    Example
    -------
    ```
    m = Module()
    my_sum_method = Method(i=[("arg1",8),("arg2",8)], o=8)
    @def_method(m, my_sum_method)
    def _(data_in):
        return data_in.arg1 + data_in.arg2
    ```
    """

    def decorator(func: Callable[[Record], Optional[RecordDict]]):
        out = Record.like(method.data_out)
        ret_out = None

        with method.body(m, ready=ready, out=out) as arg:
            ret_out = func(arg)

        if ret_out is not None:
            m.d.comb += _connect_rec_with_possibly_dict(out, ret_out)

    return decorator<|MERGE_RESOLUTION|>--- conflicted
+++ resolved
@@ -194,21 +194,12 @@
             for transaction in endTrans(end1):
                 for transaction2 in endTrans(end2):
                     addEdge(transaction, transaction2, priority)
-<<<<<<< HEAD
 
         porder: PriorityOrder = {}
 
         for (k, transaction) in enumerate(TopologicalSorter(pgr).static_order()):
             porder[transaction] = k
 
-=======
-
-        porder: PriorityOrder = {}
-
-        for (k, transaction) in enumerate(TopologicalSorter(pgr).static_order()):
-            porder[transaction] = k
-
->>>>>>> 6e34e879
         return gr, porder
 
     def _call_graph(self, transaction: "Transaction", method: "Method", arg: ValueLike, enable: ValueLike):
