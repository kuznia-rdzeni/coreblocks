--- conflicted
+++ resolved
@@ -354,7 +354,6 @@
     current = None
 
     def __init__(self, *, name: Optional[str] = None, manager: Optional[TransactionManager] = None):
-<<<<<<< HEAD
         """
         Parameters
         ----------
@@ -367,11 +366,8 @@
             The ``TransactionManager`` controlling this ``Transaction``.
             If omitted, the manager is received from ``TransactionContext``.
         """
-        self.name = name or tracer.get_var_name(depth=2, default=get_caller_class_name(default="$transaction"))
-=======
         self.owner, owner_name = get_caller_class_name(default="$transaction")
         self.name = name or tracer.get_var_name(depth=2, default=owner_name)
->>>>>>> 6e34e879
         if manager is None:
             manager = TransactionContext.get()
         manager.add_transaction(self)
@@ -510,7 +506,6 @@
     current: Optional["Method"] = None
 
     def __init__(self, *, name: Optional[str] = None, i: MethodLayout = 0, o: MethodLayout = 0):
-<<<<<<< HEAD
         """
         Parameters
         ----------
@@ -524,11 +519,8 @@
             The format of ``data_in``.
             An ``int`` corresponds to a ``Record`` with a single ``data`` field.
         """
-        self.name = name or tracer.get_var_name(depth=2, default="$method")
-=======
         self.owner, owner_name = get_caller_class_name(default="$method")
         self.name = name or tracer.get_var_name(depth=2, default=owner_name)
->>>>>>> 6e34e879
         self.ready = Signal()
         self.run = Signal()
         self.data_in = Record(_coerce_layout(i))
