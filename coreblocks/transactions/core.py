from collections import defaultdict
from contextlib import contextmanager
from typing import Union, List
from types import MethodType
from amaranth import *
from ._utils import *

__all__ = [
    "TransactionManager",
    "TransactionContext",
    "TransactionModule",
    "Transaction",
    "Method",
    "eager_deterministic_cc_scheduler",
    "trivial_roundrobin_cc_scheduler",
    "def_method",
]


def eager_deterministic_cc_scheduler(manager, m, gr, cc):
<<<<<<< HEAD
    for k, transaction in enumerate(cc):
        ready = [method.ready for method in manager.methods_by_transaction[transaction]]
=======
    ccl = list(cc)
    for k, transaction in enumerate(ccl):
        ready = [method.ready for method in manager.transactions[transaction]]
>>>>>>> 13507f44
        runnable = Cat(ready).all()
        conflicts = [ccl[j].grant for j in range(k) if ccl[j] in gr[transaction]]
        noconflict = ~Cat(conflicts).any()
        m.d.comb += transaction.grant.eq(transaction.request & runnable & noconflict)


def trivial_roundrobin_cc_scheduler(manager, m, gr, cc):
    sched = Scheduler(len(cc))
    m.submodules += sched
    for k, transaction in enumerate(cc):
        methods = manager.methods_by_transaction[transaction]
        ready = Signal(len(methods))
        for n, method in enumerate(methods):
            m.d.comb += ready[n].eq(method.ready)
        runnable = ready.all()
        m.d.comb += sched.requests[k].eq(transaction.request & runnable)
        m.d.comb += transaction.grant.eq(sched.grant[k] & sched.valid)


class TransactionManager(Elaboratable):
    """Transaction manager

    This module is responsible for granting ``Transaction``s and running
    ``Method``s. It takes care that two conflicting ``Transaction``s
    are never granted in the same clock cycle.
    """

    def __init__(self, cc_scheduler=eager_deterministic_cc_scheduler):
        self.transactions = []
        self.conflicts = []
        self.cc_scheduler = MethodType(cc_scheduler, self)

    def add_conflict(self, end1: Union["Transaction", "Method"], end2: Union["Transaction", "Method"]) -> None:
        self.conflicts.append((end1, end2))

    def _conflict_graph(self):
        def endTrans(end):
            if isinstance(end, Method):
                return self.transactions_by_method[end]
            else:
                return [end]

        gr = {}

        def addEdge(transaction, transaction2):
            gr[transaction].add(transaction2)
            gr[transaction2].add(transaction)

        for transaction in self.methods_by_transaction.keys():
            gr[transaction] = set()

        for transaction, methods in self.methods_by_transaction.items():
            for method in methods:
                for transaction2 in self.transactions_by_method[method]:
                    if transaction is not transaction2:
                        addEdge(transaction, transaction2)

        for (end1, end2) in self.conflicts:
            for transaction in endTrans(end1):
                for transaction2 in endTrans(end2):
                    addEdge(transaction, transaction2)

        return gr

    def _call_graph(self, transaction, method=None, arg=None, enable=None):
        if method is None:
            for method, (arg, enable) in transaction.method_uses.items():
                self._call_graph(transaction, method, arg, enable)
            return
        if not method.defined:
            raise RuntimeError("Trying to use method which is not defined yet")
        if method in self.method_uses[transaction]:
            raise RuntimeError("Method can't be called twice from the same transaction")
        self.method_uses[transaction][method] = (arg, enable)
        self.methods_by_transaction[transaction].append(method)
        self.transactions_by_method[method].append(transaction)
        self.conflicts += method.conflicts
        for method, (arg, enable) in method.method_uses.items():
            self._call_graph(transaction, method, arg, enable)

    def elaborate(self, platform):
        m = Module()

        self.methods_by_transaction = defaultdict(list)
        self.transactions_by_method = defaultdict(list)
        self.method_uses = defaultdict(dict)

        for transaction in self.transactions:
            for end in transaction.conflicts:
                self.add_conflict(transaction, end)
            self._call_graph(transaction)

        gr = self._conflict_graph()

        for cc in _graph_ccs(gr):
            self.cc_scheduler(m, gr, cc)

        for method, transactions in self.transactions_by_method.items():
            granted = Signal(len(transactions))
            for n, transaction in enumerate(transactions):
                (tdata, enable) = self.method_uses[transaction][method]
                m.d.comb += granted[n].eq(transaction.grant & enable)

                with m.If(transaction.grant):
                    m.d.comb += method.data_in.eq(tdata)
            runnable = granted.any()
            m.d.comb += method.run.eq(runnable)

        return m


class TransactionContext:
    stack: List[TransactionManager] = []

    def __init__(self, manager: TransactionManager):
        self.manager = manager

    def __enter__(self):
        self.stack.append(self.manager)
        return self

    def __exit__(self, exc_type, exc_value, exc_tb):
        top = self.stack.pop()
        assert self.manager is top

    @classmethod
    def get(cls) -> TransactionManager:
        if not cls.stack:
            raise RuntimeError("TransactionContext stack is empty")
        return cls.stack[-1]


class TransactionModule(Elaboratable):
    """
    ``TransactionModule`` is used as wrapper on ``Module`` class,
    which add support for transaction to the ``Module``. It creates a
    ``TransactionManager`` which will handle transaction scheduling
    and can be used in definition of ``Method``s and ``Transaction``s.

    Parameters
    ----------
    module: Module
            The ``Module`` which should be wrapped to add support for
            transactions and methods.
    """

    def __init__(self, module, manager: TransactionManager = None):
        if manager is None:
            manager = TransactionManager()
        self.transactionManager = manager
        self.module = module

    def transactionContext(self) -> TransactionContext:
        return TransactionContext(self.transactionManager)

    def elaborate(self, platform):
        with self.transactionContext():
            for name in self.module._named_submodules:
                self.module._named_submodules[name] = Fragment.get(self.module._named_submodules[name], platform)
            for idx in range(len(self.module._anon_submodules)):
                self.module._anon_submodules[idx] = Fragment.get(self.module._anon_submodules[idx], platform)

        self.module.submodules += self.transactionManager

        return self.module


class Transaction:
    """Transaction.

    A ``Transaction`` allows to simultaneously access multiple ``Method``s
    in a single clock cycle. It is granted by the ``TransactionManager``
    only when every ``Method`` it needs is ready, and no conflicting
    ``Transaction`` is already granted.

    A module which defines a ``Transaction`` should use ``body`` to
    describe used methods and the transaction's effect on the module state.
    The used methods should be called inside the ``body``'s
    ``with`` block.

    Parameters
    ----------
    manager: TransactionManager
        The ``TransactionManager`` controlling this ``Transaction``.
        If omitted, the manager is received from ``TransactionContext``.

    Attributes
    ----------
    request: Signal, in
        Signals that the transaction wants to run. If omitted, the transaction
        is always ready. Defined in the constructor.
    grant: Signal, out
        Signals that the transaction is granted by the ``TransactionManager``,
        and all used methods are called.
    """

    current = None

    def __init__(self, *, manager: TransactionManager = None):
        if manager is None:
            manager = TransactionContext.get()
        manager.transactions.append(self)
        self.request = Signal()
        self.grant = Signal()
        self.method_uses = dict()
        self.conflicts = []

    def use_method(self, method: "Method", arg, enable):
        if method in self.method_uses:
            raise RuntimeError("Method can't be called twice from the same transaction")
        self.method_uses[method] = (arg, enable)

    @contextmanager
    def context(self):
        if self.__class__.current is not None:
            raise RuntimeError("Transaction inside transaction")
        self.__class__.current = self
        try:
            yield self
        finally:
            self.__class__.current = None

    @contextmanager
    def body(self, m: Module, *, request=C(1)):
        m.d.comb += self.request.eq(request)
        with self.context():
            with m.If(self.grant):
                yield self

    def add_conflict(self, end: Union["Transaction", "Method"]) -> None:
        """Registers a conflict.

        The ``TransactionManager`` is informed that given ``Transaction``
        or ``Method`` cannot execute simultaneously with this ``Transaction``.
        Typical reason is using a common resource (register write
        or memory port).

        Parameters
        ----------
        end: Transaction or Method
            The conflicting ``Transaction`` or ``Method``
        """
        self.conflicts.append(end)

    @classmethod
    def get(cls) -> "Transaction":
        if cls.current is None:
            raise RuntimeError("No current transaction")
        return cls.current


class Method:
    """Transactional method.

    A ``Method`` serves to interface a module with external ``Transaction``s.
    It can be called by at most one ``Transaction`` in a given clock cycle.
    When a given ``Method`` is required by multiple ``Transaction``s
    simultenaously, at most one of them is granted by the
    ``TransactionManager``, and the rest of them must wait.
    Calling a ``Method`` always takes a single clock cycle.

    Data is combinatorially transferred between ``Method``s and
    ``Transaction``s using Amaranth ``Record``s. The transfer can take place
    in both directions at the same time: from ``Method`` to ``Transaction``
    (``data_out``) and from ``Transaction`` to ``Method`` (``data_in``).

    A module which defines a ``Method`` should use ``body`` to describe
    the method's effect on the module state.

    Parameters
    ----------
    i: int or record layout
        The format of ``data_in``.
        An ``int`` corresponds to a ``Record`` with a single ``data`` field.
    o: int or record layout
        The format of ``data_in``.
        An ``int`` corresponds to a ``Record`` with a single ``data`` field.

    Attributes
    ----------
    ready: Signal, in
        Signals that the method is ready to run in the current cycle.
        Typically defined by calling ``body``.
    run: Signal, out
        Signals that the method is called in the current cycle by some
        ``Transaction``. Defined by the ``TransactionManager``.
    data_in: Record, out
        Contains the data passed to the ``Method`` by the calling
        ``Transaction``.
    data_out: Record, in
        Contains the data passed from the ``Method`` to the calling
        ``Transaction``. Typically defined by calling ``body``.
    """

    current = None

    def __init__(self, *, i=0, o=0):
        self.ready = Signal()
        self.run = Signal()
        self.data_in = Record(_coerce_layout(i))
        self.data_out = Record(_coerce_layout(o))
        self.conflicts = []
        self.method_uses = dict()
        self.defined = False

    def add_conflict(self, end: Union["Transaction", "Method"]) -> None:
        """Registers a conflict.

        Record that that the given ``Transaction`` or ``Method`` cannot execute
        simultaneously with this ``Method``.  Typical reason is using a common
        resource (register write or memory port).

        Parameters
        ----------
        end: Transaction or Method
            The conflicting ``Transaction`` or ``Method``
        """
        self.conflicts.append(end)

    @contextmanager
    def body(self, m: Module, *, ready=C(1), out=C(0, 0)):
        """Define method body

        The ``body`` function should be used to define body of
        a method. It use ``ready`` and ``ret`` signals provided by
        user to feed internal transactions logic and to pass this data
        to method users.

        Parameters
        ----------
        m : Module
            Module in which operations on signals should be executed,
            ``body`` uses the combinational domain only.
        ready : Signal, in
            Signal to indicate if the method is ready to be run. By
            default it is ``Const(1)``, so the method is always ready.
            Assigned combinatorially to the ``ready`` attribute.
        out : Record, in
            Data generated by the ``Method``, which will be passed to
            the calling ``Transaction``. Assigned combinatorially to
            the ``data_out`` attribute.

        Returns
        -------
        data_in : Record, out
            Data passed from the calling ``Transaction`` to the ``Method``.

        Example
        -------
        ```
        m = Module()
        my_sum_method = Method(i = Layout([("arg1",8),("arg2",8)]))
        sum = Signal(16)
        with my_sum_method.body(m, out = sum) as data_in:
            m.d.comb += sum.eq(data_in.arg1 + data_in.arg2)
        ```
        """
        if self.defined:
            raise RuntimeError("Method already defined")
        if self.__class__.current is not None:
            raise RuntimeError("Method body inside method body")
        self.__class__.current = self
        try:
            m.d.comb += self.ready.eq(ready)
            m.d.comb += self.data_out.eq(out)
            with m.If(self.run):
                yield self.data_in
        finally:
            self.__class__.current = None
            self.defined = True

    def use_method(self, method: "Method", arg, enable):
        if method in self.method_uses:
            raise RuntimeError("Method can't be called twice from the same transaction")
        self.method_uses[method] = (arg, enable)

    def __call__(self, m: Module, arg=C(0, 0), enable=C(1)):
        enable_sig = Signal()
        m.d.comb += enable_sig.eq(enable)
<<<<<<< HEAD
        if Method.current is not None:
            Method.current.use_method(self, arg, enable_sig)
        else:
            Transaction.get().use_method(self, arg, enable_sig)
        return self.data_out
=======
        trans = Transaction.get()
        return self.manager.use_method(trans, self, arg, enable_sig)


def def_method(m: Module, method: Method, ready=C(1)):
    """Define a method.

    This decorator allows to define transactional methods in more
    elegant way using Python's ``def`` syntax.

    The decorated function should take one argument, which will be a
    record with input signals and return output values.
    The returned value can be either a record or a dictionary of outputs.

    Parameters
    ----------
    m : Module
        Module in which operations on signals should be executed.
    method : Method
        The method whose body is going to be defined.
    ready : Signal
        Signal to indicate if the method is ready to be run. By
        default it is ``Const(1)``, so the method is always ready.
        Assigned combinatorially to the ``ready`` attribute.

    Example
    -------
    ```
    m = Module()
    my_sum_method = Method(i=[("arg1",8),("arg2",8)], o=8)
    @def_method(m, my_sum_method)
    def _(data_in):
        return data_in.arg1 + data_in.arg2
    ```
    """

    def decorator(func):
        out = Record.like(method.data_out)
        ret_out = None

        with method.body(m, ready=ready, out=out) as arg:
            ret_out = func(arg)

        def connect_with_possibly_dict(dst, src):
            if isinstance(src, dict):
                if not isinstance(dst, Record):
                    raise TypeError("Cannot connect a dict of signals to a non-record.")

                for k, v in src.items():
                    connect_with_possibly_dict(dst[k], v)

                # Make sure all fields of the record are specified in the dict.
                for field_name, _, _ in dst.layout:
                    if field_name not in src:
                        raise KeyError("Field {} is not specified in the dict.".format(field_name))
            else:
                m.d.comb += dst.eq(src)

        if ret_out is not None:
            connect_with_possibly_dict(out, ret_out)

    return decorator
>>>>>>> 13507f44
<|MERGE_RESOLUTION|>--- conflicted
+++ resolved
@@ -18,14 +18,9 @@
 
 
 def eager_deterministic_cc_scheduler(manager, m, gr, cc):
-<<<<<<< HEAD
-    for k, transaction in enumerate(cc):
-        ready = [method.ready for method in manager.methods_by_transaction[transaction]]
-=======
     ccl = list(cc)
     for k, transaction in enumerate(ccl):
-        ready = [method.ready for method in manager.transactions[transaction]]
->>>>>>> 13507f44
+        ready = [method.ready for method in manager.methods_by_transaction[transaction]]
         runnable = Cat(ready).all()
         conflicts = [ccl[j].grant for j in range(k) if ccl[j] in gr[transaction]]
         noconflict = ~Cat(conflicts).any()
@@ -405,16 +400,11 @@
     def __call__(self, m: Module, arg=C(0, 0), enable=C(1)):
         enable_sig = Signal()
         m.d.comb += enable_sig.eq(enable)
-<<<<<<< HEAD
         if Method.current is not None:
             Method.current.use_method(self, arg, enable_sig)
         else:
             Transaction.get().use_method(self, arg, enable_sig)
         return self.data_out
-=======
-        trans = Transaction.get()
-        return self.manager.use_method(trans, self, arg, enable_sig)
-
 
 def def_method(m: Module, method: Method, ready=C(1)):
     """Define a method.
@@ -473,5 +463,4 @@
         if ret_out is not None:
             connect_with_possibly_dict(out, ret_out)
 
-    return decorator
->>>>>>> 13507f44
+    return decorator