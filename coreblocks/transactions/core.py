--- conflicted
+++ resolved
@@ -323,9 +323,6 @@
         return self.module
 
 
-<<<<<<< HEAD
-class Transaction(Owned):
-=======
 class TransactionBase(Owned):
     current: ClassVar[Optional["TransactionBase"]] = None
 
@@ -377,7 +374,6 @@
 
 
 class Transaction(TransactionBase):
->>>>>>> bf75a16a
     """Transaction.
 
     A ``Transaction`` represents a task which needs to be regularly done.
@@ -484,11 +480,7 @@
     return exprs
 
 
-<<<<<<< HEAD
-class Method(Owned):
-=======
 class Method(TransactionBase):
->>>>>>> bf75a16a
     """Transactional method.
 
     A ``Method`` serves to interface a module with external ``Transaction``\\s
