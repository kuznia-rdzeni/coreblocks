from collections import defaultdict
from collections.abc import Iterable, Callable, Mapping, Iterator
from contextlib import contextmanager
from enum import Enum, auto
from typing import ClassVar, TypeAlias, TypedDict, Union, Optional, Tuple
from graphlib import TopologicalSorter
from typing_extensions import Self
from amaranth import *
from amaranth import tracer
from amaranth.hdl.ast import Statement
from itertools import count, chain

from coreblocks.utils import AssignType, assign, ModuleConnector
from ._utils import *
from ..utils import silence_mustuse
from ..utils._typing import StatementLike, ValueLike, SignalBundle, HasElaborate
from .graph import Owned, OwnershipGraph, Direction

__all__ = [
    "MethodLayout",
    "Priority",
    "TransactionManager",
    "TransactionContext",
    "TransactionModule",
    "Transaction",
    "Method",
    "eager_deterministic_cc_scheduler",
    "trivial_roundrobin_cc_scheduler",
    "def_method",
]


TransactionGraph: TypeAlias = Graph["Transaction"]
TransactionGraphCC: TypeAlias = GraphCC["Transaction"]
PriorityOrder: TypeAlias = dict["Transaction", int]
TransactionScheduler: TypeAlias = Callable[["MethodMap", TransactionGraph, TransactionGraphCC, PriorityOrder], Module]
RecordDict: TypeAlias = ValueLike | Mapping[str, "RecordDict"]
TransactionOrMethod: TypeAlias = Union["Transaction", "Method"]


class Priority(Enum):
    #: Conflicting transactions/methods don't have a priority order.
    UNDEFINED = auto()
    #: Left transaction/method is prioritized over the right one.
    LEFT = auto()
    #: Right transaction/method is prioritized over the left one.
    RIGHT = auto()


class RelationBase(TypedDict):
    end: TransactionOrMethod
    priority: Priority
    conflict: bool


class Relation(RelationBase):
    start: TransactionOrMethod


class MethodMap:
    def __init__(self, transactions: Iterable["Transaction"]):
        self.methods_by_transaction = dict[Transaction, list[Method]]()
        self.transactions_by_method = defaultdict[Method, list[Transaction]](list)

        def rec(transaction: Transaction, source: TransactionBase):
            for method in source.method_uses.keys():
                if not method.defined:
                    raise RuntimeError("Trying to use method which is not defined yet")
                if method in self.methods_by_transaction[transaction]:
                    raise RuntimeError("Method can't be called twice from the same transaction")
                self.methods_by_transaction[transaction].append(method)
                self.transactions_by_method[method].append(transaction)
                rec(transaction, method)

        for transaction in transactions:
            self.methods_by_transaction[transaction] = []
            rec(transaction, transaction)

    def transactions_for(self, elem: TransactionOrMethod) -> Iterable["Transaction"]:
        if isinstance(elem, Transaction):
            return [elem]
        else:
            return self.transactions_by_method[elem]

    @property
    def methods(self) -> Iterable["Method"]:
        return self.transactions_by_method.keys()

    @property
    def transactions(self) -> Iterable["Transaction"]:
        return self.methods_by_transaction.keys()

    @property
    def methods_and_transactions(self) -> Iterable[TransactionOrMethod]:
        return chain(self.methods, self.transactions)


def eager_deterministic_cc_scheduler(
    method_map: MethodMap, gr: TransactionGraph, cc: TransactionGraphCC, porder: PriorityOrder
) -> Module:
    """eager_deterministic_cc_scheduler

    This function generates an eager scheduler for the transaction
    subsystem. It isn't fair, because it starts transactions using
    transaction index in `cc` as a priority. Transaction with the lowest
    index has the highest priority.

    If there are two different transactions which have no conflicts then
    they will be started concurrently.

    Parameters
    ----------
    manager : TransactionManager
        TransactionManager which uses this instance of scheduler for
        arbitrating which agent should get a grant signal.
    m : Module
        Module to which signals and calculations should be connected.
    gr : TransactionGraph
        Graph of conflicts between transactions, where vertices are transactions and edges are conflicts.
    cc : Set[Transaction]
        Connected components of the graph `gr` for which scheduler
        should be generated.
    porder : PriorityOrder
        Linear ordering of transactions which is consistent with priority constraints.
    """
    m = Module()
    ccl = list(cc)
    ccl.sort(key=lambda transaction: porder[transaction])
    for k, transaction in enumerate(ccl):
        ready = [method.ready for method in method_map.methods_by_transaction[transaction]]
        runnable = Cat(ready).all()
        conflicts = [ccl[j].grant for j in range(k) if ccl[j] in gr[transaction]]
        noconflict = ~Cat(conflicts).any()
        m.d.comb += transaction.grant.eq(transaction.request & runnable & noconflict)
    return m


def trivial_roundrobin_cc_scheduler(
    method_map: MethodMap, gr: TransactionGraph, cc: TransactionGraphCC, porder: PriorityOrder
) -> Module:
    """trivial_roundrobin_cc_scheduler

    This function generates a simple round-robin scheduler for the transaction
    subsystem. In a one cycle there will be at most one transaction granted
    (in a given connected component of the conflict graph), even if there is
    another ready, non-conflicting, transaction. It is mainly for testing
    purposes.

    Parameters
    ----------
    manager : TransactionManager
        TransactionManager which uses this instance of scheduler for
        arbitrating which agent should get grant signal.
    m : Module
        Module to which signals and calculations should be connected.
    gr : TransactionGraph
        Graph of conflicts between transactions, where vertices are transactions and edges are conflicts.
    cc : Set[Transaction]
        Connected components of the graph `gr` for which scheduler
        should be generated.
    porder : PriorityOrder
        Linear ordering of transactions which is consistent with priority constraints.
    """
    m = Module()
    sched = Scheduler(len(cc))
    m.submodules.scheduler = sched
    for k, transaction in enumerate(cc):
        methods = method_map.methods_by_transaction[transaction]
        ready = Signal(len(methods))
        for n, method in enumerate(methods):
            m.d.comb += ready[n].eq(method.ready)
        runnable = ready.all()
        m.d.comb += sched.requests[k].eq(transaction.request & runnable)
        m.d.comb += transaction.grant.eq(sched.grant[k] & sched.valid)
    return m


class TransactionManager(Elaboratable):
    """Transaction manager

    This module is responsible for granting `Transaction`\\s and running
    `Method`\\s. It takes care that two conflicting `Transaction`\\s
    are never granted in the same clock cycle.
    """

    def __init__(self, cc_scheduler: TransactionScheduler = eager_deterministic_cc_scheduler):
        self.transactions: list[Transaction] = []
        self.cc_scheduler = cc_scheduler

    def add_transaction(self, transaction: "Transaction"):
        self.transactions.append(transaction)

    @staticmethod
    def _conflict_graph(
        method_map: MethodMap, relations: list[Relation]
    ) -> Tuple[TransactionGraph, TransactionGraph, PriorityOrder]:
        """_conflict_graph

        This function generates the graph of transaction conflicts. Conflicts
        between transactions can be explicit or implicit. Two transactions
        conflict explicitly, if a conflict was added between the transactions
        or the methods used by them via `add_conflict`. Two transactions
        conflict implicitly if they are both using the same method.

        Created graph is undirected. Transactions are nodes in that graph
        and conflict between two transactions is marked as an edge. In such
        representation connected components are sets of transactions which can
        potentially conflict so there is a need to arbitrate between them.
        On the other hand when two transactions are in different connected
        components, then they can be scheduled independently, because they
        will have no conflicts.

        This function also computes a linear ordering of transactions
        which is consistent with conflict priorities of methods and
        transactions. When priority constraints cannot be satisfied,
        an exception is thrown.

        Returns
        -------
        cgr : TransactionGraph
            Graph of conflicts between transactions, where vertices are transactions and edges are conflicts.
        rgr : TransactionGraph
            Graph of relations between transactions, which includes conflicts and orderings.
        porder : PriorityOrder
            Linear ordering of transactions which is consistent with priority constraints.
        """

        cgr: TransactionGraph = {}  # Conflict graph
        pgr: TransactionGraph = {}  # Priority graph
        rgr: TransactionGraph = {}  # Relation graph

        def add_edge(begin: Transaction, end: Transaction, priority: Priority, conflict: bool):
            rgr[begin].add(end)
            rgr[end].add(begin)
            if conflict:
                cgr[begin].add(end)
                cgr[end].add(begin)
            match priority:
                case Priority.LEFT:
                    pgr[end].add(begin)
                case Priority.RIGHT:
                    pgr[begin].add(end)

        for transaction in method_map.transactions:
            cgr[transaction] = set()
            pgr[transaction] = set()
            rgr[transaction] = set()

        for method in method_map.methods:
            if method.nonexclusive:
                continue
            for transaction1 in method_map.transactions_for(method):
                for transaction2 in method_map.transactions_for(method):
                    if transaction1 is not transaction2:
                        add_edge(transaction1, transaction2, Priority.UNDEFINED, True)

        for relation in relations:
            start = relation["start"]
            end = relation["end"]
            if not relation["conflict"]:  # relation added with schedule_before
                if end.def_order < start.def_order:
                    raise RuntimeError(f"{start.name!r} scheduled before {end.name!r}, but defined afterwards")

            for trans_start in method_map.transactions_for(start):
                for trans_end in method_map.transactions_for(end):
                    add_edge(trans_start, trans_end, relation["priority"], relation["conflict"])

        porder: PriorityOrder = {}

        for k, transaction in enumerate(TopologicalSorter(pgr).static_order()):
            porder[transaction] = k

        return cgr, rgr, porder

    @staticmethod
    def _method_uses(method_map: MethodMap) -> Mapping["Transaction", Mapping["Method", Tuple[ValueLike, ValueLike]]]:
        method_uses = defaultdict[Transaction, dict[Method, Tuple[ValueLike, ValueLike]]](dict)

        for source in method_map.methods_and_transactions:
            for transaction in method_map.transactions_for(source):
                for method, use_data in source.method_uses.items():
                    method_uses[transaction][method] = use_data

        return method_uses

    def elaborate(self, platform):
        # In the following, various problems in the transaction set-up are detected.
        # The exception triggers an unused Elaboratable warning.
        with silence_mustuse(self):
            method_map = MethodMap(self.transactions)
            relations = [
                Relation(**relation, start=elem)
                for elem in method_map.methods_and_transactions
                for relation in elem.relations
            ]
            cgr, rgr, porder = TransactionManager._conflict_graph(method_map, relations)

        m = Module()

        m.submodules._transactron_schedulers = ModuleConnector(
            *[self.cc_scheduler(method_map, cgr, cc, porder) for cc in _graph_ccs(rgr)]
        )

        method_uses = self._method_uses(method_map)

        for method, transactions in method_map.transactions_by_method.items():
            granted = Signal(len(transactions))
            for n, transaction in enumerate(transactions):
                (tdata, enable) = method_uses[transaction][method]
                m.d.comb += granted[n].eq(transaction.grant & enable)

                with m.If(transaction.grant):
                    m.d.comb += method.data_in.eq(tdata)
            runnable = granted.any()
            m.d.comb += method.run.eq(runnable)

        return m

    def visual_graph(self, fragment):
        graph = OwnershipGraph(fragment)
        method_map = MethodMap(self.transactions)
        for method, transactions in method_map.transactions_by_method.items():
            if len(method.data_in) > len(method.data_out):
                direction = Direction.IN
            elif len(method.data_in) < len(method.data_out):
                direction = Direction.OUT
            else:
                direction = Direction.INOUT
            graph.insert_node(method)
            for transaction in transactions:
                graph.insert_node(transaction)
                graph.insert_edge(transaction, method, direction)

        return graph


class TransactionContext:
    stack: list[TransactionManager] = []

    def __init__(self, manager: TransactionManager):
        self.manager = manager

    def __enter__(self):
        self.stack.append(self.manager)
        return self

    def __exit__(self, exc_type, exc_value, exc_tb):
        top = self.stack.pop()
        assert self.manager is top

    @classmethod
    def get(cls) -> TransactionManager:
        if not cls.stack:
            raise RuntimeError("TransactionContext stack is empty")
        return cls.stack[-1]


class TransactionModule(Elaboratable):
    """
    `TransactionModule` is used as wrapper on `Elaboratable` classes,
    which adds support for transactions. It creates a
    `TransactionManager` which will handle transaction scheduling
    and can be used in definition of `Method`\\s and `Transaction`\\s.
    """

    def __init__(self, elaboratable: HasElaborate, manager: Optional[TransactionManager] = None):
        """
        Parameters
        ----------
        elaboratable: HasElaborate
                The `Elaboratable` which should be wrapped to add support for
                transactions and methods.
        """
        if manager is None:
            manager = TransactionManager()
        self.transactionManager = manager
        self.elaboratable = elaboratable

    def transaction_context(self) -> TransactionContext:
        return TransactionContext(self.transactionManager)

    def elaborate(self, platform):
        with silence_mustuse(self.transactionManager):
            with self.transaction_context():
                elaboratable = Fragment.get(self.elaboratable, platform)

        m = Module()

<<<<<<< HEAD
        m.submodules.main_module = elaboratable
        m.submodules.transactionManager = self.transactionManager
=======
        self.module.submodules._transactron_transManager = self.transactionManager
>>>>>>> 8b14bc3a

        return m


class _TransactionBaseStatements:
    def __init__(self):
        self.statements: list[Statement] = []

    def __iadd__(self, assigns: StatementLike):
        if not TransactionBase.stack:
            raise RuntimeError("No current body")
        for stmt in Statement.cast(assigns):
            self.statements.append(stmt)
        return self

    def __iter__(self):
        return self.statements.__iter__()

    def clear(self):
        return self.statements.clear()


class TransactionBase(Owned):
    stack: ClassVar[list[Union["Transaction", "Method"]]] = []
    comb: ClassVar[_TransactionBaseStatements] = _TransactionBaseStatements()
    def_counter: ClassVar[count] = count()
    def_order: int
    defined: bool = False

    def __init__(self):
        self.method_uses: dict[Method, Tuple[ValueLike, ValueLike]] = dict()
        self.relations: list[RelationBase] = []

    def add_conflict(self, end: TransactionOrMethod, priority: Priority = Priority.UNDEFINED) -> None:
        """Registers a conflict.

        Record that that the given `Transaction` or `Method` cannot execute
        simultaneously with this `Method` or `Transaction`. Typical reason
        is using a common resource (register write or memory port).

        Parameters
        ----------
        end: Transaction or Method
            The conflicting `Transaction` or `Method`
        priority: Priority, optional
            Is one of conflicting `Transaction`\\s or `Method`\\s prioritized?
            Defaults to undefined priority relation.
        """
        self.relations.append(RelationBase(end=end, priority=priority, conflict=True))

    def schedule_before(self, end: TransactionOrMethod) -> None:
        """Adds a priority relation.

        Record that that the given `Transaction` or `Method` needs to be
        scheduled before this `Method` or `Transaction`, without adding
        a conflict. Typical reason is data forwarding.

        Parameters
        ----------
        end: Transaction or Method
            The other `Transaction` or `Method`
        """
        self.relations.append(RelationBase(end=end, priority=Priority.LEFT, conflict=False))

    def use_method(self, method: "Method", arg: ValueLike, enable: ValueLike):
        if method in self.method_uses:
            raise RuntimeError("Method can't be called twice from the same transaction")
        self.method_uses[method] = (arg, enable)

    @contextmanager
    def context(self, m: Module) -> Iterator[Self]:
        assert isinstance(self, Transaction) or isinstance(self, Method)  # for typing

        parent = TransactionBase.peek()
        if parent is None:
            assert not TransactionBase.comb.statements
        else:
            parent.schedule_before(self)

        TransactionBase.stack.append(self)

        try:
            yield self
        finally:
            TransactionBase.stack.pop()
            if parent is None:
                m.d.comb += TransactionBase.comb
                TransactionBase.comb.clear()

    @classmethod
    def get(cls) -> Self:
        ret = cls.peek()
        if ret is None:
            raise RuntimeError("No current body")
        return ret

    @classmethod
    def peek(cls) -> Optional[Self]:
        if not TransactionBase.stack:
            return None
        if not isinstance(TransactionBase.stack[-1], cls):
            raise RuntimeError(f"Current body not a {cls.__name__}")
        return TransactionBase.stack[-1]


class Transaction(TransactionBase):
    """Transaction.

    A `Transaction` represents a task which needs to be regularly done.
    Execution of a `Transaction` always lasts a single clock cycle.
    A `Transaction` signals readiness for execution by setting the
    `request` signal. If the conditions for its execution are met, it
    can be granted by the `TransactionManager`.

    A `Transaction` can, as part of its execution, call a number of
    `Method`\\s. A `Transaction` can be granted only if every `Method`
    it runs is ready.

    A `Transaction` cannot execute concurrently with another, conflicting
    `Transaction`. Conflicts between `Transaction`\\s are either explicit
    or implicit. An explicit conflict is added using the `add_conflict`
    method. Implicit conflicts arise between pairs of `Transaction`\\s
    which use the same `Method`.

    A module which defines a `Transaction` should use `body` to
    describe used methods and the transaction's effect on the module state.
    The used methods should be called inside the `body`'s
    `with` block.

    Attributes
    ----------
    name: str
        Name of this `Transaction`.
    request: Signal, in
        Signals that the transaction wants to run. If omitted, the transaction
        is always ready. Defined in the constructor.
    grant: Signal, out
        Signals that the transaction is granted by the `TransactionManager`,
        and all used methods are called.
    """

    def __init__(self, *, name: Optional[str] = None, manager: Optional[TransactionManager] = None):
        """
        Parameters
        ----------
        name: str or None
            Name hint for this `Transaction`. If `None` (default) the name is
            inferred from the variable name this `Transaction` is assigned to.
            If the `Transaction` was not assigned, the name is inferred from
            the class name where the `Transaction` was constructed.
        manager: TransactionManager
            The `TransactionManager` controlling this `Transaction`.
            If omitted, the manager is received from `TransactionContext`.
        """
        super().__init__()
        self.owner, owner_name = get_caller_class_name(default="$transaction")
        self.name = name or tracer.get_var_name(depth=2, default=owner_name)
        if manager is None:
            manager = TransactionContext.get()
        manager.add_transaction(self)
        self.request = Signal()
        self.grant = Signal()

    @contextmanager
    def body(self, m: Module, *, request: ValueLike = C(1)) -> Iterator["Transaction"]:
        """Defines the `Transaction` body.

        This context manager allows to conveniently define the actions
        performed by a `Transaction` when it's granted. Each assignment
        added to a domain under `body` is guarded by the `grant` signal.
        Combinational assignments which do not need to be guarded by
        `grant` can be added to `Transaction.comb` instead of
        `m.d.comb`. `Method` calls can be performed under `body`.

        Parameters
        ----------
        m: Module
            The module where the `Transaction` is defined.
        request: Signal
            Indicates that the `Transaction` wants to be executed. By
            default it is `Const(1)`, so it wants to be executed in
            every clock cycle.
        """
        if self.defined:
            raise RuntimeError("Transaction already defined")
        self.def_order = next(TransactionBase.def_counter)
        m.d.comb += self.request.eq(request)
        with self.context(m):
            with m.If(self.grant):
                yield self
        self.defined = True

    def __repr__(self) -> str:
        return "(transaction {})".format(self.name)

    def debug_signals(self) -> SignalBundle:
        return [self.request, self.grant]


class Method(TransactionBase):
    """Transactional method.

    A `Method` serves to interface a module with external `Transaction`\\s
    or `Method`\\s. It can be called by at most once in a given clock cycle.
    When a given `Method` is required by multiple `Transaction`\\s
    (either directly, or indirectly via another `Method`) simultenaously,
    at most one of them is granted by the `TransactionManager`, and the rest
    of them must wait. (Non-exclusive methods are an exception to this
    behavior.) Calling a `Method` always takes a single clock cycle.

    Data is combinationally transferred between to and from `Method`\\s
    using Amaranth `Record`\\s. The transfer can take place in both directions
    at the same time: from the called `Method` to the caller (`data_out`)
    and from the caller to the called `Method` (`data_in`).

    A module which defines a `Method` should use `body` or `def_method`
    to describe the method's effect on the module state.

    Attributes
    ----------
    name: str
        Name of this `Method`.
    ready: Signal, in
        Signals that the method is ready to run in the current cycle.
        Typically defined by calling `body`.
    run: Signal, out
        Signals that the method is called in the current cycle by some
        `Transaction`. Defined by the `TransactionManager`.
    data_in: Record, out
        Contains the data passed to the `Method` by the caller
        (a `Transaction` or another `Method`).
    data_out: Record, in
        Contains the data passed from the `Method` to the caller
        (a `Transaction` or another `Method`). Typically defined by
        calling `body`.
    """

    def __init__(
        self, *, name: Optional[str] = None, i: MethodLayout = (), o: MethodLayout = (), nonexclusive: bool = False
    ):
        """
        Parameters
        ----------
        name: str or None
            Name hint for this `Method`. If `None` (default) the name is
            inferred from the variable name this `Method` is assigned to.
        i: record layout
            The format of `data_in`.
            An `int` corresponds to a `Record` with a single `data` field.
        o: record layout
            The format of `data_in`.
            An `int` corresponds to a `Record` with a single `data` field.
        nonexclusive: bool
            If true, the method is non-exclusive: it can be called by multiple
            transactions in the same clock cycle. If such a situation happens,
            the method still is executed only once, and each of the callers
            receive its output. Nonexclusive methods cannot have inputs.
        """
        super().__init__()
        self.owner, owner_name = get_caller_class_name(default="$method")
        self.name = name or tracer.get_var_name(depth=2, default=owner_name)
        self.ready = Signal()
        self.run = Signal()
        self.data_in = Record(i)
        self.data_out = Record(o)
        self.nonexclusive = nonexclusive
        if nonexclusive:
            assert len(self.data_in) == 0

    @staticmethod
    def like(other: "Method", *, name: Optional[str] = None) -> "Method":
        """Constructs a new `Method` based on another.

        The returned `Method` has the same input/output data layouts as the
        `other` `Method`.

        Parameters
        ----------
        other : Method
            The `Method` which serves as a blueprint for the new `Method`.
        name : str, optional
            Name of the new `Method`.

        Returns
        -------
        Method
            The freshly constructed `Method`.
        """
        return Method(name=name, i=other.data_in.layout, o=other.data_out.layout)

    def proxy(self, m: Module, method: "Method"):
        """Define as a proxy for another method.

        The calls to this method will be forwarded to `method`.

        Parameters
        ----------
        m : Module
            Module in which operations on signals should be executed,
            `proxy` uses the combinational domain only.
        method : Method
            Method for which this method is a proxy for.
        """
        m.d.comb += self.ready.eq(1)
        m.d.comb += self.data_out.eq(method.data_out)
        self.use_method(method, arg=self.data_in, enable=self.run)
        self.defined = True

    @contextmanager
    def body(self, m: Module, *, ready: ValueLike = C(1), out: ValueLike = C(0, 0)) -> Iterator[Record]:
        """Define method body

        The `body` context manager can be used to define the actions
        performed by a `Method` when it's run. Each assignment added to
        a domain under `body` is guarded by the `run` signal.
        Combinational assignments which do not need to be guarded by `run`
        can be added to `Method.comb` instead of `m.d.comb`. `Method`
        calls can be performed under `body`.

        Parameters
        ----------
        m : Module
            Module in which operations on signals should be executed,
            `body` uses the combinational domain only.
        ready : Signal, in
            Signal to indicate if the method is ready to be run. By
            default it is `Const(1)`, so the method is always ready.
            Assigned combinationially to the `ready` attribute.
        out : Record, in
            Data generated by the `Method`, which will be passed to
            the caller (a `Transaction` or another `Method`). Assigned
            combinationally to the `data_out` attribute.

        Returns
        -------
        data_in : Record, out
            Data passed from the caller (a `Transaction` or another
            `Method`) to this `Method`.

        Examples
        --------
        .. highlight:: python
        .. code-block:: python

            m = Module()
            my_sum_method = Method(i = Layout([("arg1",8),("arg2",8)]))
            sum = Signal(16)
            with my_sum_method.body(m, out = sum) as data_in:
                m.d.comb += sum.eq(data_in.arg1 + data_in.arg2)
        """
        if self.defined:
            raise RuntimeError("Method already defined")
        self.def_order = next(TransactionBase.def_counter)
        try:
            m.d.comb += self.ready.eq(ready)
            m.d.comb += self.data_out.eq(out)
            with self.context(m):
                with m.If(self.run):
                    yield self.data_in
        finally:
            self.defined = True

    def __call__(
        self, m: Module, arg: Optional[RecordDict] = None, enable: ValueLike = C(1), /, **kwargs: RecordDict
    ) -> Record:
        """Call a method.

        Methods can only be called from transaction and method bodies.
        Calling a `Method` marks, for the purpose of transaction scheduling,
        the dependency between the calling context and the called `Method`.
        It also connects the method's inputs to the parameters and the
        method's outputs to the return value.

        Parameters
        ----------
        m : Module
            Module in which operations on signals should be executed,
        arg : Value or dict of Values
            Call argument. Can be passed as a `Record` of the method's
            input layout or as a dictionary. Alternative syntax uses
            keyword arguments.
        enable : Value
            Configures the call as enabled in the current clock cycle.
            Disabled calls still lock the called method in transaction
            scheduling. Calls are by default enabled.
        **kwargs : Value or dict of Values
            Allows to pass method arguments using keyword argument
            syntax. Equivalent to passing a dict as the argument.

        Returns
        -------
        data_out : Record
            The result of the method call.

        Examples
        --------
        .. highlight:: python
        .. code-block:: python

            m = Module()
            with Transaction.body(m):
                ret = my_sum_method(m, arg1=2, arg2=3)

        Alternative syntax:

        .. highlight:: python
        .. code-block:: python

            with Transaction.body(m):
                ret = my_sum_method(m, {"arg1": 2, "arg2": 3})
        """
        enable_sig = Signal()
        arg_rec = Record.like(self.data_in)

        if arg is not None and kwargs:
            raise ValueError("Method call with both keyword arguments and legacy record argument")

        if arg is None:
            arg = kwargs

        m.d.comb += enable_sig.eq(enable)
        TransactionBase.comb += assign(arg_rec, arg, fields=AssignType.ALL)
        TransactionBase.get().use_method(self, arg_rec, enable_sig)

        return self.data_out

    def __repr__(self) -> str:
        return "(method {})".format(self.name)

    def debug_signals(self) -> SignalBundle:
        return [self.ready, self.run, self.data_in, self.data_out]


def def_method(m: Module, method: Method, ready: ValueLike = C(1)):
    """Define a method.

    This decorator allows to define transactional methods in an
    elegant way using Python's `def` syntax. Internally, `def_method`
    uses `Method.body`.

    The decorated function should take keyword arguments corresponding to the
    fields of the method's input layout. The `**kwargs` syntax is supported.
    Alternatively, it can take one argument named `arg`, which will be a
    record with input signals.

    The returned value can be either a record with the method's output layout
    or a dictionary of outputs.

    Parameters
    ----------
    m: Module
        Module in which operations on signals should be executed.
    method: Method
        The method whose body is going to be defined.
    ready: Signal
        Signal to indicate if the method is ready to be run. By
        default it is `Const(1)`, so the method is always ready.
        Assigned combinationally to the `ready` attribute.

    Examples
    --------
    .. highlight:: python
    .. code-block:: python

        m = Module()
        my_sum_method = Method(i=[("arg1",8),("arg2",8)], o=[("res",8)])
        @def_method(m, my_sum_method)
        def _(arg1, arg2):
            return arg1 + arg2

    Alternative syntax (keyword args in dictionary):

    .. highlight:: python
    .. code-block:: python

        @def_method(m, my_sum_method)
        def _(**args):
            return args["arg1"] + args["arg2"]

    Alternative syntax (arg record):

    .. highlight:: python
    .. code-block:: python

        @def_method(m, my_sum_method)
        def _(arg):
            return {"res": arg.arg1 + arg.arg2}
    """

    def decorator(func: Callable[..., Optional[RecordDict]]):
        out = Record.like(method.data_out)
        ret_out = None

        with method.body(m, ready=ready, out=out) as arg:
            ret_out = method_def_helper(method, func, arg, **arg.fields)

        if ret_out is not None:
            m.d.comb += assign(out, ret_out, fields=AssignType.ALL)

    return decorator<|MERGE_RESOLUTION|>--- conflicted
+++ resolved
@@ -386,12 +386,8 @@
 
         m = Module()
 
-<<<<<<< HEAD
         m.submodules.main_module = elaboratable
         m.submodules.transactionManager = self.transactionManager
-=======
-        self.module.submodules._transactron_transManager = self.transactionManager
->>>>>>> 8b14bc3a
 
         return m
 
