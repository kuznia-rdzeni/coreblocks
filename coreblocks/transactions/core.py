from collections import defaultdict
from contextlib import contextmanager
from typing import Union, List, Optional, Dict, Tuple, Set, Iterator
from types import MethodType
from amaranth import *
from ._utils import *
from .._typing import ValueLike

__all__ = [
    "TransactionManager",
    "TransactionContext",
    "TransactionModule",
    "Transaction",
    "Method",
    "eager_deterministic_cc_scheduler",
    "trivial_roundrobin_cc_scheduler",
    "def_method",
]


def eager_deterministic_cc_scheduler(manager, m, gr, cc):
    ccl = list(cc)
    for k, transaction in enumerate(ccl):
        ready = [method.ready for method in manager.methods_by_transaction[transaction]]
        runnable = Cat(ready).all()
        conflicts = [ccl[j].grant for j in range(k) if ccl[j] in gr[transaction]]
        noconflict = ~Cat(conflicts).any()
        m.d.comb += transaction.grant.eq(transaction.request & runnable & noconflict)


def trivial_roundrobin_cc_scheduler(manager, m, gr, cc):
    sched = Scheduler(len(cc))
    m.submodules += sched
    for k, transaction in enumerate(cc):
        methods = manager.methods_by_transaction[transaction]
        ready = Signal(len(methods))
        for n, method in enumerate(methods):
            m.d.comb += ready[n].eq(method.ready)
        runnable = ready.all()
        m.d.comb += sched.requests[k].eq(transaction.request & runnable)
        m.d.comb += transaction.grant.eq(sched.grant[k] & sched.valid)


class TransactionManager(Elaboratable):
    """Transaction manager

    This module is responsible for granting ``Transaction``s and running
    ``Method``s. It takes care that two conflicting ``Transaction``s
    are never granted in the same clock cycle.
    """

    def __init__(self, cc_scheduler=eager_deterministic_cc_scheduler):
<<<<<<< HEAD
        self.transactions: Dict[Transaction, List[Method]] = {}
        self.methods: Dict[Method, List[Transaction]] = {}
        self.methodargs: Dict[Tuple[Transaction, Method], Tuple[ValueLike, ValueLike]] = {}
        self.conflicts = []
        self.cc_scheduler = MethodType(cc_scheduler, self)

    def add_conflict(self, end1: Union["Transaction", "Method"], end2: Union["Transaction", "Method"]) -> None:
        self.conflicts.append((end1, end2))

    def use_method(
        self,
        transaction: "Transaction",
        method: "Method",
        arg: ValueLike = C(0, 0),
        enable: ValueLike = C(1),
    ) -> Record:
        assert transaction.manager is self and method.manager is self
        if (transaction, method) in self.methodargs:
            raise RuntimeError("Method can't be called twice from the same transaction")
        if transaction not in self.transactions:
            self.transactions[transaction] = []
        if method not in self.methods:
            self.methods[method] = []
        self.transactions[transaction].append(method)
        self.methods[method].append(transaction)
        self.methodargs[(transaction, method)] = (arg, enable)
        return method.data_out
=======
        self.transactions: List[Transaction] = []
        self.conflicts: List[Tuple[Transaction | Method, Transaction | Method]] = []
        self.cc_scheduler = MethodType(cc_scheduler, self)

    def add_transaction(self, transaction):
        self.transactions.append(transaction)
>>>>>>> b101e785

    def _conflict_graph(self):
        def endTrans(end):
            if isinstance(end, Method):
                return self.transactions_by_method[end]
            else:
                return [end]

        gr: Dict[Transaction, Set[Transaction]] = {}

        def addEdge(transaction, transaction2):
            gr[transaction].add(transaction2)
            gr[transaction2].add(transaction)

        for transaction in self.methods_by_transaction.keys():
            gr[transaction] = set()

        for transaction, methods in self.methods_by_transaction.items():
            for method in methods:
                for transaction2 in self.transactions_by_method[method]:
                    if transaction is not transaction2:
                        addEdge(transaction, transaction2)

        for (end1, end2) in self.conflicts:
            for transaction in endTrans(end1):
                for transaction2 in endTrans(end2):
                    addEdge(transaction, transaction2)

        return gr

    def _call_graph(self, transaction, method, arg, enable):
        if not method.defined:
            raise RuntimeError("Trying to use method which is not defined yet")
        if method in self.method_uses[transaction]:
            raise RuntimeError("Method can't be called twice from the same transaction")
        self.method_uses[transaction][method] = (arg, enable)
        self.methods_by_transaction[transaction].append(method)
        self.transactions_by_method[method].append(transaction)
        for end in method.conflicts:
            self.conflicts.append((method, end))
        for method, (arg, enable) in method.method_uses.items():
            self._call_graph(transaction, method, arg, enable)

    def elaborate(self, platform):

        self.methods_by_transaction = defaultdict(list)
        self.transactions_by_method = defaultdict(list)
        self.method_uses = defaultdict(dict)

        for transaction in self.transactions:
            for end in transaction.conflicts:
                self.conflicts.append((transaction, end))
            for method, (arg, enable) in transaction.method_uses.items():
                self._call_graph(transaction, method, arg, enable)

        gr = self._conflict_graph()

        m = Module()

        for cc in _graph_ccs(gr):
            self.cc_scheduler(m, gr, cc)

        for method, transactions in self.transactions_by_method.items():
            granted = Signal(len(transactions))
            for n, transaction in enumerate(transactions):
                (tdata, enable) = self.method_uses[transaction][method]
                m.d.comb += granted[n].eq(transaction.grant & enable)

                with m.If(transaction.grant):
                    m.d.comb += method.data_in.eq(tdata)
            runnable = granted.any()
            m.d.comb += method.run.eq(runnable)

        return m


class TransactionContext:
    stack: List[TransactionManager] = []

    def __init__(self, manager: TransactionManager):
        self.manager = manager

    def __enter__(self):
        self.stack.append(self.manager)
        return self

    def __exit__(self, exc_type, exc_value, exc_tb):
        top = self.stack.pop()
        assert self.manager is top

    @classmethod
    def get(cls) -> TransactionManager:
        if not cls.stack:
            raise RuntimeError("TransactionContext stack is empty")
        return cls.stack[-1]


class TransactionModule(Elaboratable):
    """
    ``TransactionModule`` is used as wrapper on ``Module`` class,
    which add support for transaction to the ``Module``. It creates a
    ``TransactionManager`` which will handle transaction scheduling
    and can be used in definition of ``Method``s and ``Transaction``s.

    Parameters
    ----------
    module: Module
            The ``Module`` which should be wrapped to add support for
            transactions and methods.
    """

    def __init__(self, module: Module, manager: Optional[TransactionManager] = None):
        if manager is None:
            manager = TransactionManager()
        self.transactionManager = manager
        self.module = module

    def transactionContext(self) -> TransactionContext:
        return TransactionContext(self.transactionManager)

    def elaborate(self, platform):
        with self.transactionContext():
            for name in self.module._named_submodules:
                self.module._named_submodules[name] = Fragment.get(self.module._named_submodules[name], platform)
            for idx in range(len(self.module._anon_submodules)):
                self.module._anon_submodules[idx] = Fragment.get(self.module._anon_submodules[idx], platform)

        self.module.submodules += self.transactionManager

        return self.module


class Transaction:
    """Transaction.

    A ``Transaction`` allows to simultaneously access multiple ``Method``s
    in a single clock cycle. It is granted by the ``TransactionManager``
    only when every ``Method`` it needs is ready, and no conflicting
    ``Transaction`` is already granted.

    A module which defines a ``Transaction`` should use ``body`` to
    describe used methods and the transaction's effect on the module state.
    The used methods should be called inside the ``body``'s
    ``with`` block.

    Parameters
    ----------
    manager: TransactionManager
        The ``TransactionManager`` controlling this ``Transaction``.
        If omitted, the manager is received from ``TransactionContext``.

    Attributes
    ----------
    request: Signal, in
        Signals that the transaction wants to run. If omitted, the transaction
        is always ready. Defined in the constructor.
    grant: Signal, out
        Signals that the transaction is granted by the ``TransactionManager``,
        and all used methods are called.
    """

    current = None

    def __init__(self, *, manager: Optional[TransactionManager] = None):
        if manager is None:
            manager = TransactionContext.get()
        manager.add_transaction(self)
        self.request = Signal()
        self.grant = Signal()
        self.method_uses = dict()
        self.conflicts = []

    def use_method(self, method: "Method", arg, enable):
        if method in self.method_uses:
            raise RuntimeError("Method can't be called twice from the same transaction")
        self.method_uses[method] = (arg, enable)

    @contextmanager
    def context(self) -> Iterator["Transaction"]:
        if self.__class__.current is not None:
            raise RuntimeError("Transaction inside transaction")
        self.__class__.current = self
        try:
            yield self
        finally:
            self.__class__.current = None

    @contextmanager
    def body(self, m: Module, *, request: ValueLike = C(1)) -> Iterator["Transaction"]:
        m.d.comb += self.request.eq(request)
        with self.context():
            with m.If(self.grant):
                yield self

    def add_conflict(self, end: Union["Transaction", "Method"]) -> None:
        """Registers a conflict.

        The ``TransactionManager`` is informed that given ``Transaction``
        or ``Method`` cannot execute simultaneously with this ``Transaction``.
        Typical reason is using a common resource (register write
        or memory port).

        Parameters
        ----------
        end: Transaction or Method
            The conflicting ``Transaction`` or ``Method``
        """
        self.conflicts.append(end)

    @classmethod
    def get(cls) -> "Transaction":
        if cls.current is None:
            raise RuntimeError("No current transaction")
        return cls.current


def _connect_rec_with_possibly_dict(dst, src):
    if not isinstance(src, dict):
        return [dst.eq(src)]

    if not isinstance(dst, Record):
        raise TypeError("Cannot connect a dict of signals to a non-record.")

    exprs = []
    for k, v in src.items():
        exprs += _connect_rec_with_possibly_dict(dst[k], v)

    # Make sure all fields of the record are specified in the dict.
    for field_name, _, _ in dst.layout:
        if field_name not in src:
            raise KeyError("Field {} is not specified in the dict.".format(field_name))

    return exprs


class Method:
    """Transactional method.

    A ``Method`` serves to interface a module with external ``Transaction``s.
    It can be called by at most one ``Transaction`` in a given clock cycle.
    When a given ``Method`` is required by multiple ``Transaction``s
    simultenaously, at most one of them is granted by the
    ``TransactionManager``, and the rest of them must wait.
    Calling a ``Method`` always takes a single clock cycle.

    Data is combinatorially transferred between ``Method``s and
    ``Transaction``s using Amaranth ``Record``s. The transfer can take place
    in both directions at the same time: from ``Method`` to ``Transaction``
    (``data_out``) and from ``Transaction`` to ``Method`` (``data_in``).

    A module which defines a ``Method`` should use ``body`` to describe
    the method's effect on the module state.

    Parameters
    ----------
    i: int or record layout
        The format of ``data_in``.
        An ``int`` corresponds to a ``Record`` with a single ``data`` field.
    o: int or record layout
        The format of ``data_in``.
        An ``int`` corresponds to a ``Record`` with a single ``data`` field.

    Attributes
    ----------
    ready: Signal, in
        Signals that the method is ready to run in the current cycle.
        Typically defined by calling ``body``.
    run: Signal, out
        Signals that the method is called in the current cycle by some
        ``Transaction``. Defined by the ``TransactionManager``.
    data_in: Record, out
        Contains the data passed to the ``Method`` by the calling
        ``Transaction``.
    data_out: Record, in
        Contains the data passed from the ``Method`` to the calling
        ``Transaction``. Typically defined by calling ``body``.
    """

<<<<<<< HEAD
    def __init__(self, *, i: MethodLayout = 0, o: MethodLayout = 0, manager: Optional[TransactionManager] = None):
        if manager is None:
            manager = TransactionContext.get()
=======
    current = None

    def __init__(self, *, i: MethodLayout = 0, o: MethodLayout = 0, manager: Optional[TransactionManager] = None):
>>>>>>> b101e785
        self.ready = Signal()
        self.run = Signal()
        self.data_in = Record(_coerce_layout(i))
        self.data_out = Record(_coerce_layout(o))
        self.conflicts = []
        self.method_uses = dict()
        self.defined = False

    def add_conflict(self, end: Union["Transaction", "Method"]) -> None:
        """Registers a conflict.

        Record that that the given ``Transaction`` or ``Method`` cannot execute
        simultaneously with this ``Method``.  Typical reason is using a common
        resource (register write or memory port).

        Parameters
        ----------
        end: Transaction or Method
            The conflicting ``Transaction`` or ``Method``
        """
        self.conflicts.append(end)

    @contextmanager
    def body(self, m: Module, *, ready: ValueLike = C(1), out: ValueLike = C(0, 0)) -> Iterator[Record]:
        """Define method body

        The ``body`` function should be used to define body of
        a method. It use ``ready`` and ``ret`` signals provided by
        user to feed internal transactions logic and to pass this data
        to method users.

        Parameters
        ----------
        m : Module
            Module in which operations on signals should be executed,
            ``body`` uses the combinational domain only.
        ready : Signal, in
            Signal to indicate if the method is ready to be run. By
            default it is ``Const(1)``, so the method is always ready.
            Assigned combinatorially to the ``ready`` attribute.
        out : Record, in
            Data generated by the ``Method``, which will be passed to
            the calling ``Transaction``. Assigned combinatorially to
            the ``data_out`` attribute.

        Returns
        -------
        data_in : Record, out
            Data passed from the calling ``Transaction`` to the ``Method``.

        Example
        -------
        ```
        m = Module()
        my_sum_method = Method(i = Layout([("arg1",8),("arg2",8)]))
        sum = Signal(16)
        with my_sum_method.body(m, out = sum) as data_in:
            m.d.comb += sum.eq(data_in.arg1 + data_in.arg2)
        ```
        """
        if self.defined:
            raise RuntimeError("Method already defined")
        if self.__class__.current is not None:
            raise RuntimeError("Method body inside method body")
        self.__class__.current = self
        try:
            m.d.comb += self.ready.eq(ready)
            m.d.comb += self.data_out.eq(out)
            with m.If(self.run):
                yield self.data_in
        finally:
            self.__class__.current = None
            self.defined = True

    def use_method(self, method: "Method", arg, enable):
        if method in self.method_uses:
            raise RuntimeError("Method can't be called twice from the same transaction")
        self.method_uses[method] = (arg, enable)

    def __call__(self, m: Module, arg: ValueLike = C(0, 0), enable: ValueLike = C(1)) -> Record:
        enable_sig = Signal()
        arg_rec = Record.like(self.data_in)

        # TODO: These connections should be moved from here.
        # This function is called under Transaction context, so
        # every connection we make here is unnecessarily multiplexed
        # by transaction.grant signal. Thus, it adds superfluous
        # complexity to the circuit. One of the solutions would be
        # to temporarily save the connections and add them to the
        # combinatorial domain at a better moment.
        m.d.comb += enable_sig.eq(enable)
        m.d.comb += _connect_rec_with_possibly_dict(arg_rec, arg)
        if Method.current is not None:
            Method.current.use_method(self, arg_rec, enable_sig)
        else:
            Transaction.get().use_method(self, arg_rec, enable_sig)
        return self.data_out


def def_method(m: Module, method: Method, ready: ValueLike = C(1)):
    """Define a method.

    This decorator allows to define transactional methods in more
    elegant way using Python's ``def`` syntax.

    The decorated function should take one argument, which will be a
    record with input signals and return output values.
    The returned value can be either a record or a dictionary of outputs.

    Parameters
    ----------
    m : Module
        Module in which operations on signals should be executed.
    method : Method
        The method whose body is going to be defined.
    ready : Signal
        Signal to indicate if the method is ready to be run. By
        default it is ``Const(1)``, so the method is always ready.
        Assigned combinatorially to the ``ready`` attribute.

    Example
    -------
    ```
    m = Module()
    my_sum_method = Method(i=[("arg1",8),("arg2",8)], o=8)
    @def_method(m, my_sum_method)
    def _(data_in):
        return data_in.arg1 + data_in.arg2
    ```
    """

    def decorator(func):
        out = Record.like(method.data_out)
        ret_out = None

        with method.body(m, ready=ready, out=out) as arg:
            ret_out = func(arg)

        if ret_out is not None:
            m.d.comb += _connect_rec_with_possibly_dict(out, ret_out)

    return decorator<|MERGE_RESOLUTION|>--- conflicted
+++ resolved
@@ -50,42 +50,12 @@
     """
 
     def __init__(self, cc_scheduler=eager_deterministic_cc_scheduler):
-<<<<<<< HEAD
-        self.transactions: Dict[Transaction, List[Method]] = {}
-        self.methods: Dict[Method, List[Transaction]] = {}
-        self.methodargs: Dict[Tuple[Transaction, Method], Tuple[ValueLike, ValueLike]] = {}
-        self.conflicts = []
-        self.cc_scheduler = MethodType(cc_scheduler, self)
-
-    def add_conflict(self, end1: Union["Transaction", "Method"], end2: Union["Transaction", "Method"]) -> None:
-        self.conflicts.append((end1, end2))
-
-    def use_method(
-        self,
-        transaction: "Transaction",
-        method: "Method",
-        arg: ValueLike = C(0, 0),
-        enable: ValueLike = C(1),
-    ) -> Record:
-        assert transaction.manager is self and method.manager is self
-        if (transaction, method) in self.methodargs:
-            raise RuntimeError("Method can't be called twice from the same transaction")
-        if transaction not in self.transactions:
-            self.transactions[transaction] = []
-        if method not in self.methods:
-            self.methods[method] = []
-        self.transactions[transaction].append(method)
-        self.methods[method].append(transaction)
-        self.methodargs[(transaction, method)] = (arg, enable)
-        return method.data_out
-=======
         self.transactions: List[Transaction] = []
         self.conflicts: List[Tuple[Transaction | Method, Transaction | Method]] = []
         self.cc_scheduler = MethodType(cc_scheduler, self)
 
     def add_transaction(self, transaction):
         self.transactions.append(transaction)
->>>>>>> b101e785
 
     def _conflict_graph(self):
         def endTrans(end):
@@ -364,15 +334,9 @@
         ``Transaction``. Typically defined by calling ``body``.
     """
 
-<<<<<<< HEAD
+    current = None
+
     def __init__(self, *, i: MethodLayout = 0, o: MethodLayout = 0, manager: Optional[TransactionManager] = None):
-        if manager is None:
-            manager = TransactionContext.get()
-=======
-    current = None
-
-    def __init__(self, *, i: MethodLayout = 0, o: MethodLayout = 0, manager: Optional[TransactionManager] = None):
->>>>>>> b101e785
         self.ready = Signal()
         self.run = Signal()
         self.data_in = Record(_coerce_layout(i))
