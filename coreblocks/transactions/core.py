--- conflicted
+++ resolved
@@ -10,11 +10,7 @@
 from amaranth.hdl.ast import Statement
 from itertools import count, chain
 
-<<<<<<< HEAD
-from coreblocks.utils import AssignType, assign, add_next_submodule
-=======
 from coreblocks.utils import AssignType, assign, ModuleConnector
->>>>>>> c7a0dd8e
 from ._utils import *
 from ..utils import silence_mustuse
 from ..utils._typing import StatementLike, ValueLike, SignalBundle, HasElaborate
@@ -167,11 +163,7 @@
     """
     m = Module()
     sched = Scheduler(len(cc))
-<<<<<<< HEAD
-    add_next_submodule(m, sched, "_transactron_sheduler")
-=======
     m.submodules.scheduler = sched
->>>>>>> c7a0dd8e
     for k, transaction in enumerate(cc):
         methods = method_map.methods_by_transaction[transaction]
         ready = Signal(len(methods))
@@ -392,11 +384,7 @@
             with self.transaction_context():
                 elaboratable = Fragment.get(self.elaboratable, platform)
 
-<<<<<<< HEAD
-        self.module.submodules._transactron_transactionManager = self.transactionManager
-=======
         m = Module()
->>>>>>> c7a0dd8e
 
         m.submodules.main_module = elaboratable
         m.submodules.transactionManager = self.transactionManager
