--- conflicted
+++ resolved
@@ -6,12 +6,8 @@
 from amaranth import tracer
 from amaranth.hdl.ast import Assign
 from ._utils import *
-<<<<<<< HEAD
-from .._typing import ValueLike
+from ..utils._typing import ValueLike
 from .graph import OwnershipGraph
-=======
-from ..utils._typing import ValueLike
->>>>>>> d63ecb8f
 
 __all__ = [
     "TransactionManager",
