from contextlib import contextmanager
import itertools
from typing import Iterable, TypeAlias, TypeVar, Mapping
from amaranth import *
from .._typing import LayoutLike

<<<<<<< HEAD
__all__ = ["Scheduler", "_graph_ccs", "MethodLayout", "_coerce_layout", "OneHotSwitch"]
=======
__all__ = ["Scheduler", "_graph_ccs", "MethodLayout", "_coerce_layout", "ROGraph", "Graph", "GraphCC"]
>>>>>>> 066e4529


T = TypeVar("T")


def OneHotSwitch(m, in_signal: Signal, *, default=False):
    count = len(in_signal)
    with m.Switch(in_signal):
        for i in range(count):
            with m.Case("-" * (count - i - 1) + "1" + "-" * i):
                yield i
        yield -1
    return


class Scheduler(Elaboratable):
    def __init__(self, count: int):
        if not isinstance(count, int) or count < 0:
            raise ValueError("Count must be a non-negative integer, not {!r}".format(count))
        self.count = count

        self.requests = Signal(count)
        self.grant = Signal(count, reset=1)
        self.valid = Signal()

    def elaborate(self, platform):
        m = Module()

        grant_reg = Signal.like(self.grant)

        for i in OneHotSwitch(m, grant_reg, default=True):
            if i >= 0:
                m.d.comb += self.grant.eq(grant_reg)
                for j in itertools.chain(reversed(range(i)), reversed(range(i + 1, self.count))):
                    with m.If(self.requests[j]):
                        m.d.comb += self.grant.eq(1 << j)
            else:
                with m.Case():
                    m.d.comb += self.grant.eq(0)

        m.d.comb += self.valid.eq(self.requests.any())

        m.d.sync += grant_reg.eq(self.grant)

        return m


ROGraph: TypeAlias = Mapping[T, Iterable[T]]
Graph: TypeAlias = dict[T, set[T]]
GraphCC: TypeAlias = set[T]


def _graph_ccs(gr: ROGraph[T]) -> list[GraphCC[T]]:
    ccs = []
    cc = set()
    visited = set()

    for v in gr.keys():
        q = [v]
        while q:
            w = q.pop()
            if w in visited:
                continue
            visited.add(w)
            cc.add(w)
            q.extend(gr[w])
        if cc:
            ccs.append(cc)
            cc = set()

    return ccs


MethodLayout = int | LayoutLike


def _coerce_layout(int_or_layout: MethodLayout) -> LayoutLike:
    if isinstance(int_or_layout, int):
        return [("data", int_or_layout)]
    else:
        return int_or_layout<|MERGE_RESOLUTION|>--- conflicted
+++ resolved
@@ -4,11 +4,7 @@
 from amaranth import *
 from .._typing import LayoutLike
 
-<<<<<<< HEAD
-__all__ = ["Scheduler", "_graph_ccs", "MethodLayout", "_coerce_layout", "OneHotSwitch"]
-=======
-__all__ = ["Scheduler", "_graph_ccs", "MethodLayout", "_coerce_layout", "ROGraph", "Graph", "GraphCC"]
->>>>>>> 066e4529
+__all__ = ["Scheduler", "_graph_ccs", "MethodLayout", "_coerce_layout", "ROGraph", "Graph", "GraphCC", "OneHotSwitch"]
 
 
 T = TypeVar("T")
