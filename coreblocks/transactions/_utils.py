--- conflicted
+++ resolved
@@ -65,8 +65,12 @@
         return m
 
 
-<<<<<<< HEAD
-def _graph_ccs(gr: Mapping[T, Iterable[T]]) -> List[Set[T]]:
+ROGraph: TypeAlias = Mapping[T, Iterable[T]]
+Graph: TypeAlias = dict[T, set[T]]
+GraphCC: TypeAlias = set[T]
+
+
+def _graph_ccs(gr: ROGraph[T]) -> list[GraphCC[T]]:
     """_graph_ccs
 
     Find connected components in a graph.
@@ -82,14 +86,6 @@
     ccs : List[Set[T]]
         Connected components of the graph `gr`.
     """
-=======
-ROGraph: TypeAlias = Mapping[T, Iterable[T]]
-Graph: TypeAlias = dict[T, set[T]]
-GraphCC: TypeAlias = set[T]
-
-
-def _graph_ccs(gr: ROGraph[T]) -> list[GraphCC[T]]:
->>>>>>> dc4974ab
     ccs = []
     cc = set()
     visited = set()
