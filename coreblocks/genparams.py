--- conflicted
+++ resolved
@@ -18,19 +18,12 @@
 
 
 class GenParams(DependentCache):
-<<<<<<< HEAD
-    def __init__(self, isa_str, *, phys_regs_bits=7, rob_entries_bits=8, start_pc=0):
-=======
-    def __init__(self, isa_str, *, phys_regs_bits=7, rob_entries_bits=8, rs_entries=4):
->>>>>>> f9adc917
+    def __init__(self, isa_str, *, phys_regs_bits=7, rob_entries_bits=8, rs_entries=4, start_pc=0):
         super().__init__()
         self.isa = ISA(isa_str)
 
         self.phys_regs_bits = phys_regs_bits
         self.rob_entries_bits = rob_entries_bits
-<<<<<<< HEAD
-        self.start_pc = start_pc
-=======
         self.rs_entries = rs_entries
         self.rs_entries_bits = (rs_entries - 1).bit_length()
->>>>>>> f9adc917
+        self.start_pc = start_pc