from typing import TypeVar, Type
from .isa import ISA

__all__ = ["GenParams"]

T = TypeVar("T")


class DependentCache:
    def __init__(self):
        self._depcache = {}

    def get(self, cls: Type[T]) -> T:
        v = self._depcache.get(cls, None)
        if v is None:
            v = self._depcache[cls] = cls(self)
        return v


class GenParams(DependentCache):
<<<<<<< HEAD
    def __init__(self, isa_str: str, *, phys_regs_bits: int = 7, rob_entries_bits: int = 8, rs_entries_bits: int = 2):
=======
    def __init__(self, isa_str, *, phys_regs_bits=7, rob_entries_bits=8, rs_entries=4, start_pc=0):
>>>>>>> 000b6687
        super().__init__()
        self.isa = ISA(isa_str)

        self.phys_regs_bits = phys_regs_bits
        self.rob_entries_bits = rob_entries_bits
<<<<<<< HEAD
        self.rs_entries_bits = rs_entries_bits
=======
        self.rs_entries = rs_entries
        self.rs_entries_bits = (rs_entries - 1).bit_length()
        self.start_pc = start_pc
>>>>>>> 000b6687
<|MERGE_RESOLUTION|>--- conflicted
+++ resolved
@@ -18,20 +18,12 @@
 
 
 class GenParams(DependentCache):
-<<<<<<< HEAD
-    def __init__(self, isa_str: str, *, phys_regs_bits: int = 7, rob_entries_bits: int = 8, rs_entries_bits: int = 2):
-=======
     def __init__(self, isa_str, *, phys_regs_bits=7, rob_entries_bits=8, rs_entries=4, start_pc=0):
->>>>>>> 000b6687
         super().__init__()
         self.isa = ISA(isa_str)
 
         self.phys_regs_bits = phys_regs_bits
         self.rob_entries_bits = rob_entries_bits
-<<<<<<< HEAD
-        self.rs_entries_bits = rs_entries_bits
-=======
         self.rs_entries = rs_entries
         self.rs_entries_bits = (rs_entries - 1).bit_length()
-        self.start_pc = start_pc
->>>>>>> 000b6687
+        self.start_pc = start_pc