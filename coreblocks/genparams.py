--- conflicted
+++ resolved
@@ -19,11 +19,7 @@
 class GenParams(DependentCache):
     log_regs_bits = 5
 
-<<<<<<< HEAD
-    def __init__(self, phys_regs_bits=8, rob_entries_bits=7):
-=======
     def __init__(self, phys_regs_bits=7, rob_entries_bits=8):
->>>>>>> 23d1608d
         super().__init__()
         self.phys_regs_bits = phys_regs_bits
         self.rob_entries_bits = rob_entries_bits