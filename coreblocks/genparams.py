from typing import TypeVar, Type
from .isa import ISA

__all__ = ["GenParams"]

T = TypeVar("T")


class DependentCache:
    def __init__(self):
        self._depcache = {}

    def get(self, cls: Type[T]) -> T:
        v = self._depcache.get(cls, None)
        if v is None:
            v = self._depcache[cls] = cls(self)
        return v


class GenParams(DependentCache):
<<<<<<< HEAD
    def __init__(self, isa_str, *, phys_regs_bits=8, rob_entries_bits=7):
        super().__init__()
        self.isa = ISA(isa_str)

=======
    log_regs_bits = 5

    def __init__(self, phys_regs_bits=7, rob_entries_bits=8):
        super().__init__()
>>>>>>> 2cbebd1e
        self.phys_regs_bits = phys_regs_bits
        self.rob_entries_bits = rob_entries_bits<|MERGE_RESOLUTION|>--- conflicted
+++ resolved
@@ -18,16 +18,9 @@
 
 
 class GenParams(DependentCache):
-<<<<<<< HEAD
-    def __init__(self, isa_str, *, phys_regs_bits=8, rob_entries_bits=7):
+    def __init__(self, isa_str, *, phys_regs_bits=7, rob_entries_bits=8):
         super().__init__()
         self.isa = ISA(isa_str)
 
-=======
-    log_regs_bits = 5
-
-    def __init__(self, phys_regs_bits=7, rob_entries_bits=8):
-        super().__init__()
->>>>>>> 2cbebd1e
         self.phys_regs_bits = phys_regs_bits
         self.rob_entries_bits = rob_entries_bits