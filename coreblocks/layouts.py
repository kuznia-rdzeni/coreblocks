--- conflicted
+++ resolved
@@ -128,7 +128,6 @@
         ]
 
 
-<<<<<<< HEAD
 class RSLayouts:
     def __init__(self, gen_params: GenParams):
         self.data_layout = [
@@ -159,7 +158,7 @@
 
         self.get_ready_list_out = [("ready_list", 2**gen_params.rs_entries_bits)]
 
-=======
+
 class FetchLayouts:
     def __init__(self, gen_params: GenParams):
         self.raw_instr = [
@@ -178,7 +177,6 @@
             ("imm", gen.isa.xlen),
         ]
 
->>>>>>> 000b6687
 
 class FuncUnitLayouts:
     def __init__(self, gen: GenParams):
