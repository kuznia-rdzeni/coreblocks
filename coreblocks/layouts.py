from coreblocks.genparams import GenParams
from coreblocks.isa import *

__all__ = [
    "SchedulerLayouts",
    "ROBLayouts",
    "CommonLayouts",
    "FuncUnitLayouts",
]


class CommonLayouts:
    def __init__(self, gen_params: GenParams):
        self.exec_fn = [
            ("op_type", OpType),
            ("funct3", Funct3),
            ("funct7", Funct7),
        ]


class SchedulerLayouts:
    def __init__(self, gen_params: GenParams):
        self.reg_alloc_in = [
            ("rl_s1", gen_params.isa.reg_cnt_log),
            ("rl_s2", gen_params.isa.reg_cnt_log),
            ("rl_dst", gen_params.isa.reg_cnt_log),
            # Note: using ilen here and in the following records is currently a placeholder
            ("opcode", gen_params.isa.ilen),
        ]
        self.reg_alloc_out = self.renaming_in = [
            ("rl_s1", gen_params.isa.reg_cnt_log),
            ("rl_s2", gen_params.isa.reg_cnt_log),
            ("rl_dst", gen_params.isa.reg_cnt_log),
            ("rp_dst", gen_params.phys_regs_bits),
            ("opcode", gen_params.isa.ilen),
        ]
        self.renaming_out = self.rob_allocate_in = [
            ("rp_s1", gen_params.phys_regs_bits),
            ("rp_s2", gen_params.phys_regs_bits),
            ("rl_dst", gen_params.isa.reg_cnt_log),
            ("rp_dst", gen_params.phys_regs_bits),
            ("opcode", gen_params.isa.ilen),
        ]
        self.rob_allocate_out = [
            ("rp_s1", gen_params.phys_regs_bits),
            ("rp_s2", gen_params.phys_regs_bits),
            ("rp_dst", gen_params.phys_regs_bits),
            ("rob_id", gen_params.rob_entries_bits),
            ("opcode", gen_params.isa.ilen),
        ]
        self.instr_layout = [
            ("rl_s1", gen_params.isa.reg_cnt_log),
            ("rl_s2", gen_params.isa.reg_cnt_log),
            ("rl_dst", gen_params.isa.reg_cnt_log),
            ("opcode", gen_params.isa.ilen),
        ]


class RATLayouts:
    def __init__(self, gen_params: GenParams):
        self.rat_rename_in = [
            ("rl_s1", gen_params.isa.reg_cnt_log),
            ("rl_s2", gen_params.isa.reg_cnt_log),
            ("rl_dst", gen_params.isa.reg_cnt_log),
            ("rp_dst", gen_params.phys_regs_bits),
        ]
        self.rat_rename_out = [("rp_s1", gen_params.phys_regs_bits), ("rp_s2", gen_params.phys_regs_bits)]

        self.rat_commit_in = [("rl_dst", gen_params.isa.reg_cnt_log), ("rp_dst", gen_params.phys_regs_bits)]
        self.rat_commit_out = [("old_rp_dst", gen_params.phys_regs_bits)]


class ROBLayouts:
    def __init__(self, gen_params: GenParams):
        self.data_layout = [
            ("rl_dst", gen_params.isa.reg_cnt_log),
            ("rp_dst", gen_params.phys_regs_bits),
        ]

        self.id_layout = [
            ("rob_id", gen_params.rob_entries_bits),
        ]

        self.internal_layout = [
            ("rob_data", self.data_layout),
            ("done", 1),
        ]


<<<<<<< HEAD
class RSLayouts:
    def __init__(self, gen_params: GenParams):
        self.data_layout = [
            ("rp_s1", gen_params.phys_regs_bits),
            ("rp_s2", gen_params.phys_regs_bits),
            ("rp_dst", gen_params.phys_regs_bits),
            ("rob_id", gen_params.rob_entries_bits),
            ("opcode", gen_params.isa.ilen),
            ("s1_val", gen_params.isa.xlen),
            ("s2_val", gen_params.isa.xlen),
        ]

        self.insert_in = [("rs_data", self.data_layout), ("rs_entry_id", gen_params.rs_entries_bits)]

        self.select_out = [("rs_entry_id", gen_params.rs_entries_bits)]

        self.update_in = [("tag", gen_params.phys_regs_bits), ("value", gen_params.isa.xlen)]

        self.take_in = [("rs_entry_id", gen_params.rs_entries_bits)]

        self.take_out = [
            ("s1_val", gen_params.isa.xlen),
            ("s2_val", gen_params.isa.xlen),
            ("rp_dst", gen_params.phys_regs_bits),
            ("rob_id", gen_params.rob_entries_bits),
            ("opcode", gen_params.isa.ilen),
        ]

        self.get_ready_list_out = [("ready_list", 2**gen_params.rs_entries_bits)]
=======
class FuncUnitLayouts:
    def __init__(self, gen: GenParams):
        common = gen.get(CommonLayouts)

        self.issue = [
            ("rob_id", gen.rob_entries_bits),
            ("data1", gen.isa.xlen),
            ("data2", gen.isa.xlen),
            ("fn", common.exec_fn),
            ("rp_dst", gen.phys_regs_bits),
        ]

        self.accept = [
            ("rob_id", gen.rob_entries_bits),
            ("result", gen.isa.xlen),
            ("rp_dst", gen.phys_regs_bits),
        ]
>>>>>>> aed3bd3f
<|MERGE_RESOLUTION|>--- conflicted
+++ resolved
@@ -87,7 +87,6 @@
         ]
 
 
-<<<<<<< HEAD
 class RSLayouts:
     def __init__(self, gen_params: GenParams):
         self.data_layout = [
@@ -117,7 +116,8 @@
         ]
 
         self.get_ready_list_out = [("ready_list", 2**gen_params.rs_entries_bits)]
-=======
+
+
 class FuncUnitLayouts:
     def __init__(self, gen: GenParams):
         common = gen.get(CommonLayouts)
@@ -134,5 +134,4 @@
             ("rob_id", gen.rob_entries_bits),
             ("result", gen.isa.xlen),
             ("rp_dst", gen.phys_regs_bits),
-        ]
->>>>>>> aed3bd3f
+        ]