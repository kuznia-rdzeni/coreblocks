from dataclasses import KW_ONLY, dataclass
from functools import reduce
from operator import or_
from typing import Optional

from amaranth import *

from coreblocks.params import *

__all__ = ["InstrDecoder"]

# Important
#
# In order to add new instructions to be decoded by this decoder assuming they do not required additional
# fields to be extracted you need to add them into `_instructions_by_optype` map, and register new OpType
# into new or existing extension in `optypes_by_extensions` map in `params.optypes` module.

# Lists which fields are used by which Instruction's types

_rd_itypes = [InstrType.R, InstrType.I, InstrType.U, InstrType.J]

_rs1_itypes = [InstrType.R, InstrType.I, InstrType.S, InstrType.B]

_rs2_itypes = [InstrType.R, InstrType.S, InstrType.B]


@dataclass(frozen=True)
class Encoding:
    """
    Class representing encoding of single RISC-V instruction.

    Parameters
    ----------
    opcode: Opcode
        Opcode of instruction.
    funct3: Optional[Funct3]
        Three bits function identifier. If not exists for instruction then `None`.
    funct7: Optional[Funct7]
        Seven bits function identifier. If not exists for instruction then `None`.
    funct12: Optional[Funct12]
        Twelve bits function identifier. If not exists for instruction then `None`.
    instr_type_override: Optional[InstrType]
        Specify `InstrType` used for decoding of register and immediate for single opcode.
        If set to `None` optype is determined from instrustion opcode, which is almost always correct.
    rd_zero: bool
        `rd` field is specifed as constant zero in instruction encoding. Other fields are decoded
        accordingly to `InstrType`. Default is False.
    rs1_zero: bool
        `rs1` field is specifed as constant zero in instruction encoding. Other fields are decoded
        accordingly to `InstrType`. Default is False.
    """

    opcode: Opcode
    funct3: Optional[Funct3] = None
    funct7: Optional[Funct7] = None
    funct12: Optional[Funct12] = None
    _ = KW_ONLY
    instr_type_override: Optional[InstrType] = None
    rd_zero: bool = False
    rs1_zero: bool = False


#
# Instructions grouped by Operation types
#

_instructions_by_optype = {
    OpType.ARITHMETIC: [
        Encoding(Opcode.OP_IMM, Funct3.ADD),  # addi
        Encoding(Opcode.OP, Funct3.ADD, Funct7.ADD),  # add
        Encoding(Opcode.OP, Funct3.ADD, Funct7.SUB),  # sub
        Encoding(Opcode.LUI),  # lui
    ],
    OpType.COMPARE: [
        Encoding(Opcode.OP_IMM, Funct3.SLT),  # slti
        Encoding(Opcode.OP_IMM, Funct3.SLTU),  # sltiu
        Encoding(Opcode.OP, Funct3.SLT, Funct7.SLT),  # slt
        Encoding(Opcode.OP, Funct3.SLTU, Funct7.SLT),  # sltu
    ],
    OpType.LOGIC: [
        Encoding(Opcode.OP_IMM, Funct3.XOR),  # xori
        Encoding(Opcode.OP_IMM, Funct3.OR),  # ori
        Encoding(Opcode.OP_IMM, Funct3.AND),  # andi
        Encoding(Opcode.OP, Funct3.XOR, Funct7.XOR),  # xor
        Encoding(Opcode.OP, Funct3.OR, Funct7.OR),  # or
        Encoding(Opcode.OP, Funct3.AND, Funct7.AND),  # and
    ],
    OpType.SHIFT: [
        Encoding(Opcode.OP_IMM, Funct3.SLL, Funct7.SL),  # slli
        Encoding(Opcode.OP_IMM, Funct3.SR, Funct7.SL),  # srli
        Encoding(Opcode.OP_IMM, Funct3.SR, Funct7.SA),  # srai
        Encoding(Opcode.OP, Funct3.SLL, Funct7.SL),  # sll
        Encoding(Opcode.OP, Funct3.SR, Funct7.SL),  # srl
        Encoding(Opcode.OP, Funct3.SR, Funct7.SA),  # sra
    ],
    OpType.AUIPC: [
        Encoding(Opcode.AUIPC),  # auipc
    ],
    OpType.JAL: [
        Encoding(Opcode.JAL),  # jal
    ],
    OpType.JALR: [
        Encoding(Opcode.JALR, Funct3.JALR),  # jalr
    ],
    OpType.BRANCH: [
        Encoding(Opcode.BRANCH, Funct3.BEQ),  # beq
        Encoding(Opcode.BRANCH, Funct3.BNE),  # bne
        Encoding(Opcode.BRANCH, Funct3.BLT),  # blt
        Encoding(Opcode.BRANCH, Funct3.BGE),  # bge
        Encoding(Opcode.BRANCH, Funct3.BLTU),  # bltu
        Encoding(Opcode.BRANCH, Funct3.BGEU),  # bgeu
    ],
    OpType.LOAD: [
        Encoding(Opcode.LOAD, Funct3.B),  # lb
        Encoding(Opcode.LOAD, Funct3.BU),  # lbu
        Encoding(Opcode.LOAD, Funct3.H),  # lh
        Encoding(Opcode.LOAD, Funct3.HU),  # lhu
        Encoding(Opcode.LOAD, Funct3.W),  # lw
    ],
    OpType.STORE: [
        Encoding(Opcode.STORE, Funct3.B),  # sb
        Encoding(Opcode.STORE, Funct3.H),  # sh
        Encoding(Opcode.STORE, Funct3.W),  # sw
    ],
    OpType.FENCE: [
        Encoding(Opcode.MISC_MEM, Funct3.FENCE),  # fence
    ],
    OpType.ECALL: [
        Encoding(Opcode.SYSTEM, Funct3.PRIV, funct12=Funct12.ECALL, rd_zero=True, rs1_zero=True),  # ecall
    ],
    OpType.EBREAK: [
        Encoding(Opcode.SYSTEM, Funct3.PRIV, funct12=Funct12.EBREAK, rd_zero=True, rs1_zero=True),  # ebreak
    ],
    OpType.MRET: [
        Encoding(Opcode.SYSTEM, Funct3.PRIV, funct12=Funct12.MRET, rd_zero=True, rs1_zero=True),  # mret
    ],
    OpType.WFI: [
        Encoding(Opcode.SYSTEM, Funct3.PRIV, funct12=Funct12.WFI, rd_zero=True, rs1_zero=True),  # wfi
    ],
    OpType.FENCEI: [
        Encoding(Opcode.MISC_MEM, Funct3.FENCEI),  # fence.i
    ],
    OpType.CSR_REG: [
        Encoding(Opcode.SYSTEM, Funct3.CSRRW),  # csrrw
        Encoding(Opcode.SYSTEM, Funct3.CSRRS),  # csrrs
        Encoding(Opcode.SYSTEM, Funct3.CSRRC),  # csrrc
    ],
    OpType.CSR_IMM: [
        Encoding(Opcode.SYSTEM, Funct3.CSRRWI),  # csrrwi
        Encoding(Opcode.SYSTEM, Funct3.CSRRSI),  # csrrsi
        Encoding(Opcode.SYSTEM, Funct3.CSRRCI),  # csrrci
    ],
    OpType.MUL: [
        Encoding(Opcode.OP, Funct3.MUL, Funct7.MULDIV),  # mul
        Encoding(Opcode.OP, Funct3.MULH, Funct7.MULDIV),  # mulh
        Encoding(Opcode.OP, Funct3.MULHSU, Funct7.MULDIV),  # mulsu
        Encoding(Opcode.OP, Funct3.MULHU, Funct7.MULDIV),  # mulu
    ],
    OpType.DIV_REM: [
        Encoding(Opcode.OP, Funct3.DIV, Funct7.MULDIV),  # div
        Encoding(Opcode.OP, Funct3.DIVU, Funct7.MULDIV),  # divu
        Encoding(Opcode.OP, Funct3.REM, Funct7.MULDIV),  # rem
        Encoding(Opcode.OP, Funct3.REMU, Funct7.MULDIV),  # remu
    ],
    OpType.SINGLE_BIT_MANIPULATION: [
        Encoding(Opcode.OP, Funct3.BCLR, Funct7.BCLR),  # bclr
        Encoding(Opcode.OP_IMM, Funct3.BCLR, Funct7.BCLR),  # bclri
        Encoding(Opcode.OP, Funct3.BEXT, Funct7.BEXT),  # bext
        Encoding(Opcode.OP_IMM, Funct3.BEXT, Funct7.BEXT),  # bexti
        Encoding(Opcode.OP, Funct3.BSET, Funct7.BSET),  # bset
        Encoding(Opcode.OP_IMM, Funct3.BSET, Funct7.BSET),  # bseti
        Encoding(Opcode.OP, Funct3.BINV, Funct7.BINV),  # binv
        Encoding(Opcode.OP_IMM, Funct3.BINV, Funct7.BINV),  # binvi
    ],
    OpType.ADDRESS_GENERATION: [
        Encoding(Opcode.OP, Funct3.SH1ADD, Funct7.SH1ADD),
        Encoding(Opcode.OP, Funct3.SH2ADD, Funct7.SH2ADD),
        Encoding(Opcode.OP, Funct3.SH3ADD, Funct7.SH3ADD),
    ],
<<<<<<< HEAD
    OpType.CLMUL: [
        Encoding(Opcode.OP, Funct3.CLMUL, Funct7.CLMUL),
        Encoding(Opcode.OP, Funct3.CLMULH, Funct7.CLMUL),
        Encoding(Opcode.OP, Funct3.CLMULR, Funct7.CLMUL),
=======
    OpType.SRET: [
        Encoding(Opcode.SYSTEM, Funct3.PRIV, funct12=Funct12.SRET, rd_zero=True, rs1_zero=True),  # sret
    ],
    OpType.SFENCEVMA: [
        Encoding(
            Opcode.SYSTEM, Funct3.PRIV, Funct7.SFENCEVMA, rd_zero=True, instr_type_override=InstrType.R
        ),  # sfence.vma
>>>>>>> fd3857d2
    ],
}


class InstrDecoder(Elaboratable):
    """
    Class performing instruction decoding into elementary components like opcodes, funct3 etc.
    It uses combinatorial connection via its attributes.

    Attributes
    ----------
    instr: Signal(gen.isa.ilen), in
        Instruction to be decoded.
    opcode: Signal(Opcode), out
        Opcode of decoded instruction.
    funct3: Signal(Funct3), out
        Three bits function identifier.
    funct3_v: Signal(1), out
        Signals if decoded instruction has funct3 identifier.
    funct7: Signal(Funct7), out
        Seven bits function identifier.
    funct7_v: Signal(1), out
        Signals if decoded instruction has funct7 identifier.
    funct12: Signal(Funct12), out
        Twelve bits function identifier.
    funct12_v: Signal(1), out
        Signals if decoded instruction has funct12 identifier.
    rd: Signal(gen.isa.reg_cnt_log), out
        Address of register to write instruction result.
    rd_v: Signal(1), out
        Signal if instruction writes to register.
    rs1: Signal(gen.isa.reg_cnt_log), out
        Address of register holding first input value.
    rs1_v: Signal(1), out
        Signal if instruction takes first input value form register.
    rs2: Signal(gen.isa.reg_cnt_log), out
        Address of register holding second input value.
    rs2_v: Signal(1), out
        Signal if instruction takes second input value form register.
    imm: Signal(gen.isa.xlen), out
        Immediate values provided in instruction. If no immediate values were provided then value is 0.
    succ: Signal(FenceTarget), out
        Successor for `FENCE` instructions.
    pred: Signal(FenceTarget), out
        Predecessor for `FENCE` instructions.
    fm: Signal(FenceFm), out
        Fence mode for `FENCE` instructions.
    csr: Signal(gen.isa.csr_alen), out
        Address of Control and Source Register for `CSR` instructions.
    optype: Signal(OpType), out
        Operation type of instruction, used to define functional unit to perform this kind of instructions.
    illegal: Signal(1), out
        Signal if decoding of instruction was successful. If instruction do not fit into any supported
        instruction type for selected core generation parameters t then value is 1.
    """

    def __init__(self, gen: GenParams):
        """
        Decoder constructor.

        Parameters
        ----------
        gen: GenParams
            Core generation parameters.
        """
        self.gen = gen

        #
        # Input ports
        #

        self.instr = Signal(gen.isa.ilen)

        #
        # Output ports
        #

        # Opcode and funct
        self.opcode = Signal(Opcode)
        self.funct3 = Signal(Funct3)
        self.funct3_v = Signal()
        self.funct7 = Signal(Funct7)
        self.funct7_v = Signal()
        self.funct12 = Signal(Funct12)
        self.funct12_v = Signal()

        # Destination register
        self.rd = Signal(gen.isa.reg_cnt_log)
        self.rd_v = Signal()

        # First source register
        self.rs1 = Signal(gen.isa.reg_cnt_log)
        self.rs1_v = Signal()

        # Second source register
        self.rs2 = Signal(gen.isa.reg_cnt_log)
        self.rs2_v = Signal()

        # Immediate
        self.imm = Signal(gen.isa.xlen)

        # Fence parameters
        self.succ = Signal(FenceTarget)
        self.pred = Signal(FenceTarget)
        self.fm = Signal(FenceFm)

        # CSR address
        self.csr = Signal(gen.isa.csr_alen)

        # Operation type
        self.optype = Signal(OpType)

        # Illegal instruction
        self.illegal = Signal()

    def _extract(self, start: int, sig):
        """
        Method used to for extracting fragment of instruction into provided Signal starting from `start` bit.

        Parameters
        ----------
        start: int
            Start of instruction span to be extracted into.
        sig: Signal
            Signal into which fragment (with length of sig's length) of input will be extracted.

        Returns
        ----------
        Assign
            Assignment of signal.
        """
        return sig.eq(self.instr[start : start + len(sig)])

    def elaborate(self, platform):
        m = Module()

        # XXX: we always assume the synchronous domain to be present.
        dummy = Signal()
        m.d.sync += dummy.eq(1)

        extensions = self.gen.isa.extensions
        supported_encodings: set[Encoding] = set()
        encoding_to_optype: dict[Encoding, OpType] = dict()
        for ext, optypes in optypes_by_extensions.items():
            if extensions & ext:
                for optype in optypes:
                    for encoding in _instructions_by_optype[optype]:
                        supported_encodings.add(encoding)
                        encoding_to_optype[encoding] = optype

        # Opcode

        opcode = Signal(Opcode)
        m.d.comb += self._extract(2, opcode)

        # Instruction type

        instruction_type = Signal(InstrType)  # format of instruction

        with m.Switch(opcode):
            with m.Case(Opcode.OP_IMM, Opcode.JALR, Opcode.LOAD, Opcode.MISC_MEM, Opcode.SYSTEM):
                m.d.comb += instruction_type.eq(InstrType.I)
            with m.Case(Opcode.LUI, Opcode.AUIPC):
                m.d.comb += instruction_type.eq(InstrType.U)
            with m.Case(Opcode.OP):
                m.d.comb += instruction_type.eq(InstrType.R)
            with m.Case(Opcode.JAL):
                m.d.comb += instruction_type.eq(InstrType.J)
            with m.Case(Opcode.BRANCH):
                m.d.comb += instruction_type.eq(InstrType.B)
            with m.Case(Opcode.STORE):
                m.d.comb += instruction_type.eq(InstrType.S)

        # Decode and match instruction encoding

        m.d.comb += [
            self._extract(12, self.funct3),
            self._extract(25, self.funct7),
            self._extract(20, self.funct12),
        ]

        m.d.comb += [
            self._extract(7, self.rd),
            self._extract(15, self.rs1),
            self._extract(20, self.rs2),
        ]

        rd_invalid = Signal()
        rs1_invalid = Signal()

        m.d.comb += self.optype.eq(OpType.UNKNOWN)

        for enc in supported_encodings:
            with m.If(
                (opcode == enc.opcode if enc.opcode is not None else 1)
                & (self.funct3 == enc.funct3 if enc.funct3 is not None else 1)
                & (self.funct7 == enc.funct7 if enc.funct7 is not None else 1)
                & (self.funct12 == enc.funct12 if enc.funct12 is not None else 1)
                & (self.rd == 0 if enc.rd_zero else 1)
                & (self.rs1 == 0 if enc.rs1_zero else 1)
            ):
                m.d.comb += self.optype.eq(encoding_to_optype[enc])

                if enc.instr_type_override is not None:
                    m.d.comb += instruction_type.eq(enc.instr_type_override)

                m.d.comb += rd_invalid.eq(enc.rd_zero)
                m.d.comb += rs1_invalid.eq(enc.rs1_zero)

                m.d.comb += self.funct3_v.eq(enc.funct3 is not None)
                m.d.comb += self.funct7_v.eq(enc.funct7 is not None)
                m.d.comb += self.funct12_v.eq(enc.funct12 is not None)

        # Destination and source registers validity

        m.d.comb += [
            self.rd_v.eq(reduce(or_, (instruction_type == t for t in _rd_itypes)) & ~rd_invalid),
            self.rs1_v.eq(reduce(or_, (instruction_type == t for t in _rs1_itypes)) & ~rs1_invalid),
            self.rs2_v.eq(reduce(or_, (instruction_type == t for t in _rs2_itypes)) & ~self.funct12_v),
        ]

        # Immediate

        iimm12 = Signal(signed(12))
        simm12 = Signal(signed(12))
        bimm13 = Signal(signed(13))
        uimm20 = Signal(unsigned(20))
        jimm20 = Signal(signed(21))
        uimm5 = Signal(unsigned(5))

        instr = self.instr

        m.d.comb += [
            self._extract(20, iimm12),
            simm12.eq(Cat(instr[7:12], instr[25:32])),
            bimm13.eq(Cat(0, instr[8:12], instr[25:31], instr[7], instr[31])),
            self._extract(12, uimm20),
            jimm20.eq(Cat(0, instr[21:31], instr[20], instr[12:20], instr[31])),
            self._extract(15, uimm5),
        ]

        with m.If((opcode == Opcode.OP_IMM) & ((self.funct3 == Funct3.SLL) | (self.funct3 == Funct3.SR))):
            m.d.comb += iimm12.eq(instr[20:25])

        with m.Switch(instruction_type):
            with m.Case(InstrType.I):
                m.d.comb += self.imm.eq(iimm12)
            with m.Case(InstrType.S):
                m.d.comb += self.imm.eq(simm12)
            with m.Case(InstrType.B):
                m.d.comb += self.imm.eq(bimm13)
            with m.Case(InstrType.U):
                m.d.comb += self.imm.eq(uimm20 << (self.gen.isa.xlen - 20))
            with m.Case(InstrType.J):
                m.d.comb += self.imm.eq(jimm20)

        # Fence parameters

        m.d.comb += [
            self._extract(20, self.succ),
            self._extract(24, self.pred),
            self._extract(28, self.fm),
        ]

        # CSR address

        m.d.comb += self._extract(20, self.csr)

        # CSR with immediate correction

        with m.If(self.optype == OpType.CSR_IMM):
            m.d.comb += [
                self.imm.eq(uimm5),
                self.rs1_v.eq(0),
            ]

        # Instruction simplification

        # lui rd, imm -> addi rd, x0, (imm << 12)
        with m.If(opcode == Opcode.LUI):
            m.d.comb += [
                self.opcode.eq(Opcode.OP_IMM),
                self.funct3.eq(Funct3.ADD),
                self.funct3_v.eq(1),
                self.rs1.eq(0),
                self.rs1_v.eq(1),
            ]
        with m.Else():
            m.d.comb += self.opcode.eq(opcode)

        # Illegal instruction detection

        m.d.comb += self.illegal.eq(self.optype == OpType.UNKNOWN)

        return m<|MERGE_RESOLUTION|>--- conflicted
+++ resolved
@@ -177,12 +177,11 @@
         Encoding(Opcode.OP, Funct3.SH2ADD, Funct7.SH2ADD),
         Encoding(Opcode.OP, Funct3.SH3ADD, Funct7.SH3ADD),
     ],
-<<<<<<< HEAD
     OpType.CLMUL: [
         Encoding(Opcode.OP, Funct3.CLMUL, Funct7.CLMUL),
         Encoding(Opcode.OP, Funct3.CLMULH, Funct7.CLMUL),
         Encoding(Opcode.OP, Funct3.CLMULR, Funct7.CLMUL),
-=======
+    ],
     OpType.SRET: [
         Encoding(Opcode.SYSTEM, Funct3.PRIV, funct12=Funct12.SRET, rd_zero=True, rs1_zero=True),  # sret
     ],
@@ -190,7 +189,6 @@
         Encoding(
             Opcode.SYSTEM, Funct3.PRIV, Funct7.SFENCEVMA, rd_zero=True, instr_type_override=InstrType.R
         ),  # sfence.vma
->>>>>>> fd3857d2
     ],
 }
 
