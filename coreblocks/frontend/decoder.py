from functools import reduce
from operator import or_
from typing import Optional

from amaranth import *

<<<<<<< HEAD
from coreblocks.params import *
from coreblocks.utils import AutoDebugSignals
=======
from coreblocks.params import GenParams
from coreblocks.params.isa import *
>>>>>>> ce99e7cb

__all__ = ["InstrDecoder"]

from coreblocks.utils import OneHotSwitchDynamic

# Important
#
# In order to add new instructions to be decoded by this decoder assuming they do not required additional
# fields to be extracted you need to add them into `_instructions_by_optype` map, and register new OpType
# into new or existing extension in `optypes_by_extensions` map in `params.optypes` module.

# Lists which fields are used by which Instruction's types

_rd_itypes = [InstrType.R, InstrType.I, InstrType.U, InstrType.J]

_rs1_itypes = [InstrType.R, InstrType.I, InstrType.S, InstrType.B]

_rs2_itypes = [InstrType.R, InstrType.S, InstrType.B]

_funct3_itypes = [InstrType.R, InstrType.I, InstrType.S, InstrType.B]

_funct7_itypes = [InstrType.R]


class Encoding:
    """
    Class representing encoding of single RISC-V instruction.

    Attributes
    ----------
    opcode: Opcode
        Opcode of instruction.
    funct3: Optional[Funct3]
        Three bits function identifier. If not exists for instruction then `None`.
    funct7: Optional[Funct7]
        Seven bits function identifier. If not exists for instruction then `None`.
    funct12: Optional[Funct12]
        Twelve bits function identifier. If not exists for instruction then `None`.
    """

    def __init__(
        self,
        opcode: Opcode,
        funct3: Optional[Funct3] = None,
        funct7: Optional[Funct7] = None,
        funct12: Optional[Funct12] = None,
    ):
        self.opcode = opcode
        self.funct3 = funct3
        self.funct7 = funct7
        self.funct12 = funct12


#
# Instructions grouped by Operation types
#

_instructions_by_optype = {
    OpType.ARITHMETIC: [
        Encoding(Opcode.OP_IMM, Funct3.ADD),  # addi
        Encoding(Opcode.OP, Funct3.ADD, Funct7.ADD),  # add
        Encoding(Opcode.OP, Funct3.ADD, Funct7.SUB),  # sub
        Encoding(Opcode.LUI),  # lui
    ],
    OpType.COMPARE: [
        Encoding(Opcode.OP_IMM, Funct3.SLT),  # slti
        Encoding(Opcode.OP_IMM, Funct3.SLTU),  # sltiu
        Encoding(Opcode.OP, Funct3.SLT, Funct7.SLT),  # slt
        Encoding(Opcode.OP, Funct3.SLTU, Funct7.SLT),  # sltu
    ],
    OpType.LOGIC: [
        Encoding(Opcode.OP_IMM, Funct3.XOR),  # xori
        Encoding(Opcode.OP_IMM, Funct3.OR),  # ori
        Encoding(Opcode.OP_IMM, Funct3.AND),  # andi
        Encoding(Opcode.OP, Funct3.XOR, Funct7.XOR),  # xor
        Encoding(Opcode.OP, Funct3.OR, Funct7.OR),  # or
        Encoding(Opcode.OP, Funct3.AND, Funct7.AND),  # and
    ],
    OpType.SHIFT: [
        Encoding(Opcode.OP_IMM, Funct3.SLL, Funct7.SL),  # slli
        Encoding(Opcode.OP_IMM, Funct3.SR, Funct7.SL),  # srli
        Encoding(Opcode.OP_IMM, Funct3.SR, Funct7.SA),  # srai
        Encoding(Opcode.OP, Funct3.SLL, Funct7.SL),  # sll
        Encoding(Opcode.OP, Funct3.SR, Funct7.SL),  # srl
        Encoding(Opcode.OP, Funct3.SR, Funct7.SA),  # sra
    ],
    OpType.AUIPC: [
        Encoding(Opcode.AUIPC),  # auipc
    ],
    OpType.JAL: [
        Encoding(Opcode.JAL),  # jal
    ],
    OpType.JALR: [
        Encoding(Opcode.JALR, Funct3.JALR),  # jalr
    ],
    OpType.BRANCH: [
        Encoding(Opcode.BRANCH, Funct3.BEQ),  # beq
        Encoding(Opcode.BRANCH, Funct3.BNE),  # bne
        Encoding(Opcode.BRANCH, Funct3.BLT),  # blt
        Encoding(Opcode.BRANCH, Funct3.BGE),  # bge
        Encoding(Opcode.BRANCH, Funct3.BLTU),  # bltu
        Encoding(Opcode.BRANCH, Funct3.BGEU),  # bgeu
    ],
    OpType.LOAD: [
        Encoding(Opcode.LOAD, Funct3.B),  # lb
        Encoding(Opcode.LOAD, Funct3.BU),  # lbu
        Encoding(Opcode.LOAD, Funct3.H),  # lh
        Encoding(Opcode.LOAD, Funct3.HU),  # lhu
        Encoding(Opcode.LOAD, Funct3.W),  # lw
    ],
    OpType.STORE: [
        Encoding(Opcode.STORE, Funct3.B),  # sb
        Encoding(Opcode.STORE, Funct3.H),  # sh
        Encoding(Opcode.STORE, Funct3.W),  # sw
    ],
    OpType.FENCE: [
        Encoding(Opcode.MISC_MEM, Funct3.FENCE),  # fence
    ],
    OpType.ECALL: [
        Encoding(Opcode.SYSTEM, Funct3.PRIV, funct12=Funct12.ECALL),  # ecall
    ],
    OpType.EBREAK: [
        Encoding(Opcode.SYSTEM, Funct3.PRIV, funct12=Funct12.EBREAK),  # ebreak
    ],
    OpType.MRET: [
        Encoding(Opcode.SYSTEM, Funct3.PRIV, funct12=Funct12.MRET),  # mret
    ],
    OpType.WFI: [
        Encoding(Opcode.SYSTEM, Funct3.PRIV, funct12=Funct12.WFI),  # wfi
    ],
    OpType.FENCEI: [
        Encoding(Opcode.MISC_MEM, Funct3.FENCEI),  # fence.i
    ],
    OpType.CSR: [
        Encoding(Opcode.SYSTEM, Funct3.CSRRW),  # csrrw
        Encoding(Opcode.SYSTEM, Funct3.CSRRS),  # csrrs
        Encoding(Opcode.SYSTEM, Funct3.CSRRC),  # csrrc
        Encoding(Opcode.SYSTEM, Funct3.CSRRWI),  # csrrwi
        Encoding(Opcode.SYSTEM, Funct3.CSRRSI),  # csrrsi
        Encoding(Opcode.SYSTEM, Funct3.CSRRCI),  # csrrci
    ],
    OpType.MUL: [
        Encoding(Opcode.OP, Funct3.MUL, Funct7.MULDIV),  # mul
        Encoding(Opcode.OP, Funct3.MULH, Funct7.MULDIV),  # mulh
        Encoding(Opcode.OP, Funct3.MULHSU, Funct7.MULDIV),  # mulsu
        Encoding(Opcode.OP, Funct3.MULHU, Funct7.MULDIV),  # mulu
    ],
    OpType.DIV_REM: [
        Encoding(Opcode.OP, Funct3.DIV, Funct7.MULDIV),  # div
        Encoding(Opcode.OP, Funct3.DIVU, Funct7.MULDIV),  # divu
        Encoding(Opcode.OP, Funct3.REM, Funct7.MULDIV),  # rem
        Encoding(Opcode.OP, Funct3.REMU, Funct7.MULDIV),  # remu
    ],
}


class InstrDecoder(Elaboratable):
    """
    Class performing instruction decoding into elementary components like opcodes, funct3 etc.
    It uses combinatorial connection via its attributes.

    Attributes
    ----------
    instr: Signal(gen.isa.ilen), in
        Instruction to be decoded.
    opcode: Signal(Opcode), out
        Opcode of decoded instruction.
    funct3: Signal(Funct3), out
        Three bits function identifier.
    funct3_v: Signal(1), out
        Signals if decoded instruction has funct3 identifier.
    funct7: Signal(Funct7), out
        Seven bits function identifier.
    funct7_v: Signal(1), out
        Signals if decoded instruction has funct7 identifier.
    funct12: Signal(Funct12), out
        Twelve bits function identifier.
    funct12_v: Signal(1), out
        Signals if decoded instruction has funct12 identifier.
    rs1: Signal(gen.isa.reg_cnt_log), out
        Address of register holding first input value.
    rs1_v: Signal(1), out
        Signal if instruction takes first input value form register.
    rs2: Signal(gen.isa.reg_cnt_log), out
        Address of register holding second input value.
    rs2_v: Signal(1), out
        Signal if instruction takes second input value form register.
    imm: Signal(gen.isa.xlen), out
        Immediate values provided in instruction. If no immediate values were provided then value is 0.
    succ: Signal(FenceTarget), out
        Successor for `FENCE` instructions.
    pred: Signal(FenceTarget), out
        Predecessor for `FENCE` instructions.
    fm: Signal(FenceFm), out
        Fence mode for `FENCE` instructions.
    csr: Signal(gen.isa.csr_alen), out
        Address of Control and Source Register for `CSR` instructions.
    op: Signal(OpType), out
        Operation type of instruction, used to define functional unit to perform this kind of instructions.
    illegal: Signal(1), out
        Signal if decoding of instruction was successful. If instruction do not fit into any supported
        instruction type for selected core generation parameters t then value is 1.
    """

    def __init__(self, gen: GenParams):
        """
        Decoder constructor.

        Parameters
        ----------
        gen: GenParams
            Core generation parameters.
        """
        self.gen = gen

        #
        # Input ports
        #

        self.instr = Signal(gen.isa.ilen)

        #
        # Output ports
        #

        # Opcode and funct
        self.opcode = Signal(Opcode)
        self.funct3 = Signal(Funct3)
        self.funct3_v = Signal()
        self.funct7 = Signal(Funct7)
        self.funct7_v = Signal()
        self.funct12 = Signal(Funct12)
        self.funct12_v = Signal()

        # Destination register
        self.rd = Signal(gen.isa.reg_cnt_log)
        self.rd_v = Signal()

        # First source register
        self.rs1 = Signal(gen.isa.reg_cnt_log)
        self.rs1_v = Signal()

        # Second source register
        self.rs2 = Signal(gen.isa.reg_cnt_log)
        self.rs2_v = Signal()

        # Immediate
        self.imm = Signal(gen.isa.xlen)

        # Fence parameters
        self.succ = Signal(FenceTarget)
        self.pred = Signal(FenceTarget)
        self.fm = Signal(FenceFm)

        # CSR address
        self.csr = Signal(gen.isa.csr_alen)

        # Operation type
        self.op = Signal(OpType)

        # Illegal instruction
        self.illegal = Signal()

    def _extract(self, start: int, sig):
        """
        Method used to for extracting fragment of instruction into provided Signal starting from `start` bit.

        Parameters
        ----------
        start: int
            Start of instruction span to be extracted into.
        sig: Signal
            Signal into which fragment (with length of sig's length) of input will be extracted.

        Returns
        ----------
        Assign
            Assignment of signal.
        """
        return sig.eq(self.instr[start : start + len(sig)])

    def _match(self, encodings: list[Encoding]) -> Value:
        """
        Creates amaranth value of instruction belonging into list of encodings.

        Parameters
        ----------
        encodings: List[Encoding]
            List of encoding to be checked against currently decoding instruction.

        Returns
        ----------
        Value
            Value of instruction having type of encodings in the list.
        """
        return reduce(
            or_,
            map(
                lambda enc: (self.opcode == enc.opcode if enc.opcode is not None else 1)
                & (self.funct3 == enc.funct3 if enc.funct3 is not None else 1)
                & (self.funct7 == enc.funct7 if enc.funct7 is not None else 1)
                & (self.funct12 == enc.funct12 if enc.funct12 is not None else 1)
                & (
                    (self.rd == 0) & (self.rs1 == 0) if enc.opcode == Opcode.SYSTEM and enc.funct3 == Funct3.PRIV else 1
                ),
                encodings,
            ),
        )

    def elaborate(self, platform):
        m = Module()

        # XXX: we always assume the synchronous domain to be present.
        dummy = Signal()
        m.d.sync += dummy.eq(1)

        # Opcode

        opcode = Signal(Opcode)
        m.d.comb += self._extract(2, opcode)

        # Instruction type

        instruction_type = Signal(InstrType)  # format of instruction
        opcode_invalid = Signal()

        with m.Switch(opcode):
            with m.Case(Opcode.OP_IMM, Opcode.JALR, Opcode.LOAD, Opcode.MISC_MEM, Opcode.SYSTEM):
                m.d.comb += instruction_type.eq(InstrType.I)
            with m.Case(Opcode.LUI, Opcode.AUIPC):
                m.d.comb += instruction_type.eq(InstrType.U)
            with m.Case(Opcode.OP):
                m.d.comb += instruction_type.eq(InstrType.R)
            with m.Case(Opcode.JAL):
                m.d.comb += instruction_type.eq(InstrType.J)
            with m.Case(Opcode.BRANCH):
                m.d.comb += instruction_type.eq(InstrType.B)
            with m.Case(Opcode.STORE):
                m.d.comb += instruction_type.eq(InstrType.S)
            with m.Default():
                m.d.comb += opcode_invalid.eq(1)

        # Decode funct

        m.d.comb += self.funct3_v.eq(reduce(or_, (instruction_type == t for t in _funct3_itypes)))
        with m.If(self.funct3_v):
            m.d.comb += self._extract(12, self.funct3)

        m.d.comb += self.funct7_v.eq(
            reduce(or_, (instruction_type == t for t in _funct7_itypes))
            | ((opcode == Opcode.OP_IMM) & ((self.funct3 == Funct3.SLL) | (self.funct3 == Funct3.SR)))
        )
        with m.If(self.funct7_v):
            m.d.comb += self._extract(25, self.funct7)

        m.d.comb += self.funct12_v.eq((opcode == Opcode.SYSTEM) & (self.funct3 == Funct3.PRIV))
        with m.If(self.funct12_v):
            m.d.comb += self._extract(20, self.funct12)

        # Destination and source registers

        m.d.comb += [
            self._extract(7, self.rd),
            self.rd_v.eq(reduce(or_, (instruction_type == t for t in _rd_itypes))),
            self._extract(15, self.rs1),
            self.rs1_v.eq(reduce(or_, (instruction_type == t for t in _rs1_itypes))),
            self._extract(20, self.rs2),
            self.rs2_v.eq(reduce(or_, (instruction_type == t for t in _rs2_itypes))),
        ]

        # Immediate

        iimm12 = Signal(signed(12))
        simm12 = Signal(signed(12))
        bimm13 = Signal(signed(13))
        uimm20 = Signal(unsigned(20))
        jimm20 = Signal(signed(21))
        uimm5 = Signal(unsigned(5))

        instr = self.instr

        m.d.comb += [
            self._extract(20, iimm12),
            simm12.eq(Cat(instr[7:12], instr[25:32])),
            bimm13.eq(Cat(0, instr[8:12], instr[25:31], instr[7], instr[31])),
            self._extract(12, uimm20),
            jimm20.eq(Cat(0, instr[21:31], instr[20], instr[12:20], instr[31])),
            self._extract(15, uimm5),
        ]

        with m.If((self.funct3 == Funct3.SLL) | (self.funct3 == Funct3.SR)):
            m.d.comb += iimm12[5:11].eq(0)

        with m.Switch(instruction_type):
            with m.Case(InstrType.I):
                m.d.comb += self.imm.eq(iimm12)
            with m.Case(InstrType.S):
                m.d.comb += self.imm.eq(simm12)
            with m.Case(InstrType.B):
                m.d.comb += self.imm.eq(bimm13)
            with m.Case(InstrType.U):
                m.d.comb += self.imm.eq(uimm20 << (self.gen.isa.xlen - 20))
            with m.Case(InstrType.J):
                m.d.comb += self.imm.eq(jimm20)

        # Fence parameters

        m.d.comb += [
            self._extract(20, self.succ),
            self._extract(24, self.pred),
            self._extract(28, self.fm),
        ]

        # CSR address

        m.d.comb += self._extract(20, self.csr)

        # Operation type

        extensions = self.gen.isa.extensions
        op_type_mask = Signal(len(OpType) - 1)

        first_valid_optype = OpType.UNKNOWN.value + 1  # value of first OpType which is not UNKNOWN

        for ext, optypes in optypes_by_extensions.items():
            if extensions & ext:
                for optype in optypes:
                    list_of_encodings = _instructions_by_optype[optype]
                    m.d.comb += op_type_mask[optype.value - first_valid_optype].eq(self._match(list_of_encodings))

        for i in OneHotSwitchDynamic(m, op_type_mask, default=True):
            if i is not None:
                m.d.comb += self.op.eq(i + first_valid_optype)
            else:  # default case
                m.d.comb += self.op.eq(OpType.UNKNOWN)

        # Instruction simplification

        # lui rd, imm -> addi rd, x0, (imm << 12)
        with m.If(opcode == Opcode.LUI):
            m.d.comb += [
                self.opcode.eq(Opcode.OP_IMM),
                self.funct3.eq(Funct3.ADD),
                self.funct3_v.eq(1),
                self.rs1.eq(0),
            ]
        with m.Else():
            m.d.comb += self.opcode.eq(opcode)

        # Immediate correction

        with m.If(self.op == OpType.CSR):
            m.d.comb += self.imm.eq(uimm5)

        # Illegal instruction detection

        m.d.comb += self.illegal.eq(opcode_invalid | (self.op == OpType.UNKNOWN))

        return m<|MERGE_RESOLUTION|>--- conflicted
+++ resolved
@@ -4,13 +4,8 @@
 
 from amaranth import *
 
-<<<<<<< HEAD
 from coreblocks.params import *
 from coreblocks.utils import AutoDebugSignals
-=======
-from coreblocks.params import GenParams
-from coreblocks.params.isa import *
->>>>>>> ce99e7cb
 
 __all__ = ["InstrDecoder"]
 
