from functools import reduce
import operator

from amaranth import *
from amaranth.utils import log2_int

from transactron.core import def_method, Priority, TModule
from transactron import Method, Transaction
from coreblocks.params import ICacheLayouts, ICacheParameters
from transactron.utils import assign, OneHotSwitchDynamic
from transactron.lib import *
from coreblocks.peripherals.wishbone import WishboneMaster

from coreblocks.cache.iface import CacheInterface, CacheRefillerInterface

__all__ = [
    "ICache",
    "ICacheBypass",
]


def extract_instr_from_word(m: TModule, params: ICacheParameters, word: Signal, addr: Value):
    instr_out = Signal(params.instr_width)
    if len(word) == 32:
        m.d.comb += instr_out.eq(word)
    elif len(word) == 64:
        with m.If(addr[2] == 0):
            m.d.comb += instr_out.eq(word[:32])  # Take lower 4 bytes
        with m.Else():
            m.d.comb += instr_out.eq(word[32:])  # Take upper 4 bytes
    else:
        raise RuntimeError("Word size different than 32 and 64 is not supported")
    return instr_out


class ICacheBypass(Elaboratable, CacheInterface):
    def __init__(self, layouts: ICacheLayouts, params: ICacheParameters, wb_master: WishboneMaster) -> None:
        self.params = params
        self.wb_master = wb_master

        self.issue_req = Method(i=layouts.issue_req)
        self.accept_res = Method(o=layouts.accept_res)
        self.flush = Method()

    def elaborate(self, platform):
        m = TModule()

        req_addr = Signal(self.params.addr_width)

        @def_method(m, self.issue_req)
        def _(addr: Value) -> None:
            m.d.sync += req_addr.eq(addr)
            self.wb_master.request(
                m,
                addr=addr >> log2_int(self.params.word_width_bytes),
                data=0,
                we=0,
                sel=C(1).replicate(self.wb_master.wb_params.data_width // self.wb_master.wb_params.granularity),
            )

        @def_method(m, self.accept_res)
        def _():
            res = self.wb_master.result(m)
            return {
                "instr": extract_instr_from_word(m, self.params, res.data, req_addr),
                "error": res.err,
            }

        @def_method(m, self.flush)
        def _() -> None:
            pass

        return m


class ICache(Elaboratable, CacheInterface):
    """A simple set-associative instruction cache.

    The replacement policy is a pseudo random scheme. Every time a line is trashed,
    we select the next way we write to (we keep one global counter for selecting the next way).

    Refilling a cache line is abstracted away from this module. ICache module needs two methods
    from the refiller `refiller_start`, which is called whenever we need to refill a cache line.
    `refiller_accept` should be ready to be called whenever the refiller has another word ready
    to be written to cache. `refiller_accept` should set `last` bit when either an error occurs
    or the transfer is over. After issuing `last` bit, `refiller_accept` shouldn't be ready until
    the next transfer is started.
    """

    def __init__(self, layouts: ICacheLayouts, params: ICacheParameters, refiller: CacheRefillerInterface) -> None:
        """
        Parameters
        ----------
        layouts : ICacheLayouts
            Instance of ICacheLayouts used to create cache methods.
        params : ICacheParameters
            Instance of ICacheParameters with parameters which should be used to generate
            the cache.
        refiller_start : Method
            A method with input layout ICacheLayouts.start_refill
        refiller_accept : Method
            A method with output layout ICacheLayouts.accept_refill
        """
        self.layouts = layouts
        self.params = params

        self.refiller = refiller

        self.issue_req = Method(i=layouts.issue_req)
        self.accept_res = Method(o=layouts.accept_res)
        self.flush = Method()
        self.flush.add_conflict(self.issue_req, Priority.LEFT)

        self.addr_layout = [
            ("offset", self.params.offset_bits),
            ("index", self.params.index_bits),
            ("tag", self.params.tag_bits),
        ]

    def deserialize_addr(self, raw_addr: Value) -> dict[str, Value]:
        return {
            "offset": raw_addr[: self.params.offset_bits],
            "index": raw_addr[self.params.index_start_bit : self.params.index_end_bit + 1],
            "tag": raw_addr[-self.params.tag_bits :],
        }

    def serialize_addr(self, addr: Record) -> Value:
        return Cat(addr.offset, addr.index, addr.tag)

    def elaborate(self, platform):
        m = TModule()

        m.submodules.mem = self.mem = ICacheMemory(self.params)
        m.submodules.req_fifo = self.req_fifo = FIFO(layout=self.addr_layout, depth=2)
        m.submodules.res_fwd = self.res_fwd = Forwarder(layout=self.layouts.accept_res)

        # State machine logic
        needs_refill = Signal()
        refill_finish = Signal()
        refill_error = Signal()

        flush_start = Signal()
        flush_finish = Signal()

        with m.FSM(reset="FLUSH") as fsm:
            with m.State("FLUSH"):
                with m.If(flush_finish):
                    m.next = "LOOKUP"

            with m.State("LOOKUP"):
                with m.If(needs_refill):
                    m.next = "REFILL"
                with m.Elif(flush_start):
                    m.next = "FLUSH"

            with m.State("REFILL"):
                with m.If(refill_finish):
                    m.next = "LOOKUP"

        accepting_requests = fsm.ongoing("LOOKUP") & ~needs_refill

        # Replacement policy
        way_selector = Signal(self.params.num_of_ways, reset=1)
        with m.If(refill_finish):
            m.d.sync += way_selector.eq(way_selector.rotate_left(1))

        # Fast path - read requests
        request_valid = self.req_fifo.read.ready
        request_addr = Record(self.addr_layout)

        tag_hit = [tag_data.valid & (tag_data.tag == request_addr.tag) for tag_data in self.mem.tag_rd_data]
        tag_hit_any = reduce(operator.or_, tag_hit)

        mem_out = Signal(self.params.word_width)
        for i in OneHotSwitchDynamic(m, Cat(tag_hit)):
            m.d.comb += mem_out.eq(self.mem.data_rd_data[i])

        instr_out = extract_instr_from_word(m, self.params, mem_out, request_addr[:])

        refill_error_saved = Signal()
        m.d.comb += needs_refill.eq(request_valid & ~tag_hit_any & ~refill_error_saved)

        with Transaction().body(m, request=request_valid & fsm.ongoing("LOOKUP") & (tag_hit_any | refill_error_saved)):
            self.res_fwd.write(m, instr=instr_out, error=refill_error_saved)
            m.d.sync += refill_error_saved.eq(0)

        @def_method(m, self.accept_res)
        def _():
            self.req_fifo.read(m)
            return self.res_fwd.read(m)

        mem_read_addr = Record(self.addr_layout)
        m.d.comb += assign(mem_read_addr, request_addr)

        @def_method(m, self.issue_req, ready=accepting_requests)
        def _(addr: Value) -> None:
            deserialized = self.deserialize_addr(addr)
            # Forward read address only if the method is called
            m.d.comb += assign(mem_read_addr, deserialized)
            m.d.sync += assign(request_addr, deserialized)

            self.req_fifo.write(m, deserialized)

        m.d.comb += [
            self.mem.tag_rd_index.eq(mem_read_addr.index),
            self.mem.data_rd_addr.index.eq(mem_read_addr.index),
            self.mem.data_rd_addr.offset.eq(mem_read_addr.offset),
        ]

        # Flush logic
        flush_index = Signal(self.params.index_bits)
        with m.If(fsm.ongoing("FLUSH")):
            m.d.sync += flush_index.eq(flush_index + 1)

        @def_method(m, self.flush, ready=accepting_requests)
        def _() -> None:
            m.d.sync += flush_index.eq(0)
            m.d.comb += flush_start.eq(1)

        m.d.comb += flush_finish.eq(flush_index == self.params.num_of_sets - 1)

        # Slow path - data refilling
        with Transaction().body(m, request=fsm.ongoing("LOOKUP") & needs_refill):
            # Align to the beginning of the cache line
            aligned_addr = self.serialize_addr(request_addr) & ~((1 << self.params.offset_bits) - 1)
            self.refiller.start_refill(m, addr=aligned_addr)

        with Transaction().body(m):
            ret = self.refiller.accept_refill(m)
            deserialized = self.deserialize_addr(ret.addr)

            m.d.top_comb += [
                self.mem.data_wr_addr.index.eq(deserialized["index"]),
                self.mem.data_wr_addr.offset.eq(deserialized["offset"]),
                self.mem.data_wr_data.eq(ret.data),
            ]

            m.d.comb += self.mem.data_wr_en.eq(1)
            m.d.comb += refill_finish.eq(ret.last)
            m.d.comb += refill_error.eq(ret.error)
            m.d.sync += refill_error_saved.eq(ret.error)

        with m.If(fsm.ongoing("FLUSH")):
            m.d.comb += [
                self.mem.way_wr_en.eq(C(1).replicate(self.params.num_of_ways)),
                self.mem.tag_wr_index.eq(flush_index),
                self.mem.tag_wr_data.valid.eq(0),
                self.mem.tag_wr_data.tag.eq(0),
                self.mem.tag_wr_en.eq(1),
            ]
        with m.Else():
            m.d.comb += [
                self.mem.way_wr_en.eq(way_selector),
                self.mem.tag_wr_index.eq(request_addr.index),
                self.mem.tag_wr_data.valid.eq(~refill_error),
                self.mem.tag_wr_data.tag.eq(request_addr.tag),
                self.mem.tag_wr_en.eq(refill_finish),
            ]

        return m


class ICacheMemory(Elaboratable):
    """A helper module for managing memories used in the instruction cache.

    In case of an associative cache, all address and write data lines are shared.
    Writes are multiplexed using one-hot `way_wr_en` signal. Read data lines from all
    ways are separately exposed (as an array).

    The data memory is addressed using a machine word.
    """

    def __init__(self, params: ICacheParameters) -> None:
        self.params = params

        self.tag_data_layout = [("valid", 1), ("tag", self.params.tag_bits)]

        self.way_wr_en = Signal(self.params.num_of_ways)

        self.tag_rd_index = Signal(self.params.index_bits)
        self.tag_rd_data = Array([Record(self.tag_data_layout) for _ in range(self.params.num_of_ways)])
        self.tag_wr_index = Signal(self.params.index_bits)
        self.tag_wr_en = Signal()
        self.tag_wr_data = Record(self.tag_data_layout)

        self.data_addr_layout = [("index", self.params.index_bits), ("offset", self.params.offset_bits)]

        self.data_rd_addr = Record(self.data_addr_layout)
        self.data_rd_data = Array([Signal(self.params.word_width) for _ in range(self.params.num_of_ways)])
        self.data_wr_addr = Record(self.data_addr_layout)
        self.data_wr_en = Signal()
        self.data_wr_data = Signal(self.params.word_width)

    def elaborate(self, platform):
        m = TModule()

        for i in range(self.params.num_of_ways):
            way_wr = self.way_wr_en[i]

            tag_mem = Memory(width=len(self.tag_wr_data), depth=self.params.num_of_sets)
            tag_mem_rp = tag_mem.read_port()
            tag_mem_wp = tag_mem.write_port()
            m.submodules[f"tag_mem_{i}_rp"] = tag_mem_rp
            m.submodules[f"tag_mem_{i}_wp"] = tag_mem_wp

            m.d.comb += [
                assign(self.tag_rd_data[i], tag_mem_rp.data),
                tag_mem_rp.addr.eq(self.tag_rd_index),
                tag_mem_wp.addr.eq(self.tag_wr_index),
                assign(tag_mem_wp.data, self.tag_wr_data),
                tag_mem_wp.en.eq(self.tag_wr_en & way_wr),
            ]

            data_mem = Memory(width=self.params.word_width, depth=self.params.num_of_sets * self.params.words_in_block)
            data_mem_rp = data_mem.read_port()
            data_mem_wp = data_mem.write_port()
            m.submodules[f"data_mem_{i}_rp"] = data_mem_rp
            m.submodules[f"data_mem_{i}_wp"] = data_mem_wp

            # We address the data RAM using machine words, so we have to
            # discard a few least significant bits from the address.
            redundant_offset_bits = log2_int(self.params.word_width_bytes)
            rd_addr = Cat(self.data_rd_addr.offset, self.data_rd_addr.index)[redundant_offset_bits:]
            wr_addr = Cat(self.data_wr_addr.offset, self.data_wr_addr.index)[redundant_offset_bits:]

            m.d.comb += [
                self.data_rd_data[i].eq(data_mem_rp.data),
                data_mem_rp.addr.eq(rd_addr),
                data_mem_wp.addr.eq(wr_addr),
                data_mem_wp.data.eq(self.data_wr_data),
                data_mem_wp.en.eq(self.data_wr_en & way_wr),
            ]

<<<<<<< HEAD
=======
        return m


class SimpleWBCacheRefiller(Elaboratable, CacheRefillerInterface):
    def __init__(self, layouts: ICacheLayouts, params: ICacheParameters, wb_master: WishboneMaster):
        self.params = params
        self.wb_master = wb_master

        self.start_refill = Method(i=layouts.start_refill)
        self.accept_refill = Method(o=layouts.accept_refill)

    def elaborate(self, platform):
        m = TModule()

        refill_address = Signal(self.params.word_width - self.params.offset_bits)
        refill_active = Signal()
        word_counter = Signal(range(self.params.words_in_block))

        m.submodules.address_fwd = address_fwd = Forwarder(
            [("word_counter", word_counter.shape()), ("refill_address", refill_address.shape())]
        )

        with Transaction().body(m):
            address = address_fwd.read(m)
            self.wb_master.request(
                m,
                addr=Cat(address["word_counter"], address["refill_address"]),
                data=0,
                we=0,
                sel=C(1).replicate(self.wb_master.wb_params.data_width // self.wb_master.wb_params.granularity),
            )

        @def_method(m, self.start_refill, ready=~refill_active)
        def _(addr) -> None:
            address = addr[self.params.offset_bits :]
            m.d.sync += refill_address.eq(address)
            m.d.sync += refill_active.eq(1)
            m.d.sync += word_counter.eq(0)

            address_fwd.write(m, word_counter=0, refill_address=address)

        @def_method(m, self.accept_refill, ready=refill_active)
        def _():
            fetched = self.wb_master.result(m)

            last = (word_counter == (self.params.words_in_block - 1)) | fetched.err

            next_word_counter = Signal.like(word_counter)
            m.d.top_comb += next_word_counter.eq(word_counter + 1)

            m.d.sync += word_counter.eq(next_word_counter)
            with m.If(last):
                m.d.sync += refill_active.eq(0)
            with m.Else():
                address_fwd.write(m, word_counter=next_word_counter, refill_address=refill_address)

            return {
                "addr": Cat(C(0, log2_int(self.params.word_width_bytes)), word_counter, refill_address),
                "data": fetched.data,
                "error": fetched.err,
                "last": last,
            }

>>>>>>> dd002e95
        return m<|MERGE_RESOLUTION|>--- conflicted
+++ resolved
@@ -331,70 +331,5 @@
                 data_mem_wp.en.eq(self.data_wr_en & way_wr),
             ]
 
-<<<<<<< HEAD
-=======
         return m
-
-
-class SimpleWBCacheRefiller(Elaboratable, CacheRefillerInterface):
-    def __init__(self, layouts: ICacheLayouts, params: ICacheParameters, wb_master: WishboneMaster):
-        self.params = params
-        self.wb_master = wb_master
-
-        self.start_refill = Method(i=layouts.start_refill)
-        self.accept_refill = Method(o=layouts.accept_refill)
-
-    def elaborate(self, platform):
-        m = TModule()
-
-        refill_address = Signal(self.params.word_width - self.params.offset_bits)
-        refill_active = Signal()
-        word_counter = Signal(range(self.params.words_in_block))
-
-        m.submodules.address_fwd = address_fwd = Forwarder(
-            [("word_counter", word_counter.shape()), ("refill_address", refill_address.shape())]
-        )
-
-        with Transaction().body(m):
-            address = address_fwd.read(m)
-            self.wb_master.request(
-                m,
-                addr=Cat(address["word_counter"], address["refill_address"]),
-                data=0,
-                we=0,
-                sel=C(1).replicate(self.wb_master.wb_params.data_width // self.wb_master.wb_params.granularity),
-            )
-
-        @def_method(m, self.start_refill, ready=~refill_active)
-        def _(addr) -> None:
-            address = addr[self.params.offset_bits :]
-            m.d.sync += refill_address.eq(address)
-            m.d.sync += refill_active.eq(1)
-            m.d.sync += word_counter.eq(0)
-
-            address_fwd.write(m, word_counter=0, refill_address=address)
-
-        @def_method(m, self.accept_refill, ready=refill_active)
-        def _():
-            fetched = self.wb_master.result(m)
-
-            last = (word_counter == (self.params.words_in_block - 1)) | fetched.err
-
-            next_word_counter = Signal.like(word_counter)
-            m.d.top_comb += next_word_counter.eq(word_counter + 1)
-
-            m.d.sync += word_counter.eq(next_word_counter)
-            with m.If(last):
-                m.d.sync += refill_active.eq(0)
-            with m.Else():
-                address_fwd.write(m, word_counter=next_word_counter, refill_address=refill_address)
-
-            return {
-                "addr": Cat(C(0, log2_int(self.params.word_width_bytes)), word_counter, refill_address),
-                "data": fetched.data,
-                "error": fetched.err,
-                "last": last,
-            }
-
->>>>>>> dd002e95
-        return m+      