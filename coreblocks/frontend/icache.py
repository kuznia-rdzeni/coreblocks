--- conflicted
+++ resolved
@@ -1,10 +1,6 @@
 from functools import reduce
 import operator
-<<<<<<< HEAD
-from dataclasses import dataclass
-=======
 from typing import Protocol
->>>>>>> a7956318
 
 from amaranth import *
 from amaranth.utils import log2_int
@@ -25,29 +21,17 @@
     instr_out = Signal(params.instr_width)
     if len(word) == 32:
         m.d.comb += instr_out.eq(word)
-<<<<<<< HEAD
-    else:
-=======
     elif len(word) == 64:
->>>>>>> a7956318
         with m.If(addr[2] == 0):
             m.d.comb += instr_out.eq(word[:32])  # Take lower 4 bytes
         with m.Else():
             m.d.comb += instr_out.eq(word[32:])  # Take upper 4 bytes
-<<<<<<< HEAD
-    return instr_out
-
-
-@dataclass
-class ICacheInterface:
-=======
     else:
         raise RuntimeError("Word size different than 32 and 64 is not supported")
     return instr_out
 
 
 class ICacheInterface(HasElaborate, Protocol):
->>>>>>> a7956318
     """
     Instruction Cache Interface.
 
@@ -66,12 +50,7 @@
     flush: Method
 
 
-<<<<<<< HEAD
-@dataclass
-class CacheRefillerInterface:
-=======
 class CacheRefillerInterface(HasElaborate, Protocol):
->>>>>>> a7956318
     """
     Instruction Cache Refiller Interface.
 
