from amaranth import *
from coreblocks.transactions.core import def_method
from coreblocks.utils.fifo import BasicFifo
from ..transactions import Method, Transaction
from ..params import GenParams, FetchLayouts


class Fetch(Elaboratable):
    """
    Simple fetch unit. It has a PC inside and increments it by `isa.ilen_bytes`
    after each fetch.
    """

    def __init__(self, gen_params: GenParams, cache_req: Method, cache_resp: Method, cont: Method) -> None:
        """
        Parameters
        ----------
        gen_params : GenParams
            Instance of GenParams with parameters which should be used to generate
            fetch unit.
        cache_req : Method
            Method that is used to issue a request to the instruction cache.
            It has layout ICacheLayouts.issue_req.
        cache_resp : Method
            Method that is used to accept the response from the instruction cache.
            It has layout ICacheLayouts.accept_resp.
        cont : Method
            Method which should be invoked to send fetched data to the next step.
            It has layout as described by `FetchLayout`.
        """
        self.gp = gen_params
        self.cache_req = cache_req
        self.cache_resp = cache_resp
        self.cont = cont

        self.verify_branch = Method(i=self.gp.get(FetchLayouts).branch_verify)

        # PC of the last fetched instruction. For now only used in tests.
        self.pc = Signal(self.gp.isa.xlen)

    def elaborate(self, platform) -> Module:
        m = Module()

        m.submodules.fetch_target_queue = self.fetch_target_queue = BasicFifo(
            layout=[("addr", self.gp.isa.xlen)], depth=2
        )

        speculative_pc = Signal(self.gp.isa.xlen, reset=self.gp.start_pc)

        discard_next = Signal()
        stalled = Signal()

        with Transaction().body(m, request=~stalled):
            self.cache_req(m, addr=speculative_pc)
            self.fetch_target_queue.write(m, addr=speculative_pc)

            m.d.sync += speculative_pc.eq(speculative_pc + self.gp.isa.ilen_bytes)

        with Transaction().body(m):
            pc = self.fetch_target_queue.read(m).addr
            res = self.cache_resp(m)

            # bits 4:7 currently are enough to uniquely distinguish jumps and branches,
            # but this could potentially change in the future since there's a reserved
            # (currently unused) bit pattern in the spec, see table 19.1 in RISC-V spec v2.2
            is_branch = res.instr[4:7] == 0b110

            with m.If(discard_next):
                m.d.sync += discard_next.eq(0)

<<<<<<< HEAD
            # TODO: find a better way to fail when there's a fetch error.
            with m.Elif(res.error == 0):
                with m.If(is_branch):
=======
            with m.If(fetched.err == 0):
                # bits 4:7 currently are enough to uniquely distinguish jumps and branches,
                # but this could potentially change in the future since there's a reserved
                # (currently unused) bit pattern in the spec, see table 19.1 in RISC-V spec v2.2
                is_branch = fetched.data[4:7] == 0b110
                is_system = fetched.data[2:7] == 0b11100
                with m.If(is_branch | is_system):
>>>>>>> 6e9cad87
                    m.d.sync += stalled.eq(1)
                    m.d.sync += discard_next.eq(1)

                m.d.sync += self.pc.eq(pc)

                self.cont(m, data=res.instr, pc=pc)

        @def_method(m, self.verify_branch, ready=stalled)
        def _(next_pc: Value):
            m.d.sync += speculative_pc.eq(next_pc)
            m.d.sync += stalled.eq(0)

        return m<|MERGE_RESOLUTION|>--- conflicted
+++ resolved
@@ -64,23 +64,14 @@
             # but this could potentially change in the future since there's a reserved
             # (currently unused) bit pattern in the spec, see table 19.1 in RISC-V spec v2.2
             is_branch = res.instr[4:7] == 0b110
+            is_system = res.instr[2:7] == 0b11100
 
             with m.If(discard_next):
                 m.d.sync += discard_next.eq(0)
 
-<<<<<<< HEAD
             # TODO: find a better way to fail when there's a fetch error.
             with m.Elif(res.error == 0):
-                with m.If(is_branch):
-=======
-            with m.If(fetched.err == 0):
-                # bits 4:7 currently are enough to uniquely distinguish jumps and branches,
-                # but this could potentially change in the future since there's a reserved
-                # (currently unused) bit pattern in the spec, see table 19.1 in RISC-V spec v2.2
-                is_branch = fetched.data[4:7] == 0b110
-                is_system = fetched.data[2:7] == 0b11100
                 with m.If(is_branch | is_system):
->>>>>>> 6e9cad87
                     m.d.sync += stalled.eq(1)
                     m.d.sync += discard_next.eq(1)
 
