--- conflicted
+++ resolved
@@ -1,4 +1,5 @@
 from amaranth import *
+from transactron.core import Priority
 from transactron.lib import BasicFifo, Semaphore
 from coreblocks.frontend.icache import ICacheInterface
 from coreblocks.frontend.rvc import InstrDecompress, is_instr_compressed
@@ -31,10 +32,7 @@
 
         self.verify_branch = Method(i=self.gen_params.get(FetchLayouts).branch_verify)
         self.stall_exception = Method()
-<<<<<<< HEAD
-        self.stall_exception.add_conflict(self.verify_branch, Priority.LEFT)  #
-=======
->>>>>>> f2428647
+        self.stall_exception.add_conflict(self.verify_branch, Priority.LEFT)
 
         # PC of the last fetched instruction. For now only used in tests.
         self.pc = Signal(self.gen_params.isa.xlen)
@@ -132,10 +130,7 @@
 
         self.verify_branch = Method(i=self.gen_params.get(FetchLayouts).branch_verify)
         self.stall_exception = Method()
-<<<<<<< HEAD
-        self.stall_exception.add_conflict(self.verify_branch, Priority.LEFT)  #
-=======
->>>>>>> f2428647
+        self.stall_exception.add_conflict(self.verify_branch, Priority.LEFT)
 
         # PC of the last fetched instruction. For now only used in tests.
         self.pc = Signal(self.gen_params.isa.xlen)
