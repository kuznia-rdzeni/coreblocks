from amaranth import *
from amaranth.lib.data import ArrayLayout
from amaranth.utils import exact_log2
from amaranth.lib.coding import PriorityEncoder
from transactron.lib import BasicFifo, Semaphore, ConnectTrans, logging, Pipe
from transactron.lib.metrics import *
from transactron.utils import MethodLayout, popcount
from transactron.utils.transactron_helpers import from_method_layout
from transactron import *

from coreblocks.cache.iface import CacheInterface
from coreblocks.frontend.decoder.rvc import InstrDecompress, is_instr_compressed

from coreblocks.params import *
from coreblocks.interface.layouts import *
from coreblocks.frontend.decoder.isa import *
from coreblocks.frontend.decoder.optypes import CfiType

log = logging.HardwareLogger("frontend.fetch")


class FetchUnit(Elaboratable):
    """Superscalar Fetch Unit

    This module is responsible for retrieving instructions from memory and forwarding them to the decode stage.

    It works with 'fetch blocks', chunks of data it handles at a time. The size of these blocks
    depends on GenParams.fetch_block_bytes and is related to how many instructions the unit can
    handle at once, which can vary if extension C is on.

    The unit also deals with expanding compressed instructions and managing instructions that aren't aligned to
    4-byte boundaries.
    """

    def __init__(self, gen_params: GenParams, icache: CacheInterface, cont: Method) -> None:
        """
        Parameters
        ----------
        gen_params : GenParams
            Instance of GenParams with parameters which should be used to generate
            fetch unit.
        icache : CacheInterface
            Instruction Cache
        cont : Method
            Method which should be invoked to send fetched instruction to the next step.
            It has layout as described by `FetchLayout`.
        """
        self.gen_params = gen_params
        self.icache = icache
        self.cont = cont

        self.layouts = self.gen_params.get(FetchLayouts)

        self.resume = Method(i=self.layouts.resume)
        self.stall_exception = Method()
        # Fetch can be resumed to unstall from 'unsafe' instructions, and stalled because
        # of exception report, both can happen at any time during normal excecution.
        # ExceptionCauseRegister uses separate Transaction for it, so performace is not affected.
        self.stall_exception.add_conflict(self.resume, Priority.LEFT)

        self.perf_fetch_utilization = TaggedCounter(
            "frontend.fetch.fetch_block_util",
            "Number of valid instructions in fetch blocks",
            tags=range(self.gen_params.fetch_width + 1),
        )
        self.perf_fetch_redirects = HwCounter(
            "frontend.fetch.fetch_redirects", "How many times the fetch unit redirected itself"
        )

    def elaborate(self, platform):
        m = TModule()

        m.submodules += [self.perf_fetch_utilization, self.perf_fetch_redirects]

        fetch_width = self.gen_params.fetch_width

        # Serializer is just a temporary workaround until we have a proper multiport FIFO
        # to which we can push bundles of instructions.
        m.submodules.serializer = serializer = Serializer(fetch_width, self.layouts.raw_instr)
        m.submodules.serializer_connector = ConnectTrans(serializer.read, self.cont)

        m.submodules.cache_requests = cache_requests = BasicFifo(layout=[("addr", self.gen_params.isa.xlen)], depth=2)

        # This limits number of fetch blocks the fetch unit can process
        # at a time. We start counting when sending a request to the cache and
        # stop when pushing a fetch packet out of the fetch unit.
        m.submodules.req_counter = req_counter = Semaphore(4)
        flushing_counter = Signal.like(req_counter.count)

        flush_now = Signal()

        def flush():
            m.d.comb += flush_now.eq(1)

        with m.If(flush_now):
            m.d.sync += flushing_counter.eq(req_counter.count_next)

        current_pc = Signal(self.gen_params.isa.xlen, reset=self.gen_params.start_pc)

        stalled_unsafe = Signal()
        stalled_exception = Signal()

        stalled = Signal()
        m.d.av_comb += stalled.eq(stalled_unsafe | stalled_exception)

        #
        # Fetch - stage 0
        # ================
        # - send a request to the instruction cache
        #
        with Transaction(name="Fetch_Stage0").body(m, request=~stalled):
            req_counter.acquire(m)
            self.icache.issue_req(m, addr=current_pc)
            cache_requests.write(m, addr=current_pc)

            current_fetch_block = current_pc[self.gen_params.fetch_block_bytes_log :]

            # Assume we fallthrough to the next fetch block.
            m.d.sync += current_pc.eq(Cat(C(0, self.gen_params.fetch_block_bytes_log), current_fetch_block + 1))

        #
        # State passed between stage 1 and stage 2
        #
        m.submodules.s1_s2_pipe = s1_s2_pipe = Pipe(
            [
                ("fetch_block_addr", self.gen_params.isa.xlen),
                ("instr_valid", fetch_width),
                ("access_fault", 1),
                ("rvc", fetch_width),
                ("instrs", ArrayLayout(self.gen_params.isa.ilen, fetch_width)),
                ("instr_block_cross", 1),
            ]
        )

        #
        # Fetch - stage 1
        # ================
        # - read the response from the cache
        # - expand compressed instructions (if applicable)
        # - find where each instruction begins
        # - handle instructions that cross a fetch boundary
        #
        rvc_expanders = [InstrDecompress(self.gen_params) for _ in range(fetch_width)]
        for n, module in enumerate(rvc_expanders):
            m.submodules[f"rvc_expander_{n}"] = module

        # With the C extension enabled, a single instruction can
        # be located on a boundary of two fetch blocks. Hence,
        # this requires some statefulness of the stage 1.
        prev_half = Signal(16)
        prev_half_addr = Signal(self.gen_params.isa.xlen)
        prev_half_v = Signal()
        with Transaction(name="Fetch_Stage1").body(m):
            target = cache_requests.read(m)
            cache_resp = self.icache.accept_res(m)

            # The address of the first byte in the fetch block.
            fetch_block_addr = Cat(
                C(0, self.gen_params.fetch_block_bytes_log), target.addr[self.gen_params.fetch_block_bytes_log :]
            )
            # The index (in instructions) of the first instruction that we should process.
            fetch_block_offset = target.addr[
                exact_log2(self.gen_params.min_instr_width_bytes) : self.gen_params.fetch_block_bytes_log
            ]

            #
            # Expand compressed instructions from the fetch block.
            #
            expanded_instr = [Signal(self.gen_params.isa.ilen) for _ in range(fetch_width)]
            is_rvc = Signal(fetch_width)

            # Whether in this cycle we have a fetch block that contains
            # an instruction that crosses a fetch boundary
            instr_block_cross = Signal()
            m.d.av_comb += instr_block_cross.eq(
                prev_half_v
                & (
                    prev_half_addr[self.gen_params.fetch_block_bytes_log :] + 1
                    == fetch_block_addr[self.gen_params.fetch_block_bytes_log :]
                )
            )

            for i in range(fetch_width):
                if Extension.C in self.gen_params.isa.extensions:
                    full_instr = Signal(self.gen_params.isa.ilen)
                    if i == 0:
                        # If we have a half of an instruction from the previous block - we need to use it now.
                        with m.If(instr_block_cross):
                            m.d.av_comb += full_instr.eq(Cat(prev_half, cache_resp.fetch_block[0:16]))
                        with m.Else():
                            m.d.av_comb += full_instr.eq(cache_resp.fetch_block[:32])
                    elif i == fetch_width - 1:
                        # We will have only 16 bits for the last instruction, so append 16 zeroes.
                        m.d.av_comb += full_instr.eq(Cat(cache_resp.fetch_block[-16:], C(0, 16)))
                    else:
                        m.d.av_comb += full_instr.eq(cache_resp.fetch_block[i * 16 : i * 16 + 32])

                    m.d.av_comb += is_rvc[i].eq(is_instr_compressed(full_instr))
                    m.d.av_comb += rvc_expanders[i].instr_in.eq(full_instr[:16])
                    m.d.av_comb += expanded_instr[i].eq(Mux(is_rvc[i], rvc_expanders[i].instr_out, full_instr))
                else:
                    m.d.av_comb += expanded_instr[i].eq(cache_resp.fetch_block[i * 32 : (i + 1) * 32])

            # Mask denoting at which offsets an instruction starts
            instr_start = [Signal() for _ in range(fetch_width)]
            for i in range(fetch_width):
                if Extension.C in self.gen_params.isa.extensions:
                    if i == 0:
                        m.d.av_comb += instr_start[i].eq(fetch_block_offset == 0)
                    elif i == 1:
                        m.d.av_comb += instr_start[i].eq(
                            (fetch_block_offset <= i) & (~instr_start[0] | is_rvc[0] | instr_block_cross)
                        )
                    else:
                        m.d.av_comb += instr_start[i].eq(
                            (fetch_block_offset <= i) & (~instr_start[i - 1] | is_rvc[i - 1])
                        )
                else:
                    m.d.av_comb += instr_start[i].eq(fetch_block_offset <= i)

            if Extension.C in self.gen_params.isa.extensions:
                valid_instr_mask = Cat(instr_start[:-1], instr_start[-1] & is_rvc[-1])

                m.d.sync += prev_half_v.eq(
                    (flushing_counter <= 1) & (cache_resp.error == 0) & ~is_rvc[-1] & instr_start[-1]
                )
                m.d.sync += prev_half.eq(cache_resp.fetch_block[-16:])
                m.d.sync += prev_half_addr.eq(fetch_block_addr)
            else:
                valid_instr_mask = Cat(instr_start)

            s1_s2_pipe.write(
                m,
                fetch_block_addr=fetch_block_addr,
                instr_valid=valid_instr_mask,
                access_fault=cache_resp.error,
                rvc=is_rvc,
                instrs=expanded_instr,
                instr_block_cross=instr_block_cross,
            )

        # Make sure to clean the state
        with m.If(flush_now):
            m.d.sync += prev_half_v.eq(0)

        #
        # Fetch - stage 2
        # ================
        # - predecode instructions
        # - check if any of instructions redirects the frontend
        # - check if any of instructions stalls the frontend
        # - enqueue a packet of instructions
        #

        predecoders = [Predecoder(self.gen_params) for _ in range(fetch_width)]
        for n, module in enumerate(predecoders):
            m.submodules[f"predecoder_{n}"] = module

        with Transaction(name="Fetch_Stage2").body(m):
            req_counter.release(m)
            s1_data = s1_s2_pipe.read(m)

            instrs = s1_data.instrs
            fetch_block_addr = s1_data.fetch_block_addr
            instr_valid = s1_data.instr_valid
            access_fault = s1_data.access_fault

            # Predecode instructions
            for i in range(fetch_width):
                m.d.av_comb += predecoders[i].instr_in.eq(instrs[i])

            # Is the instruction unsafe (i.e. stalls the frontend until the backend resumes it).
            instr_unsafe = [Signal() for _ in range(fetch_width)]

            # Would that instruction redirect the fetch unit?
            instr_redirects = [Signal() for _ in range(fetch_width)]
            # If so, with what offset?
            redirection_offset = Array(Signal(signed(21)) for _ in range(fetch_width))

            for i in range(fetch_width):
                m.d.av_comb += redirection_offset[i].eq(predecoders[i].jump_offset)

                # Predict backward branches as taken
                m.d.av_comb += instr_redirects[i].eq(
                    (predecoders[i].cfi_type == CfiType.JAL)
                    | ((predecoders[i].cfi_type == CfiType.BRANCH) & (predecoders[i].jump_offset < 0))
                )

                # If there was an access fault, mark every instruction as unsafe
                m.d.av_comb += instr_unsafe[i].eq(predecoders[i].is_unsafe | access_fault)

            m.submodules.prio_encoder = prio_encoder = PriorityEncoder(fetch_width)
            m.d.av_comb += prio_encoder.i.eq((Cat(instr_unsafe) | Cat(instr_redirects)) & instr_valid)

            redirect_or_unsafe_idx = prio_encoder.o
            redirect_or_unsafe = Signal()
            m.d.av_comb += redirect_or_unsafe.eq(~prio_encoder.n)

            redirect = Signal()
            m.d.av_comb += redirect.eq(redirect_or_unsafe & Array(instr_redirects)[redirect_or_unsafe_idx])

<<<<<<< HEAD
            unsafe_stall = Signal()
            m.d.av_comb += unsafe_stall.eq(redirect_or_unsafe & Array(instr_unsafe)[redirect_or_unsafe_idx])
=======
            opcode = res.fetch_block[2:7]
            funct3 = res.fetch_block[12:15]
            # whether we have to wait for the retirement of this instruction before we make futher speculation
            unsafe_instr = (opcode == Opcode.SYSTEM) | ((opcode == Opcode.MISC_MEM) & (funct3 == Funct3.FENCEI))
>>>>>>> f57a0045

            # This mask denotes what prefix of instructions we should enqueue.
            valid_instr_prefix = Signal(fetch_width)
            with m.If(redirect_or_unsafe):
                # If there is an instruction that redirects or stalls the frontend, enqueue
                # instructions only up to that instruction.
                m.d.av_comb += valid_instr_prefix.eq((1 << (redirect_or_unsafe_idx + 1)) - 1)
            with m.Else():
                m.d.av_comb += valid_instr_prefix.eq(C(1).replicate(fetch_width))

            # The ultimate mask that tells which instructions should be sent to the backend.
            fetch_mask = Signal(fetch_width)
            m.d.av_comb += fetch_mask.eq(instr_valid & valid_instr_prefix)

            # If the frontend needs to be redirected, to which PC?
            redirection_instr_pc = Signal(self.gen_params.isa.xlen)
            m.d.av_comb += redirection_instr_pc.eq(
                fetch_block_addr | (redirect_or_unsafe_idx << exact_log2(self.gen_params.min_instr_width_bytes))
            )

            if Extension.C in self.gen_params.isa.extensions:
                # Special case - the first instruction may have a different pc due to
                # a fetch boundary crossing.
                with m.If(s1_data.instr_block_cross & (redirect_or_unsafe_idx == 0)):
                    m.d.av_comb += redirection_instr_pc.eq(fetch_block_addr - 2)

            # Aggregate all signals that will be sent out of the fetch unit.
            raw_instrs = [Signal(self.layouts.raw_instr) for _ in range(fetch_width)]
            for i in range(fetch_width):
                m.d.av_comb += [
                    raw_instrs[i].instr.eq(instrs[i]),
                    raw_instrs[i].pc.eq(fetch_block_addr | (i << exact_log2(self.gen_params.min_instr_width_bytes))),
                    raw_instrs[i].access_fault.eq(access_fault),
                    raw_instrs[i].rvc.eq(s1_data.rvc[i]),
                    raw_instrs[i].predicted_taken.eq(instr_redirects[i]),
                ]

            if Extension.C in self.gen_params.isa.extensions:
                with m.If(s1_data.instr_block_cross):
                    m.d.av_comb += raw_instrs[0].pc.eq(fetch_block_addr - 2)

            with m.If(flushing_counter == 0):
                with m.If(access_fault | unsafe_stall):
                    # TODO: Raise different code for page fault when supported
                    flush()
                    m.d.sync += stalled_unsafe.eq(1)
                with m.Elif(redirect):
                    self.perf_fetch_redirects.incr(m)
                    new_pc = Signal.like(current_pc)
                    m.d.av_comb += new_pc.eq(redirection_instr_pc + redirection_offset[redirect_or_unsafe_idx])

                    log.debug(m, True, "Fetch redirected itself to pc 0x{:x}. Flushing...", new_pc)
                    flush()
                    m.d.sync += current_pc.eq(new_pc)

                self.perf_fetch_utilization.incr(m, popcount(fetch_mask))

                # Make sure this is called only once to avoid a huge mux on arguments
                serializer.write(m, valid_mask=fetch_mask, slots=raw_instrs)
            with m.Else():
                m.d.sync += flushing_counter.eq(flushing_counter - 1)

        @def_method(m, self.resume, ready=(stalled & (flushing_counter == 0)))
        def _(pc: Value, resume_from_exception: Value):
            log.info(m, True, "Resuming new_pc=0x{:x} from exception={}", pc, resume_from_exception)
            m.d.sync += current_pc.eq(pc)
            m.d.sync += stalled_unsafe.eq(0)
            with m.If(resume_from_exception):
                m.d.sync += stalled_exception.eq(0)

        @def_method(m, self.stall_exception)
        def _():
            log.info(m, True, "Stalling the fetch unit because of an exception")
            serializer.clean(m)
            m.d.sync += stalled_exception.eq(1)
            flush()

        return m


class Serializer(Elaboratable):
    """Many-to-one serializer

    Serializes many elements one-by-one in order and dispatches it to the consumer.
    The module accepts a new batch of elements only if the previous batch was fully
    consumed.

    It is a temporary workaround for a fetch buffer until the rest of the core becomes
    superscalar.
    """

    def __init__(self, width: int, elem_layout: MethodLayout) -> None:
        self.width = width
        self.elem_layout = elem_layout

        self.write = Method(
            i=[("valid_mask", self.width), ("slots", ArrayLayout(from_method_layout(self.elem_layout), self.width))]
        )
        self.read = Method(o=elem_layout)
        self.clean = Method()

        self.clean.add_conflict(self.write, Priority.LEFT)
        self.clean.add_conflict(self.read, Priority.LEFT)

    def elaborate(self, platform):
        m = TModule()

        m.submodules.prio_encoder = prio_encoder = PriorityEncoder(self.width)

        buffer = Array(Signal(from_method_layout(self.elem_layout)) for _ in range(self.width))
        valids = Signal(self.width)

        m.d.comb += prio_encoder.i.eq(valids)

        count = Signal(range(self.width + 1))
        m.d.comb += count.eq(popcount(valids))

        # To make sure, read can be called at the same time as write.
        self.read.schedule_before(self.write)

<<<<<<< HEAD
        @def_method(m, self.read, ready=~prio_encoder.n)
        def _():
            m.d.sync += valids.eq(valids & ~(1 << prio_encoder.o))
            return buffer[prio_encoder.o]
=======
        with Transaction().body(m, request=~stalled):
            aligned_pc = Cat(C(0, 2), cache_req_pc[2:])
            self.icache.issue_req(m, addr=aligned_pc)
            req_limiter.acquire(m)

            m.d.sync += cache_req_pc.eq(cache_req_pc + 4)

        with m.If(req_limiter.count == 0):
            m.d.sync += flushing.eq(0)

        half_instr_buff = Signal(16)
        half_instr_buff_v = Signal()

        with Transaction().body(m):
            fetching_now = Signal()
            m.d.top_comb += fetching_now.eq(~(half_instr_buff_v & is_instr_compressed(half_instr_buff)))
            with m.If(fetching_now):
                cache_resp = self.icache.accept_res(m)
                req_limiter.release(m)

            is_unaligned = current_pc[1]
            resp_upper_half = cache_resp.fetch_block[16:]
            resp_lower_half = cache_resp.fetch_block[:16]
            resp_first_half = Mux(is_unaligned, resp_upper_half, resp_lower_half)
            resp_valid = ~flushing & (cache_resp.error == 0)
            is_resp_upper_rvc = Signal()
            m.d.top_comb += is_resp_upper_rvc.eq(is_instr_compressed(resp_upper_half))

            instr_lo_half = Signal(16)
            m.d.top_comb += instr_lo_half.eq(Mux(half_instr_buff_v, half_instr_buff, resp_first_half))
            m.d.top_comb += decompress.instr_in.eq(instr_lo_half)

            is_rvc = is_instr_compressed(instr_lo_half)

            full_instr = Mux(half_instr_buff_v, Cat(half_instr_buff, resp_lower_half), cache_resp.fetch_block)

            instr = Signal(32)
            m.d.top_comb += instr.eq(Mux(is_rvc, decompress.instr_out, full_instr))

            opcode = instr[2:7]
            funct3 = instr[12:15]
            # whether we have to wait for the retirement of this instruction before we make futher speculation
            unsafe_instr = (opcode == Opcode.SYSTEM) | ((opcode == Opcode.MISC_MEM) & (funct3 == Funct3.FENCEI))

            # Check if we are ready to dispatch an instruction in the current cycle.
            # This can happen in three situations:
            # - we have a half of the instruction in the buffer, so either it is a compressed
            #   instruction or we have just fetched another half,
            # - the instruction is aligned, so we fetched the whole,
            # - the instruction is unaligned, but it is a compressed instruction.
            ready_to_dispatch = half_instr_buff_v | ~is_unaligned | is_resp_upper_rvc

            # We have to store the upper half of the response if the current
            # response from the cache is valid and either:
            # - we fetched the first half of an unaligned instruction and it is not compressed,
            # - we fetched an aligned instruction, but the lower half is compressed,
            # - we have already something in the buffer (meaning that now we are completing the previous instruction).
            m.d.sync += half_instr_buff_v.eq(
                resp_valid
                & fetching_now
                & (
                    (is_unaligned & ~is_resp_upper_rvc)
                    | (~is_unaligned & is_instr_compressed(resp_lower_half))
                    | half_instr_buff_v
                )
            )
            m.d.sync += half_instr_buff.eq(resp_upper_half)
>>>>>>> f57a0045

        @def_method(m, self.write, ready=prio_encoder.n | ((count == 1) & self.read.run))
        def _(valid_mask, slots):
            m.d.sync += valids.eq(valid_mask)

            for i in range(self.width):
                m.d.sync += buffer[i].eq(slots[i])

        @def_method(m, self.clean)
        def _():
            m.d.sync += valids.eq(0)

        return m


class Predecoder(Elaboratable):
    """Instruction predecoder

    The module performs basic analysis on instructions. It identifies if an instruction
    is a jump instruction, determines the type of jump, and finds the jump's target.

    Its role is to give quick feedback to the fetch unit and potentially the branch predictor
    about the fetched instruction. This helps in redirecting the fetch unit promptly if needed.
    """

    def __init__(self, gen_params: GenParams) -> None:
        """
        Parameters
        ----------
        gen_params: GenParams
            Core generation parameters.
        """
        self.gen_params = gen_params

        #
        # Input ports
        #

        self.instr_in = Signal(self.gen_params.isa.ilen)

        #
        # Output ports
        #
        self.cfi_type = Signal(CfiType)
        self.jump_offset = Signal(signed(21))

        self.is_unsafe = Signal()

    def elaborate(self, platform):
        m = TModule()

        opcode = self.instr_in[2:7]

        bimm = Signal(signed(13))
        jimm = Signal(signed(21))
        iimm = Signal(signed(12))

        m.d.comb += [
            iimm.eq(self.instr_in[20:]),
            bimm.eq(Cat(0, self.instr_in[8:12], self.instr_in[25:31], self.instr_in[7], self.instr_in[31])),
            jimm.eq(Cat(0, self.instr_in[21:31], self.instr_in[20], self.instr_in[12:20], self.instr_in[31])),
        ]

        with m.Switch(opcode):
            with m.Case(Opcode.BRANCH):
                m.d.comb += self.cfi_type.eq(CfiType.BRANCH)
                m.d.comb += self.jump_offset.eq(bimm)
            with m.Case(Opcode.JAL):
                m.d.comb += self.cfi_type.eq(CfiType.JAL)
                m.d.comb += self.jump_offset.eq(jimm)
            with m.Case(Opcode.JALR):
                m.d.comb += self.cfi_type.eq(CfiType.JALR)
                m.d.comb += self.jump_offset.eq(iimm)
            with m.Default():
                m.d.comb += self.cfi_type.eq(CfiType.INVALID)

        m.d.comb += self.is_unsafe.eq(opcode == Opcode.SYSTEM)

        return m<|MERGE_RESOLUTION|>--- conflicted
+++ resolved
@@ -299,15 +299,8 @@
             redirect = Signal()
             m.d.av_comb += redirect.eq(redirect_or_unsafe & Array(instr_redirects)[redirect_or_unsafe_idx])
 
-<<<<<<< HEAD
             unsafe_stall = Signal()
             m.d.av_comb += unsafe_stall.eq(redirect_or_unsafe & Array(instr_unsafe)[redirect_or_unsafe_idx])
-=======
-            opcode = res.fetch_block[2:7]
-            funct3 = res.fetch_block[12:15]
-            # whether we have to wait for the retirement of this instruction before we make futher speculation
-            unsafe_instr = (opcode == Opcode.SYSTEM) | ((opcode == Opcode.MISC_MEM) & (funct3 == Funct3.FENCEI))
->>>>>>> f57a0045
 
             # This mask denotes what prefix of instructions we should enqueue.
             valid_instr_prefix = Signal(fetch_width)
@@ -428,80 +421,10 @@
         # To make sure, read can be called at the same time as write.
         self.read.schedule_before(self.write)
 
-<<<<<<< HEAD
         @def_method(m, self.read, ready=~prio_encoder.n)
         def _():
             m.d.sync += valids.eq(valids & ~(1 << prio_encoder.o))
             return buffer[prio_encoder.o]
-=======
-        with Transaction().body(m, request=~stalled):
-            aligned_pc = Cat(C(0, 2), cache_req_pc[2:])
-            self.icache.issue_req(m, addr=aligned_pc)
-            req_limiter.acquire(m)
-
-            m.d.sync += cache_req_pc.eq(cache_req_pc + 4)
-
-        with m.If(req_limiter.count == 0):
-            m.d.sync += flushing.eq(0)
-
-        half_instr_buff = Signal(16)
-        half_instr_buff_v = Signal()
-
-        with Transaction().body(m):
-            fetching_now = Signal()
-            m.d.top_comb += fetching_now.eq(~(half_instr_buff_v & is_instr_compressed(half_instr_buff)))
-            with m.If(fetching_now):
-                cache_resp = self.icache.accept_res(m)
-                req_limiter.release(m)
-
-            is_unaligned = current_pc[1]
-            resp_upper_half = cache_resp.fetch_block[16:]
-            resp_lower_half = cache_resp.fetch_block[:16]
-            resp_first_half = Mux(is_unaligned, resp_upper_half, resp_lower_half)
-            resp_valid = ~flushing & (cache_resp.error == 0)
-            is_resp_upper_rvc = Signal()
-            m.d.top_comb += is_resp_upper_rvc.eq(is_instr_compressed(resp_upper_half))
-
-            instr_lo_half = Signal(16)
-            m.d.top_comb += instr_lo_half.eq(Mux(half_instr_buff_v, half_instr_buff, resp_first_half))
-            m.d.top_comb += decompress.instr_in.eq(instr_lo_half)
-
-            is_rvc = is_instr_compressed(instr_lo_half)
-
-            full_instr = Mux(half_instr_buff_v, Cat(half_instr_buff, resp_lower_half), cache_resp.fetch_block)
-
-            instr = Signal(32)
-            m.d.top_comb += instr.eq(Mux(is_rvc, decompress.instr_out, full_instr))
-
-            opcode = instr[2:7]
-            funct3 = instr[12:15]
-            # whether we have to wait for the retirement of this instruction before we make futher speculation
-            unsafe_instr = (opcode == Opcode.SYSTEM) | ((opcode == Opcode.MISC_MEM) & (funct3 == Funct3.FENCEI))
-
-            # Check if we are ready to dispatch an instruction in the current cycle.
-            # This can happen in three situations:
-            # - we have a half of the instruction in the buffer, so either it is a compressed
-            #   instruction or we have just fetched another half,
-            # - the instruction is aligned, so we fetched the whole,
-            # - the instruction is unaligned, but it is a compressed instruction.
-            ready_to_dispatch = half_instr_buff_v | ~is_unaligned | is_resp_upper_rvc
-
-            # We have to store the upper half of the response if the current
-            # response from the cache is valid and either:
-            # - we fetched the first half of an unaligned instruction and it is not compressed,
-            # - we fetched an aligned instruction, but the lower half is compressed,
-            # - we have already something in the buffer (meaning that now we are completing the previous instruction).
-            m.d.sync += half_instr_buff_v.eq(
-                resp_valid
-                & fetching_now
-                & (
-                    (is_unaligned & ~is_resp_upper_rvc)
-                    | (~is_unaligned & is_instr_compressed(resp_lower_half))
-                    | half_instr_buff_v
-                )
-            )
-            m.d.sync += half_instr_buff.eq(resp_upper_half)
->>>>>>> f57a0045
 
         @def_method(m, self.write, ready=prio_encoder.n | ((count == 1) & self.read.run))
         def _(valid_mask, slots):
@@ -554,6 +477,7 @@
         m = TModule()
 
         opcode = self.instr_in[2:7]
+        funct3 = self.instr_in[12:15]
 
         bimm = Signal(signed(13))
         jimm = Signal(signed(21))
@@ -578,6 +502,8 @@
             with m.Default():
                 m.d.comb += self.cfi_type.eq(CfiType.INVALID)
 
-        m.d.comb += self.is_unsafe.eq(opcode == Opcode.SYSTEM)
+        m.d.comb += self.is_unsafe.eq(
+            (opcode == Opcode.SYSTEM) | ((opcode == Opcode.MISC_MEM) & (funct3 == Funct3.FENCEI))
+        )
 
         return m