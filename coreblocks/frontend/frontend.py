--- conflicted
+++ resolved
@@ -144,12 +144,8 @@
         m.submodules.output_pipe = self.output_pipe
 
         m.submodules.stall_ctrl = self.stall_ctrl
-<<<<<<< HEAD
-        self.stall_ctrl.redirect_frontend.proxy(m, self.fetch.redirect)
-        self.stall_ctrl.fetch_flush.proxy(m, self.fetch.flush)
-=======
-        self.stall_ctrl.redirect_frontend.provide(self.fetch.redirect)
->>>>>>> 67c2e0c8
+        self.stall_ctrl.redirect_frontend.provide(m, self.fetch.redirect)
+        self.stall_ctrl.fetch_flush.provide(m, self.fetch.flush)
 
         # TODO: Remove when Branch Predictor implemented
         with Transaction(name="DiscardBranchVerify").body(m):
