--- conflicted
+++ resolved
@@ -62,16 +62,6 @@
 
         self.decode_pipe = Pipe(self.gen_params.get(DecodeLayouts).decoded_instr)
 
-<<<<<<< HEAD
-        self.inject_instr = self.instr_buffer.write
-=======
-        # TODO: move and implement these methods
-        jb_layouts = self.gen_params.get(JumpBranchLayouts)
-        self.target_pred_req = Method(i=jb_layouts.predicted_jump_target_req)
-        self.target_pred_resp = Method(o=jb_layouts.predicted_jump_target_resp)
-        DependencyContext.get().add_dependency(PredictedJumpTargetKey(), (self.target_pred_req, self.target_pred_resp))
-
->>>>>>> 2b604ff0
         self.consume_instr = self.decode_pipe.read
 
         self.resume = self.ftq.stall_ctrl.resume
