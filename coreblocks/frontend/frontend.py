--- conflicted
+++ resolved
@@ -114,14 +114,8 @@
         self.target_pred_resp = Method(o=jb_layouts.predicted_jump_target_resp)
         DependencyContext.get().add_dependency(PredictedJumpTargetKey(), (self.target_pred_req, self.target_pred_resp))
 
-<<<<<<< HEAD
         self.consume_instr = self.output_pipe.read
-        self.resume_from_exception = self.fetch.resume_from_exception
-        self.resume_from_unsafe = self.fetch.resume_from_unsafe
-=======
-        self.consume_instr = self.decode_pipe.read
         self.resume_from_exception = self.stall_ctrl.resume_from_exception
->>>>>>> a5ac6702
         self.stall = Method()
 
         self.rollback_tagger = RollbackTagger(
@@ -138,24 +132,17 @@
         m.submodules.fetch = self.fetch
         m.submodules.instr_buffer = self.instr_buffer
 
-<<<<<<< HEAD
-        m.submodules.decode = DecodeStage(
-            gen_params=self.gen_params, get_raw=self.instr_buffer.read, push_decoded=self.decode_buff.write
-        )
+        m.submodules.decode = decode = DecodeStage(gen_params=self.gen_params)
+        decode.get_raw.proxy(m, self.instr_buffer.read)
+        decode.push_decoded.proxy(m, self.decode_buff.write)
+        
         m.submodules.decode_buff = self.decode_buff
 
         m.submodules.rollback_tagger = self.rollback_tagger
         m.submodules.output_pipe = self.output_pipe
-=======
-        m.submodules.decode_pipe = self.decode_pipe
-        m.submodules.decode = decode = DecodeStage(gen_params=self.gen_params)
-        decode.get_raw.proxy(m, self.instr_buffer.read)
-        decode.push_decoded.proxy(m, self.decode_pipe.write)
-
+        
         m.submodules.stall_ctrl = self.stall_ctrl
-
         self.stall_ctrl.redirect_frontend.proxy(m, self.fetch.redirect)
->>>>>>> a5ac6702
 
         # TODO: Remove when Branch Predictor implemented
         with Transaction(name="DiscardBranchVerify").body(m):
@@ -171,19 +158,13 @@
             return {"valid": 0, "cfi_target": 0}
 
         def flush_frontend():
+            self.fetch.flush(m)
             self.instr_buffer.clear(m)
             self.output_pipe.clean(m)
 
         @def_method(m, self.stall)
         def _():
-<<<<<<< HEAD
             flush_frontend()
-            self.fetch.stall_exception(m)
-=======
             self.stall_ctrl.stall_exception(m)
-            self.fetch.flush(m)
-            self.instr_buffer.clear(m)
-            self.decode_pipe.clean(m)
->>>>>>> a5ac6702
 
         return m