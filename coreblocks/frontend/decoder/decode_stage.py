from amaranth import *

<<<<<<< HEAD
from coreblocks.frontend.decoder.isa import Funct3
from coreblocks.frontend.decoder.optypes import OpType
from transactron.lib import logging
=======
from coreblocks.arch import *
>>>>>>> edf58b67
from transactron.lib.metrics import *
from transactron import Method, Transaction, TModule
from coreblocks.interface.layouts import JumpBranchLayouts
from transactron.utils.transactron_helpers import from_method_layout
from coreblocks.params import GenParams
from .instr_decoder import InstrDecoder
from coreblocks.params import *

log = logging.HardwareLogger("frontend.decoder")


class DecodeStage(Elaboratable):
    """
    Simple decode unit. This is a transactional interface which instantiates a
    submodule `InstrDecoder`. This `InstrDecoder` makes actual decoding in
    a combinatorial manner.

    """

    def __init__(self, gen_params: GenParams, get_raw: Method, push_decoded: Method) -> None:
        """
        Parameters
        ----------
        gen_params : GenParams
            Instance of GenParams with parameters which should be used to generate
            fetch unit.
        get_raw : Method
            Method which is invoked to get raw instruction from previous step
            (e.g. from fetch unit) it uses `FetchLayout`.
        push_decoded : Method
            Method which is invoked to send decoded data to the next step.
            It has layout as described by `DecodeLayouts`.
        """
        self.gen_params = gen_params
        self.get_raw = get_raw
        self.push_decoded = push_decoded

        self.perf_illegal_instr = HwCounter("frontend.decode.illegal_instr")

    def elaborate(self, platform):
        m = TModule()

        m.submodules.perf_illegal_instr = self.perf_illegal_instr
        m.submodules.instr_decoder = instr_decoder = InstrDecoder(self.gen_params)

        with Transaction().body(m):
            raw = self.get_raw(m)

            m.d.top_comb += instr_decoder.instr.eq(raw.instr)

            # Jump-branch unit requires some information from the fetch unit (for example
            # if the instruction was decoded from a compressed instruction). To avoid adding
            # a new signal to the pipeline, we pack it in funct7 - it is not used in jb
            # unit anyway. This is a temporary hack will be removed soon (TODO(jurb)).
            is_jb_unit_instr = (
                (instr_decoder.optype == OpType.JAL)
                | (instr_decoder.optype == OpType.JALR)
                | (instr_decoder.optype == OpType.BRANCH)
            )
            jb_funct7 = Signal(from_method_layout(self.gen_params.get(JumpBranchLayouts).funct7_info))
            m.d.av_comb += [
                jb_funct7.rvc.eq(raw.rvc),
                jb_funct7.predicted_taken.eq(raw.predicted_taken),
            ]

            exception_override = Signal()
            m.d.comb += exception_override.eq(instr_decoder.illegal | raw.access_fault)
            exception_funct = Signal(Funct3)
            with m.If(raw.access_fault):
                m.d.comb += exception_funct.eq(Funct3._EINSTRACCESSFAULT)
            with m.Elif(instr_decoder.illegal):
                self.perf_illegal_instr.incr(m)
                m.d.comb += exception_funct.eq(Funct3._EILLEGALINSTR)

            log.debug(m, True, "Decoded instruction pc={:x} OpType={:x}", raw.pc, instr_decoder.optype)

            self.push_decoded(
                m,
                {
                    "exec_fn": {
                        "op_type": Mux(~exception_override, instr_decoder.optype, OpType.EXCEPTION),
                        # imm muxing in FUs depend on unused functs set to 0
                        # todo: this is a bit awkward and needs a refactor in the future
                        "funct3": Mux(
                            ~exception_override, Mux(instr_decoder.funct3_v, instr_decoder.funct3, 0), exception_funct
                        ),
                        "funct7": Mux(
                            ~exception_override,
                            Mux(instr_decoder.funct7_v, instr_decoder.funct7, Mux(is_jb_unit_instr, jb_funct7, 0)),
                            0,
                        ),
                    },
                    "regs_l": {
                        # read/writes to phys reg 0 make no effect
                        "rl_dst": Mux(instr_decoder.rd_v & (~exception_override), instr_decoder.rd, 0),
                        "rl_s1": Mux(instr_decoder.rs1_v & (~exception_override), instr_decoder.rs1, 0),
                        "rl_s2": Mux(instr_decoder.rs2_v & (~exception_override), instr_decoder.rs2, 0),
                    },
                    "imm": instr_decoder.imm,
                    "csr": instr_decoder.csr,
                    "pc": raw.pc,
                },
            )

        return m<|MERGE_RESOLUTION|>--- conflicted
+++ resolved
@@ -1,12 +1,6 @@
 from amaranth import *
 
-<<<<<<< HEAD
-from coreblocks.frontend.decoder.isa import Funct3
-from coreblocks.frontend.decoder.optypes import OpType
-from transactron.lib import logging
-=======
 from coreblocks.arch import *
->>>>>>> edf58b67
 from transactron.lib.metrics import *
 from transactron import Method, Transaction, TModule
 from coreblocks.interface.layouts import JumpBranchLayouts
@@ -14,8 +8,6 @@
 from coreblocks.params import GenParams
 from .instr_decoder import InstrDecoder
 from coreblocks.params import *
-
-log = logging.HardwareLogger("frontend.decoder")
 
 
 class DecodeStage(Elaboratable):
@@ -81,8 +73,6 @@
                 self.perf_illegal_instr.incr(m)
                 m.d.comb += exception_funct.eq(Funct3._EILLEGALINSTR)
 
-            log.debug(m, True, "Decoded instruction pc={:x} OpType={:x}", raw.pc, instr_decoder.optype)
-
             self.push_decoded(
                 m,
                 {
