--- conflicted
+++ resolved
@@ -163,23 +163,20 @@
             jump_result = Mux(jb.taken, jb.jmp_addr, jb.reg_res)
 
             exception = Signal()
-<<<<<<< HEAD
+            exception_report = self.dm.get_dependency(ExceptionReportKey())
+
             jmp_addr_misaligned = (jb.jmp_addr & (0b1 if Extension.C in self.gen_params.isa.extensions else 0b11)) != 0
-            with m.If((decoder.decode_fn != JumpBranchFn.Fn.AUIPC) & jb.taken & jmp_addr_misaligned):
-=======
-            exception_report = self.dm.get_dependency(ExceptionReportKey())
-
-            jmp_addr_misaligned = (jb.jmp_addr & (0b1 if Extension.C in self.gen.isa.extensions else 0b11)) != 0
-
-            async_interrupt_active = self.gen.get(DependencyManager).get_dependency(AsyncInterruptInsertSignalKey())
-
-            exception_entry = Record(self.gen.get(ExceptionRegisterLayouts).report)
+
+            async_interrupt_active = self.gen_params.get(DependencyManager).get_dependency(
+                AsyncInterruptInsertSignalKey()
+            )
+
+            exception_entry = Record(self.gen_params.get(ExceptionRegisterLayouts).report)
 
             with m.If(~is_auipc & jb.taken & jmp_addr_misaligned):
                 # Spec: "[...] if the target address is not four-byte aligned. This exception is reported on the branch
                 # or jump instruction, not on the target instruction. No instruction-address-misaligned exception is
                 # generated for a conditional branch that is not taken."
->>>>>>> c63beb4f
                 m.d.comb += exception.eq(1)
                 m.d.comb += assign(
                     exception_entry,
