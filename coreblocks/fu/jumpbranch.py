--- conflicted
+++ resolved
@@ -108,15 +108,8 @@
         return m
 
 
-<<<<<<< HEAD
-class JumpBranchFuncUnit(Elaboratable):
-    optypes = JumpBranchFn().get_op_types()
-
+class JumpBranchFuncUnit(FuncUnit, Elaboratable):
     def __init__(self, gen: GenParams, jb_fn=JumpBranchFn()):
-=======
-class JumpBranchFuncUnit(FuncUnit, Elaboratable):
-    def __init__(self, gen: GenParams):
->>>>>>> e95f7a96
         self.gen = gen
 
         layouts = gen.get(FuncUnitLayouts)
@@ -173,8 +166,4 @@
         return unit
 
     def get_optypes(self) -> set[OpType]:
-<<<<<<< HEAD
-        return self.jb_fn.get_op_types()
-=======
-        return JumpBranchFn.get_op_types()
->>>>>>> e95f7a96
+        return self.jb_fn.get_op_types()