from typing import Sequence
from amaranth import *

from coreblocks.transactions import *
from coreblocks.transactions.core import def_method
from coreblocks.transactions.lib import *

from coreblocks.params import *
from coreblocks.utils import OneHotSwitch

from coreblocks.fu.fu_decoder import DecoderManager
from enum import IntFlag, auto

__all__ = ["AluFuncUnit", "ALUComponent"]

from coreblocks.utils.protocols import FuncUnit


class AluFn(DecoderManager):
    class Fn(IntFlag):
<<<<<<< HEAD

=======
>>>>>>> 012a68a7
        ADD = auto()  # Addition
        SLL = auto()  # Logic left shift
        XOR = auto()  # Bitwise xor
        SRL = auto()  # Logic right shift
        OR = auto()  # Bitwise or
        AND = auto()  # Bitwise and
        SUB = auto()  # Subtraction
        SRA = auto()  # Arithmetic right shift
        SLT = auto()  # Set if less than (signed)
        SLTU = auto()  # Set if less than (unsigned)
        # ZBA extension
        SH1ADD = auto()  # Logic left shift by 1 and add
        SH2ADD = auto()  # Logic left shift by 2 and add
        SH3ADD = auto()  # Logic left shift by 3 and add

    @classmethod
    def get_instructions(cls) -> Sequence[tuple]:
        return [
            (cls.Fn.ADD, OpType.ARITHMETIC, Funct3.ADD, Funct7.ADD),
            (cls.Fn.SUB, OpType.ARITHMETIC, Funct3.ADD, Funct7.SUB),
            (cls.Fn.SLT, OpType.COMPARE, Funct3.SLT),
            (cls.Fn.SLTU, OpType.COMPARE, Funct3.SLTU),
            (cls.Fn.XOR, OpType.LOGIC, Funct3.XOR),
            (cls.Fn.OR, OpType.LOGIC, Funct3.OR),
            (cls.Fn.AND, OpType.LOGIC, Funct3.AND),
            (cls.Fn.SLL, OpType.SHIFT, Funct3.SLL),
            (cls.Fn.SRL, OpType.SHIFT, Funct3.SR, Funct7.SL),
            (cls.Fn.SRA, OpType.SHIFT, Funct3.SR, Funct7.SA),
            (cls.Fn.SH1ADD, OpType.ADDRESS_GENERATION, Funct3.SH1ADD, Funct7.SH1ADD),
            (cls.Fn.SH2ADD, OpType.ADDRESS_GENERATION, Funct3.SH2ADD, Funct7.SH2ADD),
            (cls.Fn.SH3ADD, OpType.ADDRESS_GENERATION, Funct3.SH3ADD, Funct7.SH3ADD),
        ]


class Alu(Elaboratable):
    def __init__(self, gen: GenParams):
        self.gen = gen

        self.fn = AluFn.get_function()
        self.in1 = Signal(gen.isa.xlen)
        self.in2 = Signal(gen.isa.xlen)

        self.out = Signal(gen.isa.xlen)

    def elaborate(self, platform):
        m = Module()

        xlen = self.gen.isa.xlen
        xlen_log = self.gen.isa.xlen_log

        with OneHotSwitch(m, self.fn) as OneHotCase:
            with OneHotCase(AluFn.Fn.ADD):
                m.d.comb += self.out.eq(self.in1 + self.in2)
            with OneHotCase(AluFn.Fn.SLL):
                m.d.comb += self.out.eq(self.in1 << self.in2[0:xlen_log])
            with OneHotCase(AluFn.Fn.XOR):
                m.d.comb += self.out.eq(self.in1 ^ self.in2)
            with OneHotCase(AluFn.Fn.SRL):
                m.d.comb += self.out.eq(self.in1 >> self.in2[0:xlen_log])
            with OneHotCase(AluFn.Fn.OR):
                m.d.comb += self.out.eq(self.in1 | self.in2)
            with OneHotCase(AluFn.Fn.AND):
                m.d.comb += self.out.eq(self.in1 & self.in2)
            with OneHotCase(AluFn.Fn.SUB):
                m.d.comb += self.out.eq(self.in1 - self.in2)
            with OneHotCase(AluFn.Fn.SRA):
                m.d.comb += self.out.eq(Cat(self.in1, Repl(self.in1[xlen - 1], xlen)) >> self.in2[0:xlen_log])
            with OneHotCase(AluFn.Fn.SLT):
                m.d.comb += self.out.eq(self.in1.as_signed() < self.in2.as_signed())
            with OneHotCase(AluFn.Fn.SLTU):
                m.d.comb += self.out.eq(self.in1 < self.in2)
            with OneHotCase(AluFn.Fn.SH1ADD):
                m.d.comb += self.out.eq((self.in1 << 1) + self.in2)
            with OneHotCase(AluFn.Fn.SH2ADD):
                m.d.comb += self.out.eq((self.in1 << 2) + self.in2)
            with OneHotCase(AluFn.Fn.SH3ADD):
                m.d.comb += self.out.eq((self.in1 << 3) + self.in2)

        # so that Amaranth allows us to use add_clock
        dummy = Signal()
        m.d.sync += dummy.eq(1)

        return m


class AluFuncUnit(Elaboratable):
    optypes = AluFn.get_op_types()

    def __init__(self, gen: GenParams):
        self.gen = gen

        layouts = gen.get(FuncUnitLayouts)

        self.issue = Method(i=layouts.issue)
        self.accept = Method(o=layouts.accept)

    def elaborate(self, platform):
        m = Module()

        m.submodules.alu = alu = Alu(self.gen)
        m.submodules.fifo = fifo = FIFO(self.gen.get(FuncUnitLayouts).accept, 2)
        m.submodules.decoder = decoder = AluFn.get_decoder(self.gen)

        @def_method(m, self.accept)
        def _():
            return fifo.read(m)

        @def_method(m, self.issue)
        def _(arg):
            m.d.comb += decoder.exec_fn.eq(arg.exec_fn)
            m.d.comb += alu.fn.eq(decoder.decode_fn)

            m.d.comb += alu.in1.eq(arg.s1_val)
            m.d.comb += alu.in2.eq(Mux(arg.imm, arg.imm, arg.s2_val))

            fifo.write(m, rob_id=arg.rob_id, result=alu.out, rp_dst=arg.rp_dst)

        return m


class ALUComponent(FunctionalComponentParams):
    def get_module(self, gen_params: GenParams) -> FuncUnit:
        return AluFuncUnit(gen_params)

    def get_optypes(self) -> set[OpType]:
        return AluFuncUnit.optypes<|MERGE_RESOLUTION|>--- conflicted
+++ resolved
@@ -18,10 +18,6 @@
 
 class AluFn(DecoderManager):
     class Fn(IntFlag):
-<<<<<<< HEAD
-
-=======
->>>>>>> 012a68a7
         ADD = auto()  # Addition
         SLL = auto()  # Logic left shift
         XOR = auto()  # Bitwise xor
