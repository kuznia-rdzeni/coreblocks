from typing import Sequence
from amaranth import *

from coreblocks.transactions import *
from coreblocks.transactions.lib import FIFO

from coreblocks.params import OpType, Funct3, Funct7, GenParams, FuncUnitLayouts, FunctionalComponentParams
from coreblocks.utils import OneHotSwitch

from coreblocks.fu.fu_decoder import DecoderManager
from enum import IntFlag, auto

from coreblocks.utils.protocols import FuncUnit

__all__ = ["AluFuncUnit", "ALUComponent"]


class AluFn(DecoderManager):
    def __init__(self, zba_enable=False) -> None:
        self.zba_enable = zba_enable

    class Fn(IntFlag):
        ADD = auto()  # Addition
        XOR = auto()  # Bitwise xor
        OR = auto()  # Bitwise or
        AND = auto()  # Bitwise and
        SUB = auto()  # Subtraction
        SLT = auto()  # Set if less than (signed)
        SLTU = auto()  # Set if less than (unsigned)

        # ZBA extension
        SH1ADD = auto()  # Logic left shift by 1 and add
        SH2ADD = auto()  # Logic left shift by 2 and add
        SH3ADD = auto()  # Logic left shift by 3 and add

    def get_instructions(self) -> Sequence[tuple]:
        return [
            (self.Fn.ADD, OpType.ARITHMETIC, Funct3.ADD, Funct7.ADD),
            (self.Fn.SUB, OpType.ARITHMETIC, Funct3.ADD, Funct7.SUB),
            (self.Fn.SLT, OpType.COMPARE, Funct3.SLT),
            (self.Fn.SLTU, OpType.COMPARE, Funct3.SLTU),
            (self.Fn.XOR, OpType.LOGIC, Funct3.XOR),
            (self.Fn.OR, OpType.LOGIC, Funct3.OR),
            (self.Fn.AND, OpType.LOGIC, Funct3.AND),
        ] + [
            (self.Fn.SH1ADD, OpType.ADDRESS_GENERATION, Funct3.SH1ADD, Funct7.SH1ADD),
            (self.Fn.SH2ADD, OpType.ADDRESS_GENERATION, Funct3.SH2ADD, Funct7.SH2ADD),
            (self.Fn.SH3ADD, OpType.ADDRESS_GENERATION, Funct3.SH3ADD, Funct7.SH3ADD),
        ] * self.zba_enable


class Alu(Elaboratable):
    def __init__(self, gen_params: GenParams, alu_fn=AluFn()):
        self.zba_enable = alu_fn.zba_enable

        self.fn = alu_fn.get_function()
        self.in1 = Signal(gen_params.isa.xlen)
        self.in2 = Signal(gen_params.isa.xlen)

        self.out = Signal(gen_params.isa.xlen)

    def elaborate(self, platform):
        m = TModule()
<<<<<<< HEAD

        xlen = self.gen.isa.xlen
        xlen_log = self.gen.isa.xlen_log
=======
>>>>>>> 75f0effa

        with OneHotSwitch(m, self.fn) as OneHotCase:
            with OneHotCase(AluFn.Fn.ADD):
                m.d.comb += self.out.eq(self.in1 + self.in2)
            with OneHotCase(AluFn.Fn.XOR):
                m.d.comb += self.out.eq(self.in1 ^ self.in2)
            with OneHotCase(AluFn.Fn.OR):
                m.d.comb += self.out.eq(self.in1 | self.in2)
            with OneHotCase(AluFn.Fn.AND):
                m.d.comb += self.out.eq(self.in1 & self.in2)
            with OneHotCase(AluFn.Fn.SUB):
                m.d.comb += self.out.eq(self.in1 - self.in2)
            with OneHotCase(AluFn.Fn.SLT):
                m.d.comb += self.out.eq(self.in1.as_signed() < self.in2.as_signed())
            with OneHotCase(AluFn.Fn.SLTU):
                m.d.comb += self.out.eq(self.in1 < self.in2)

            if self.zba_enable:
                with OneHotCase(AluFn.Fn.SH1ADD):
                    m.d.comb += self.out.eq((self.in1 << 1) + self.in2)
                with OneHotCase(AluFn.Fn.SH2ADD):
                    m.d.comb += self.out.eq((self.in1 << 2) + self.in2)
                with OneHotCase(AluFn.Fn.SH3ADD):
                    m.d.comb += self.out.eq((self.in1 << 3) + self.in2)

        return m


class AluFuncUnit(FuncUnit, Elaboratable):
    def __init__(self, gen_params: GenParams, alu_fn=AluFn()):
        self.gen_params = gen_params
        self.alu_fn = alu_fn

        layouts = gen_params.get(FuncUnitLayouts)

        self.issue = Method(i=layouts.issue)
        self.accept = Method(o=layouts.accept)

    def elaborate(self, platform):
        m = TModule()

        m.submodules.alu = alu = Alu(self.gen_params, alu_fn=self.alu_fn)
        m.submodules.fifo = fifo = FIFO(self.gen_params.get(FuncUnitLayouts).accept, 2)
        m.submodules.decoder = decoder = self.alu_fn.get_decoder(self.gen_params)

        @def_method(m, self.accept)
        def _():
            return fifo.read(m)

        @def_method(m, self.issue)
        def _(arg):
            m.d.comb += decoder.exec_fn.eq(arg.exec_fn)
            m.d.comb += alu.fn.eq(decoder.decode_fn)

            m.d.comb += alu.in1.eq(arg.s1_val)
            m.d.comb += alu.in2.eq(Mux(arg.imm, arg.imm, arg.s2_val))

            fifo.write(m, rob_id=arg.rob_id, result=alu.out, rp_dst=arg.rp_dst)

        return m


class ALUComponent(FunctionalComponentParams):
    def __init__(self, zba_enable=False):
        self.zba_enable = zba_enable
        self.alu_fn = AluFn(zba_enable=zba_enable)

    def get_module(self, gen_params: GenParams) -> FuncUnit:
        return AluFuncUnit(gen_params, self.alu_fn)

    def get_optypes(self) -> set[OpType]:
        return self.alu_fn.get_op_types()<|MERGE_RESOLUTION|>--- conflicted
+++ resolved
@@ -61,12 +61,6 @@
 
     def elaborate(self, platform):
         m = TModule()
-<<<<<<< HEAD
-
-        xlen = self.gen.isa.xlen
-        xlen_log = self.gen.isa.xlen_log
-=======
->>>>>>> 75f0effa
 
         with OneHotSwitch(m, self.fn) as OneHotCase:
             with OneHotCase(AluFn.Fn.ADD):
