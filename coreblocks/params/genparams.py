from __future__ import annotations

from inspect import signature
from typing import TypeVar, Type, Protocol, runtime_checkable
from amaranth.utils import log2_int

from .isa import ISA
<<<<<<< HEAD

from typing import TYPE_CHECKING

if TYPE_CHECKING:
    from .configurations import CoreConfiguration
=======
from .fu_params import BlockComponentParams
from ..peripherals.wishbone import WishboneParameters
>>>>>>> 8af28927

__all__ = ["GenParams"]

T = TypeVar("T")


class DependentCache:
    def __init__(self):
        self._depcache = {}

    def get(self, cls: Type[T]) -> T:
        v = self._depcache.get(cls, None)
        if v is None:
            sig = signature(cls)
            if sig.parameters:
                v = cls(self)
            else:
                v = cls()
            self._depcache[cls] = v
        return v


class GenParams(DependentCache):
    def __init__(self, cfg: CoreConfiguration):
        super().__init__()

        self.isa = ISA(cfg.isa_str)
        self.func_units_config = cfg.func_units_config

        bytes_in_word = self.isa.xlen // 8
        self.wb_params = WishboneParameters(
            data_width=self.isa.xlen, addr_width=self.isa.xlen - log2_int(bytes_in_word)
        )

        # Verification temporally disabled
        # if not optypes_required_by_extensions(self.isa.extensions) <= optypes_supported(func_units_config):
        #     raise Exception(f"Functional unit configuration fo not support all extension required by{isa_str}")

        self.rs_entries = 1

        @runtime_checkable
        class HasRSEntries(Protocol):
            rs_entries: int

        for block in self.func_units_config:
            if isinstance(block, HasRSEntries):
                self.rs_entries = max(self.rs_entries, block.rs_entries)

        self.rs_number_bits = (len(self.func_units_config) - 1).bit_length()

        self.phys_regs_bits = cfg.phys_regs_bits
        self.rob_entries_bits = cfg.rob_entries_bits
        self.rs_entries_bits = (self.rs_entries - 1).bit_length()
        self.start_pc = cfg.start_pc<|MERGE_RESOLUTION|>--- conflicted
+++ resolved
@@ -5,16 +5,12 @@
 from amaranth.utils import log2_int
 
 from .isa import ISA
-<<<<<<< HEAD
+from ..peripherals.wishbone import WishboneParameters
 
 from typing import TYPE_CHECKING
 
 if TYPE_CHECKING:
     from .configurations import CoreConfiguration
-=======
-from .fu_params import BlockComponentParams
-from ..peripherals.wishbone import WishboneParameters
->>>>>>> 8af28927
 
 __all__ = ["GenParams"]
 
