from __future__ import annotations

from amaranth.utils import exact_log2

from coreblocks.arch.isa import ISA, gen_isa_string
from .icache_params import ICacheParameters
from .fu_params import extensions_supported
from ..peripherals.wishbone import WishboneParameters
from transactron.utils import DependentCache

from typing import TYPE_CHECKING

if TYPE_CHECKING:
    from .configurations import CoreConfiguration

__all__ = ["GenParams"]


class GenParams(DependentCache):
    def __init__(self, cfg: CoreConfiguration):
        super().__init__()

        self.func_units_config = cfg.func_units_config

        ext_partial, ext_full = extensions_supported(self.func_units_config, cfg.embedded, cfg.compressed)
        extensions = ext_partial if cfg.allow_partial_extensions else ext_full
        if not cfg.allow_partial_extensions and ext_partial != ext_full:
            raise RuntimeError(f"Extensions {ext_partial & ~ext_full!r} are only partially supported")

        extensions |= cfg._implied_extensions
        self.isa_str = gen_isa_string(extensions, cfg.xlen)

        self.isa = ISA(self.isa_str)

        self.pma = cfg.pma

        bytes_in_word = self.isa.xlen // 8
        bytes_in_word_log = exact_log2(bytes_in_word)
        self.wb_params = WishboneParameters(data_width=self.isa.xlen, addr_width=self.isa.xlen - bytes_in_word_log)

        self.icache_params = ICacheParameters(
            addr_width=self.isa.xlen,
            word_width=self.isa.xlen,
            fetch_block_bytes_log=cfg.fetch_block_bytes_log,
            num_of_ways=cfg.icache_ways,
            num_of_sets_bits=cfg.icache_sets_bits,
            line_bytes_log=cfg.icache_line_bytes_log,
            enable=cfg.icache_enable,
        )

        self.debug_signals_enabled = cfg.debug_signals

        # Verification temporally disabled
        # if not optypes_required_by_extensions(self.isa.extensions) <= optypes_supported(func_units_config):
        #     raise Exception(f"Functional unit configuration fo not support all extension required by{isa_str}")

        self.max_rs_entries = 1

        for block in self.func_units_config:
            self.max_rs_entries = max(self.max_rs_entries, block.get_rs_entry_count())

        self.rs_number_bits = (len(self.func_units_config) - 1).bit_length()

        self.phys_regs_bits = cfg.phys_regs_bits
        self.rob_entries_bits = cfg.rob_entries_bits
        self.max_rs_entries_bits = (self.max_rs_entries - 1).bit_length()
        self.start_pc = cfg.start_pc

        self.min_instr_width_bytes = 2 if cfg.compressed else 4
        self.min_instr_width_bytes_log = exact_log2(self.min_instr_width_bytes)

        self.fetch_block_bytes_log = cfg.fetch_block_bytes_log
        if self.fetch_block_bytes_log < bytes_in_word_log:
            raise ValueError("Fetch block must be not smaller than the machine word.")
        self.fetch_block_bytes = 2**self.fetch_block_bytes_log
        self.fetch_width = 2**cfg.fetch_block_bytes_log // self.min_instr_width_bytes
        self.fetch_width_log = exact_log2(self.fetch_width)

<<<<<<< HEAD
        self.instr_buffer_size = cfg.instr_buffer_size
=======
        self.extra_verification = cfg.extra_verification
>>>>>>> 255abce1

        self._toolchain_isa_str = gen_isa_string(extensions, cfg.xlen, skip_internal=True)<|MERGE_RESOLUTION|>--- conflicted
+++ resolved
@@ -76,10 +76,7 @@
         self.fetch_width = 2**cfg.fetch_block_bytes_log // self.min_instr_width_bytes
         self.fetch_width_log = exact_log2(self.fetch_width)
 
-<<<<<<< HEAD
         self.instr_buffer_size = cfg.instr_buffer_size
-=======
         self.extra_verification = cfg.extra_verification
->>>>>>> 255abce1
 
         self._toolchain_isa_str = gen_isa_string(extensions, cfg.xlen, skip_internal=True)