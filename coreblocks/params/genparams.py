--- conflicted
+++ resolved
@@ -79,15 +79,12 @@
         self.instr_buffer_size = cfg.instr_buffer_size
         self.extra_verification = cfg.extra_verification
 
-<<<<<<< HEAD
         self.interrupt_custom_count = cfg.interrupt_custom_count
         self.interrupt_custom_edge_trig_mask = cfg.interrupt_custom_edge_trig_mask
 
         self._toolchain_isa_str = gen_isa_string(extensions, cfg.xlen, skip_internal=True)
+
         self._generate_test_hardware = cfg._generate_test_hardware
-=======
-        self._toolchain_isa_str = gen_isa_string(extensions, cfg.xlen, skip_internal=True)
 
         self.marchid = cfg.marchid
-        self.mimpid = cfg.mimpid
->>>>>>> efdbd5f3
+        self.mimpid = cfg.mimpid