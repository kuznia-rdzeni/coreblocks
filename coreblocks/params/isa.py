--- conflicted
+++ resolved
@@ -16,7 +16,6 @@
     "FenceTarget",
     "FenceFm",
     "ISA",
-<<<<<<< HEAD
     "RegisterType",
     "funct6_to_funct7",
     "SEW",
@@ -28,9 +27,7 @@
     "eew_div_2",
     "lmul_to_float",
     "lmul_to_int",
-=======
     "Registers",
->>>>>>> b4869f06
 ]
 
 
@@ -50,16 +47,6 @@
 @unique
 class Opcode(IntEnum, shape=5):
     LOAD = 0b00000
-<<<<<<< HEAD
-    MISC_MEM = 0b00011
-    OP_IMM = 0b00100
-    AUIPC = 0b00101
-    STORE = 0b01000
-    OP = 0b01100
-    LUI = 0b01101
-    OP32 = 0b01110
-    OP_V = 0b10101
-=======
     LOAD_FP = 0b00001
     MISC_MEM = 0b00011
     OP_IMM = 0b00100
@@ -70,7 +57,7 @@
     OP = 0b01100
     LUI = 0b01101
     OP32 = 0b01110
->>>>>>> b4869f06
+    OP_V = 0b10101
     BRANCH = 0b11000
     JALR = 0b11001
     JAL = 0b11011
@@ -80,15 +67,13 @@
 class Funct3(IntEnum, shape=3):
     JALR = BEQ = B = ADD = SUB = FENCE = PRIV = MUL = MULW = _EINSTRACCESSFAULT = OPIVV = 0b000
     BNE = H = SLL = FENCEI = CSRRW = MULH = BCLR = BINV = BSET = CLZ = CPOP = CTZ = ROL \
-<<<<<<< HEAD
             = SEXTB = SEXTH = CLMUL = _EILLEGALINSTR = OPFVV = 0b001  # fmt: skip
     W = SLT = CSRRS = MULHSU = SH1ADD = CLMULR = _EBREAKPOINT = OPMVV = 0b010
-    SLTU = CSRRC = MULHU = CLMULH = _EINSTRPAGEFAULT = OPIVI = 0b011
+    D = SLTU = CSRRC = MULHU = CLMULH = _EINSTRPAGEFAULT = OPIVI = 0b011
     BLT = BU = XOR = DIV = DIVW = SH2ADD = MIN = XNOR = ZEXTH = OPIVX = 0b100
     BGE = HU = SR = CSRRWI = DIVU = DIVUW = BEXT = ORCB = REV8 = ROR = MINU = OPFVF = 0b101
     BLTU = OR = CSRRSI = REM = REMW = SH3ADD = MAX = ORN = OPMVX = 0b110
     BGEU = AND = CSRRCI = REMU = REMUW = ANDN = MAXU = OPCFG = 0b111
-
 
 class Funct6(IntEnum, shape=6):
     VADD = 0b000000
@@ -141,15 +126,6 @@
 }
 
 v_widening_to_normal_map = {}
-=======
-            = SEXTB = SEXTH = CLMUL = _EILLEGALINSTR = 0b001  # fmt: skip
-    W = SLT = CSRRS = MULHSU = SH1ADD = CLMULR = _EBREAKPOINT = 0b010
-    D = SLTU = CSRRC = MULHU = CLMULH = _EINSTRPAGEFAULT = 0b011
-    BLT = BU = XOR = DIV = DIVW = SH2ADD = MIN = XNOR = ZEXTH = 0b100
-    BGE = HU = SR = CSRRWI = DIVU = DIVUW = BEXT = ORCB = REV8 = ROR = MINU = 0b101
-    BLTU = OR = CSRRSI = REM = REMW = SH3ADD = MAX = ORN = 0b110
-    BGEU = AND = CSRRCI = REMU = REMUW = ANDN = MAXU = 0b111
->>>>>>> b4869f06
 
 
 class Funct7(IntEnum, shape=7):
