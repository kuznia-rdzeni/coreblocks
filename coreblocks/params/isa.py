--- conflicted
+++ resolved
@@ -81,11 +81,8 @@
     BCLR = BEXT = 0b0100100
     BINV = 0b0110100
     BSET = 0b0010100
-<<<<<<< HEAD
     CLMUL = 0b0000101
-=======
     SFENCEVMA = 0b0001001
->>>>>>> fd3857d2
 
 
 class Funct12(BitEnum, width=12):
