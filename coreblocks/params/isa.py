from itertools import takewhile
from enum import unique, Enum, IntFlag, auto
from amaranth.hdl.ast import Const, ValueCastable

__all__ = [
    "InstrType",
    "Opcode",
    "Funct3",
    "Funct7",
    "Funct12",
    "Extension",
    "FenceTarget",
    "FenceFm",
    "ISA",
]


@unique
class InstrType(Enum):
    R = 0
    I = 1  # noqa: E741
    S = 2
    B = 3
    U = 4
    J = 5


class ValueCastableHack(int, ValueCastable):
    @ValueCastable.lowermethod
    def as_value(self):
        raise NotImplementedError("width information lost!")


class BitEnum(ValueCastableHack, Enum):
    """
    A helper class that defines Amaranth enums with a width
    """

    __width: int

    def __init_subclass__(cls, *, width, **kwargs):
        cls.__width = width

    @ValueCastable.lowermethod
    def as_value(self):
        return Const(self.value, self.__width)


@unique
class Opcode(BitEnum, width=5):
    OP_IMM = 0b00100
    LUI = 0b01101
    AUIPC = 0b00101
    OP = 0b01100
    OP32 = 0b01110
    JAL = 0b11011
    JALR = 0b11001
    BRANCH = 0b11000
    LOAD = 0b00000
    STORE = 0b01000
    MISC_MEM = 0b00011
    SYSTEM = 0b11100


class Funct3(BitEnum, width=3):
    JALR = BEQ = B = ADD = SUB = FENCE = PRIV = MUL = MULW = 0b000
    BNE = H = SLL = FENCEI = CSRRW = MULH = BCLR = BINV = BSET = CLZ = CPOP = CTZ = ROL = SEXTB = SEXTH = 0b001
    W = SLT = CSRRS = MULHSU = SH1ADD = 0b010
    SLTU = CSRRC = MULHU = 0b011
    BLT = BU = XOR = DIV = DIVW = SH2ADD = MIN = XNOR = ZEXTH = 0b100
    BGE = HU = SR = CSRRWI = DIVU = DIVUW = BEXT = ORCB = REV8 = ROR = MINU = 0b101
    BLTU = OR = CSRRSI = REM = REMW = SH3ADD = MAX = ORN = 0b110
    BGEU = AND = CSRRCI = REMU = REMUW = ANDN = MAXU = 0b111


class Funct7(BitEnum, width=7):
    SL = SLT = ADD = XOR = OR = AND = 0b0000000
    SA = SUB = ANDN = ORN = XNOR = 0b0100000
    MULDIV = 0b0000001
    SH1ADD = SH2ADD = SH3ADD = 0b0010000
    BCLR = BEXT = 0b0100100
<<<<<<< HEAD
    BINV = REV8 = 0b0110100
    BSET = ORCB = 0b0010100
    MAX = MIN = 0b0000101
    ROL = ROR = SEXTB = SEXTH = CPOP = CLZ = CTZ = 0b0110000
    ZEXTH = 0b0000100
=======
    BINV = 0b0110100
    BSET = 0b0010100
    SFENCEVMA = 0b0001001
>>>>>>> fd3857d2


class Funct12(BitEnum, width=12):
    ECALL = 0b000000000000
    EBREAK = 0b000000000001
    SRET = 0b000100000010
    MRET = 0b001100000010
    WFI = 0b000100000101
    CPOP = 0b011000000010
    CLZ = 0b011000000000
    CTZ = 0b011000000001
    ORCB = 0b001010000111
    REV8_32 = 0b011010011000
    REV8_64 = 0b011010111000
    SEXTB = 0b011000000100
    SEXTH = 0b011000000101
    ZEXTH = 0b000010000000


@unique
class FenceTarget(BitEnum, width=4):
    MEM_W = 0b0001
    MEM_R = 0b0010
    DEV_O = 0b0100
    DEV_I = 0b1000


@unique
class FenceFm(BitEnum, width=4):
    NONE = 0b0000
    TSO = 0b1000


@unique
class Extension(IntFlag):
    """
    Enum of available RISC-V extensions.
    """

    #: Reduced integer operations
    E = auto()
    #: Full integer operations
    I = auto()  # noqa: E741
    #: Integer multiplication and division
    M = auto()
    #: Atomic operations
    A = auto()
    #: Single precision floating-point operations (32-bit)
    F = auto()
    #: Double precision floating-point operations (64-bit)
    D = auto()
    #: Quad precision floating-point operations (128-bit)
    Q = auto()
    #: Decimal floating-point operation
    L = auto()
    #: 16-bit compressed instructions
    C = auto()
    #: Bit manipulation operations
    B = auto()
    #: Dynamic languages
    J = auto()
    #: Transactional memory
    T = auto()
    #: Packed-SIMD extensions
    P = auto()
    #: Vector operations
    V = auto()
    #: User-level interruptions
    N = auto()
    #: Control and Status Register access
    ZICSR = auto()
    #: Instruction-Fetch fence operations
    ZIFENCEI = auto()
    #: Enables sending pause hint for energy saving
    ZIHINTPAUSE = auto()
    #: Enables non-temporal locality hints
    ZIHINTNTL = auto()
    #: Enables base counters and timers
    ZICNTR = auto()
    #: Enables hardware performance counters
    ZIHPM = auto()
    #: Misaligned atomic operations
    ZAM = auto()
    #: Half precision floating-point operations (16-bit)
    ZFH = auto()
    #: Minimal support for Half precision floating-point operations (16-bit)
    ZFHMIN = auto()
    #: Support for single precision floating-point operations in integer registers
    ZFINX = auto()
    #: Support for double precision floating-point operations in integer registers
    ZDINX = auto()
    #: Support for half precision floating-point operations in integer registers
    ZHINX = auto()
    #: Integer multiplication operations
    ZMMUL = auto()
    #: Extended shift operations
    ZBA = auto()
    #: Basic bit manipulation operations
    ZBB = auto()
    #: Carry-less multiplication operations
    ZBC = auto()
    #: Single bit operations
    ZBS = auto()
    #: Total store ordering
    ZTSO = auto()
    #: Coreblocks internal categorizing extension: Machine-Mode Privilieged Instructions
    XINTMACHINEMODE = auto()
    #: Coreblocks internal categorizing extension: Supervisor Instructions
    XINTSUPERVISOR = auto()
    #: General extension containing all basic operations
    G = I | M | A | F | D | ZICSR | ZIFENCEI


# Extensions which are mutually exclusive
_extension_exclusive = [
    [Extension.I, Extension.E],
]

# Extensions which explicitly require another extension in order to be valid (can be joined using | operator)
_extension_requirements = {
    Extension.D: Extension.F,
    Extension.Q: Extension.D,
    Extension.ZAM: Extension.A,
    Extension.ZFH: Extension.F,
    Extension.ZFHMIN: Extension.F,
    Extension.ZFINX: Extension.F,
    Extension.ZDINX: Extension.D,
    Extension.ZHINX: Extension.ZFH,
}

# Extensions which implicitly imply another extensions (can be joined using | operator)
extension_implications = {
    Extension.F: Extension.ZICSR,
    Extension.M: Extension.ZMMUL,
    Extension.B: Extension.ZBA | Extension.ZBB | Extension.ZBC | Extension.ZBS,
}


class ISA:
    """
    `ISA` is a class that gathers all ISA-specific configurations.

    For each of the numeric configuration value `val`, a corresponding
    `val_log` field is provided if relevant.

    Attributes
    ----------
    xlen : int
        Native integer register width.
    reg_cnt:
        Number of integer registers.
    ilen:
        Maximum instruction length.
    csr_alen:
        CSR address width.
    extensions:
        All supported extensions in the form of a bitwise or of `Extension`.
    """

    def __init__(self, isa_str: str):
        """
        Parameters
        ----------
        isa_str : str
            String identifying a specific RISC-V ISA. Please refer to GCC's
            machine-dependent `arch` option for details.
        """
        isa_str = isa_str.lower()
        if isa_str[0:2] != "rv":
            raise RuntimeError("Invalid ISA string " + isa_str)
        xlen_str = "".join(takewhile(str.isdigit, isa_str[2:]))
        extensions_str = isa_str[len(xlen_str) + 2 :]

        if not len(xlen_str):
            raise RuntimeError("Empty inative base integer ISA width string")

        self.xlen = int(xlen_str)
        self.xlen_log = self.xlen.bit_length() - 1

        if self.xlen not in [32, 64, 128]:
            raise RuntimeError("Invalid inative base integer ISA width %d" % self.xlen)

        if len(extensions_str) == 0:
            raise RuntimeError("Empty ISA extensions string")

        # The first extension letter must be one of "i", "e", or "g".
        if extensions_str[0] not in ["i", "e", "g"]:
            raise RuntimeError("Invalid first letter of ISA extensions string " + extensions_str[0])

        self.extensions = Extension(0)

        def parse_extension(e):
            val = Extension[e.upper()]
            if self.extensions & val:
                raise RuntimeError("Duplication in ISA extensions string")
            self.extensions |= val

        for es in extensions_str.split("_"):
            for i, e in enumerate(es):
                try:
                    parse_extension(e)
                except KeyError:
                    try:
                        parse_extension(es[i:])
                    except KeyError:
                        raise RuntimeError(f"Neither {es[i]} nor {es[i:]} is a valid extension in {es}") from None
                    break

        if (self.extensions & Extension.E) and self.xlen != 32:
            raise RuntimeError("ISA extension E with XLEN != 32")

        for ext, imply in extension_implications.items():
            if ext in self.extensions:
                self.extensions |= imply

        for exclusive in _extension_exclusive:
            for i in range(len(exclusive)):
                for j in range(i + 1, len(exclusive)):
                    if exclusive[i] | exclusive[j] in self.extensions:
                        raise RuntimeError(
                            f"ISA extensions {exclusive[i].name} and {exclusive[j].name} are mutually exclusive"
                        )

        for ext, requirements in _extension_requirements.items():
            if ext in self.extensions and requirements not in self.extensions:
                for req in Extension:
                    if req in requirements and req not in self.extensions:
                        raise RuntimeError(
                            f"ISA extension {ext.name} requires the {req.name} extension to be supported"
                        )

        if self.extensions & Extension.E:
            self.reg_cnt = 16
        else:
            self.reg_cnt = 32
        self.reg_cnt_log = self.reg_cnt.bit_length() - 1

        self.ilen = 32
        self.ilen_bytes = self.ilen // 8
        self.ilen_log = self.ilen.bit_length() - 1

        self.csr_alen = 12


def gen_isa_string(extensions: Extension, isa_xlen: int, *, skip_internal: bool = False) -> str:
    isa_str = "rv"

    isa_str += str(isa_xlen)

    # G extension alias should be defined first
    if Extension.G in extensions:
        isa_str += "g"
        extensions ^= Extension.G

    previous_multi_letter = False
    for ext in Extension:
        if ext in extensions:
            ext_name = str(ext.name).lower()

            if skip_internal and ext_name.startswith("xint"):
                continue

            if previous_multi_letter:
                isa_str += "_"
            previous_multi_letter = len(ext_name) > 1

            isa_str += ext_name

    return isa_str<|MERGE_RESOLUTION|>--- conflicted
+++ resolved
@@ -79,17 +79,13 @@
     MULDIV = 0b0000001
     SH1ADD = SH2ADD = SH3ADD = 0b0010000
     BCLR = BEXT = 0b0100100
-<<<<<<< HEAD
     BINV = REV8 = 0b0110100
     BSET = ORCB = 0b0010100
     MAX = MIN = 0b0000101
     ROL = ROR = SEXTB = SEXTH = CPOP = CLZ = CTZ = 0b0110000
     ZEXTH = 0b0000100
-=======
-    BINV = 0b0110100
-    BSET = 0b0010100
     SFENCEVMA = 0b0001001
->>>>>>> fd3857d2
+
 
 
 class Funct12(BitEnum, width=12):
