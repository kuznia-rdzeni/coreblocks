from abc import abstractmethod, ABC
from typing import Iterable

from coreblocks.utils.protocols import FuncBlock, FuncUnit

from typing import TYPE_CHECKING

if TYPE_CHECKING:
    from coreblocks.params.genparams import GenParams
    from coreblocks.params.optypes import OpType


__all__ = [
    "BlockComponentParams",
    "FunctionalComponentParams",
    "optypes_supported",
]

<<<<<<< HEAD
T = TypeVar("T")
U = TypeVar("U")


class DependencyKey(Generic[T, U], ABC):
    """Base class for dependency keys.

    Dependency keys are used to access dependencies in the `DependencyManager`.
    Concrete instances of dependency keys should be frozen data classes.

    Parameters
    ----------
    lock_on_get: bool, default: True
        Specifies if no new dependencies should be added to key if it was already read by `get_dependency`.
    empty_valid: bool, default : False
        Specifies if getting key dependency without any added dependencies is valid. If set to `False`, that
        action would cause raising `KeyError`.
    """

    @abstractmethod
    def combine(self, data: list[T]) -> U:
        """Combine multiple dependencies with the same key.

        This method is used to generate the value returned from `get_dependency`
        in the `DependencyManager`. It takes dependencies added to the key
        using `add_dependency` and combines them to a single result.

        Different implementations of `combine` give different combining behavior
        for different kinds of keys.
        """
        raise NotImplementedError()

    @abstractmethod
    def __hash__(self) -> int:
        """The `__hash__` method is made abstract so that only concrete keys
        can be instanced. It is automatically overridden in frozen data
        classes.
        """
        raise NotImplementedError()

    lock_on_get: bool = True
    empty_valid: bool = False


class SimpleKey(Generic[T], DependencyKey[T, T]):
    """Base class for simple dependency keys.

    Simple dependency keys are used when there is an one-to-one relation between
    keys and dependencies. If more than one dependency is added to a simple key,
    an error is raised.
    """

    def combine(self, data: list[T]) -> T:
        if len(data) != 1:
            raise RuntimeError(f"Key {self} assigned {len(data)} values, expected 1")
        return data[0]


class ListKey(Generic[T], DependencyKey[T, list[T]]):
    """Base class for list key.

    List keys are used when there is an one-to-many relation between keys
    and dependecies. Provides list of dependencies.
    """

    empty_valid = True

    def combine(self, data: list[T]) -> list[T]:
        return data


class UnifierKey(DependencyKey[Method, tuple[Method, dict[str, Unifier]]]):
    """Base class for method unifier dependency keys.

    Method unifier dependency keys are used to collect methods to be called by
    some part of the core. As multiple modules may wish to be called, a method
    unifier is used to present a single method interface to the caller, which
    allows to customize the calling behavior.
    """

    unifier: type[Unifier]

    def combine(self, data: list[Method]) -> tuple[Method, dict[str, Unifier]]:
        if len(data) == 1:
            return data[0], {}
        else:
            unifiers: dict[str, Unifier] = {}
            unifier_inst = self.unifier(data)
            unifiers[self.__class__.__name__ + "_unifier"] = unifier_inst
            method = unifier_inst.method
        return method, unifiers


class DependencyManager:
    """Dependency manager.

    Tracks dependencies across the core.
    """

    def __init__(self):
        self.dependencies = defaultdict[DependencyKey, list](list)
        self.locked_dependencies: set[DependencyKey] = set()

    def add_dependency(self, key: DependencyKey[T, Any], dependency: T) -> None:
        """Adds a new dependency to a key.

        Depending on the key type, a key can have a single dependency or
        multple dependencies added to it.
        """

        if key in self.locked_dependencies:
            raise KeyError(f"Trying to add dependency to {key} that was already read and is locked")

        self.dependencies[key].append(dependency)

    def get_dependency(self, key: DependencyKey[Any, U]) -> U:
        """Gets the dependency for a key.

        The way dependencies are interpreted is dependent on the key type.
        """
        if not key.empty_valid and key not in self.dependencies:
            raise KeyError(f"Dependency {key} not provided")

        if key.lock_on_get:
            self.locked_dependencies.add(key)

        return key.combine(self.dependencies[key])

=======
>>>>>>> 8eeab932

class BlockComponentParams(ABC):
    @abstractmethod
    def get_module(self, gen_params: "GenParams") -> FuncBlock:
        raise NotImplementedError()

    @abstractmethod
    def get_optypes(self) -> set["OpType"]:
        raise NotImplementedError()


class FunctionalComponentParams(ABC):
    @abstractmethod
    def get_module(self, gen_params: "GenParams") -> FuncUnit:
        raise NotImplementedError()

    @abstractmethod
    def get_optypes(self) -> set["OpType"]:
        raise NotImplementedError()


def optypes_supported(block_components: Iterable[BlockComponentParams]) -> set["OpType"]:
    return {optype for block in block_components for optype in block.get_optypes()}<|MERGE_RESOLUTION|>--- conflicted
+++ resolved
@@ -16,137 +16,6 @@
     "optypes_supported",
 ]
 
-<<<<<<< HEAD
-T = TypeVar("T")
-U = TypeVar("U")
-
-
-class DependencyKey(Generic[T, U], ABC):
-    """Base class for dependency keys.
-
-    Dependency keys are used to access dependencies in the `DependencyManager`.
-    Concrete instances of dependency keys should be frozen data classes.
-
-    Parameters
-    ----------
-    lock_on_get: bool, default: True
-        Specifies if no new dependencies should be added to key if it was already read by `get_dependency`.
-    empty_valid: bool, default : False
-        Specifies if getting key dependency without any added dependencies is valid. If set to `False`, that
-        action would cause raising `KeyError`.
-    """
-
-    @abstractmethod
-    def combine(self, data: list[T]) -> U:
-        """Combine multiple dependencies with the same key.
-
-        This method is used to generate the value returned from `get_dependency`
-        in the `DependencyManager`. It takes dependencies added to the key
-        using `add_dependency` and combines them to a single result.
-
-        Different implementations of `combine` give different combining behavior
-        for different kinds of keys.
-        """
-        raise NotImplementedError()
-
-    @abstractmethod
-    def __hash__(self) -> int:
-        """The `__hash__` method is made abstract so that only concrete keys
-        can be instanced. It is automatically overridden in frozen data
-        classes.
-        """
-        raise NotImplementedError()
-
-    lock_on_get: bool = True
-    empty_valid: bool = False
-
-
-class SimpleKey(Generic[T], DependencyKey[T, T]):
-    """Base class for simple dependency keys.
-
-    Simple dependency keys are used when there is an one-to-one relation between
-    keys and dependencies. If more than one dependency is added to a simple key,
-    an error is raised.
-    """
-
-    def combine(self, data: list[T]) -> T:
-        if len(data) != 1:
-            raise RuntimeError(f"Key {self} assigned {len(data)} values, expected 1")
-        return data[0]
-
-
-class ListKey(Generic[T], DependencyKey[T, list[T]]):
-    """Base class for list key.
-
-    List keys are used when there is an one-to-many relation between keys
-    and dependecies. Provides list of dependencies.
-    """
-
-    empty_valid = True
-
-    def combine(self, data: list[T]) -> list[T]:
-        return data
-
-
-class UnifierKey(DependencyKey[Method, tuple[Method, dict[str, Unifier]]]):
-    """Base class for method unifier dependency keys.
-
-    Method unifier dependency keys are used to collect methods to be called by
-    some part of the core. As multiple modules may wish to be called, a method
-    unifier is used to present a single method interface to the caller, which
-    allows to customize the calling behavior.
-    """
-
-    unifier: type[Unifier]
-
-    def combine(self, data: list[Method]) -> tuple[Method, dict[str, Unifier]]:
-        if len(data) == 1:
-            return data[0], {}
-        else:
-            unifiers: dict[str, Unifier] = {}
-            unifier_inst = self.unifier(data)
-            unifiers[self.__class__.__name__ + "_unifier"] = unifier_inst
-            method = unifier_inst.method
-        return method, unifiers
-
-
-class DependencyManager:
-    """Dependency manager.
-
-    Tracks dependencies across the core.
-    """
-
-    def __init__(self):
-        self.dependencies = defaultdict[DependencyKey, list](list)
-        self.locked_dependencies: set[DependencyKey] = set()
-
-    def add_dependency(self, key: DependencyKey[T, Any], dependency: T) -> None:
-        """Adds a new dependency to a key.
-
-        Depending on the key type, a key can have a single dependency or
-        multple dependencies added to it.
-        """
-
-        if key in self.locked_dependencies:
-            raise KeyError(f"Trying to add dependency to {key} that was already read and is locked")
-
-        self.dependencies[key].append(dependency)
-
-    def get_dependency(self, key: DependencyKey[Any, U]) -> U:
-        """Gets the dependency for a key.
-
-        The way dependencies are interpreted is dependent on the key type.
-        """
-        if not key.empty_valid and key not in self.dependencies:
-            raise KeyError(f"Dependency {key} not provided")
-
-        if key.lock_on_get:
-            self.locked_dependencies.add(key)
-
-        return key.combine(self.dependencies[key])
-
-=======
->>>>>>> 8eeab932
 
 class BlockComponentParams(ABC):
     @abstractmethod
