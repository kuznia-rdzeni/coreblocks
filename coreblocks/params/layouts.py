from coreblocks.params import GenParams, OpType, Funct7, Funct3
from coreblocks.params.isa import ExceptionCause
from transactron.utils import LayoutList, LayoutListField, layout_subset
from transactron.utils.transactron_helpers import from_method_layout

__all__ = [
    "CommonLayoutFields",
    "SchedulerLayouts",
    "ROBLayouts",
    "FetchLayouts",
    "DecodeLayouts",
    "FuncUnitLayouts",
    "RSInterfaceLayouts",
    "RetirementLayouts",
    "RSLayouts",
    "RFLayouts",
    "UnsignedMulUnitLayouts",
    "RATLayouts",
    "LSULayouts",
    "PMALayouts",
    "CSRLayouts",
    "ICacheLayouts",
    "JumpBranchLayouts",
]


class CommonLayoutFields:
    """Commonly used layout fields."""

    def __init__(self, gen_params: GenParams):
        self.op_type: LayoutListField = ("op_type", OpType)
        """Decoded operation type."""

        self.funct3: LayoutListField = ("funct3", Funct3)
        """RISC V funct3 value."""

        self.funct7: LayoutListField = ("funct7", Funct7)
        """RISC V funct7 value."""

        self.rl_s1: LayoutListField = ("rl_s1", gen_params.isa.reg_cnt_log)
        """Logical register number of first source operand."""

        self.rl_s2: LayoutListField = ("rl_s2", gen_params.isa.reg_cnt_log)
        """Logical register number of second source operand."""

        self.rl_dst: LayoutListField = ("rl_dst", gen_params.isa.reg_cnt_log)
        """Logical register number of destination operand."""

        self.rp_s1: LayoutListField = ("rp_s1", gen_params.phys_regs_bits)
        """Physical register number of first source operand."""

        self.rp_s2: LayoutListField = ("rp_s2", gen_params.phys_regs_bits)
        """Physical register number of second source operand."""

        self.rp_dst: LayoutListField = ("rp_dst", gen_params.phys_regs_bits)
        """Physical register number of destination operand."""

        self.imm: LayoutListField = ("imm", gen_params.isa.xlen)
        """Immediate value."""

        self.csr: LayoutListField = ("csr", gen_params.isa.csr_alen)
        """CSR number."""

        self.pc: LayoutListField = ("pc", gen_params.isa.xlen)
        """Program counter value."""

        self.rob_id: LayoutListField = ("rob_id", gen_params.rob_entries_bits)
        """Reorder buffer entry identifier."""

        self.s1_val: LayoutListField = ("s1_val", gen_params.isa.xlen)
        """Value of first source operand."""

        self.s2_val: LayoutListField = ("s2_val", gen_params.isa.xlen)
        """Value of second source operand."""

        self.reg_val: LayoutListField = ("reg_val", gen_params.isa.xlen)
        """Value of some physical register."""

        self.addr: LayoutListField = ("addr", gen_params.isa.xlen)
        """Memory address."""

        self.data: LayoutListField = ("data", gen_params.isa.xlen)
        """Piece of data."""

        self.instr: LayoutListField = ("instr", gen_params.isa.ilen)
        """RISC V instruction."""

        self.exec_fn_layout = from_method_layout([self.op_type, self.funct3, self.funct7])
        """Decoded instruction, in layout form."""

        self.exec_fn: LayoutListField = ("exec_fn", self.exec_fn_layout)
        """Decoded instruction."""

        self.regs_l: LayoutListField = ("regs_l", [self.rl_s1, self.rl_s2, self.rl_dst])
        """Logical register numbers - as described in the RISC V manual. They index the RATs."""

        self.regs_p: LayoutListField = ("regs_p", [self.rp_s1, self.rp_s2, self.rp_dst])
        """Physical register numbers. They index the register file."""

        self.reg_id: LayoutListField = ("reg_id", gen_params.phys_regs_bits)
        """Physical register ID."""

        self.exception: LayoutListField = ("exception", 1)
        """Exception is raised for this instruction."""

        self.cause: LayoutListField = ("cause", ExceptionCause)
        """Exception cause."""

        self.error: LayoutListField = ("error", 1)
        """Request ended with an error."""

        self.side_fx: LayoutListField = ("side_fx", 1)
        """Side effects are enabled."""


class SchedulerLayouts:
    """Layouts used in the scheduler."""

    def __init__(self, gen_params: GenParams):
        fields = gen_params.get(CommonLayoutFields)

        self.rs_selected: LayoutListField = ("rs_selected", gen_params.rs_number_bits)
        """Reservation Station number for the instruction."""

        self.rs_entry_id: LayoutListField = ("rs_entry_id", gen_params.max_rs_entries_bits)
        """Reservation station entry ID for the instruction."""

        self.regs_p_alloc_out: LayoutListField = ("regs_p", [fields.rp_dst])
        """Physical register number for the destination operand, after allocation."""

        self.regs_l_rob_in: LayoutListField = (
            "regs_l",
            [
                fields.rl_dst,
                ("rl_dst_v", 1),
            ],
        )
        """Logical register number for the destination operand, before ROB allocation."""

        self.reg_alloc_in = from_method_layout(
            [
                fields.exec_fn,
                fields.regs_l,
                fields.imm,
                fields.csr,
                fields.pc,
            ]
        )

        self.reg_alloc_out = from_method_layout(
            [
                fields.exec_fn,
                fields.regs_l,
                self.regs_p_alloc_out,
                fields.imm,
                fields.csr,
                fields.pc,
            ]
        )

        self.renaming_in = self.reg_alloc_out

        self.renaming_out = from_method_layout(
            [
                fields.exec_fn,
                self.regs_l_rob_in,
                fields.regs_p,
                fields.imm,
                fields.csr,
                fields.pc,
            ]
        )

        self.rob_allocate_in = self.renaming_out

        self.rob_allocate_out = from_method_layout(
            [
                fields.exec_fn,
                fields.regs_p,
                fields.rob_id,
                fields.imm,
                fields.csr,
                fields.pc,
            ]
        )

        self.rs_select_in = self.rob_allocate_out

        self.rs_select_out = from_method_layout(
            [
                fields.exec_fn,
                fields.regs_p,
                fields.rob_id,
                self.rs_selected,
                self.rs_entry_id,
                fields.imm,
                fields.csr,
                fields.pc,
            ]
        )

        self.rs_insert_in = self.rs_select_out

        self.free_rf_layout = from_method_layout([fields.reg_id])


class RFLayouts:
    """Layouts used in the register file."""

    def __init__(self, gen_params: GenParams):
        fields = gen_params.get(CommonLayoutFields)

        self.valid: LayoutListField = ("valid", 1)
        """Physical register was assigned a value."""

        self.rf_read_in = from_method_layout([fields.reg_id])
        self.rf_free = from_method_layout([fields.reg_id])
        self.rf_read_out = from_method_layout([fields.reg_val, self.valid])
        self.rf_write = from_method_layout([fields.reg_id, fields.reg_val])


class RATLayouts:
    """Layouts used in the register alias tables."""

    def __init__(self, gen_params: GenParams):
        fields = gen_params.get(CommonLayoutFields)

        self.old_rp_dst: LayoutListField = ("old_rp_dst", gen_params.phys_regs_bits)
        """Physical register previously associated with the given logical register in RRAT."""

        self.frat_rename_in = from_method_layout(
            [
                fields.rl_s1,
                fields.rl_s2,
                fields.rl_dst,
                fields.rp_dst,
            ]
        )
        self.frat_rename_out = from_method_layout([fields.rp_s1, fields.rp_s2])

        self.rrat_commit_in = from_method_layout([fields.rl_dst, fields.rp_dst])
        self.rrat_commit_out = from_method_layout([self.old_rp_dst])

        self.rrat_peek_in = from_method_layout([fields.rl_dst])
        self.rrat_peek_out = self.rrat_commit_out


class ROBLayouts:
    """Layouts used in the reorder buffer."""

    def __init__(self, gen_params: GenParams):
        fields = gen_params.get(CommonLayoutFields)

        self.data_layout = from_method_layout(
            [
                fields.rl_dst,
                fields.rp_dst,
            ]
        )

        self.rob_data: LayoutListField = ("rob_data", self.data_layout)
        """Data stored in a reorder buffer entry."""

        self.done: LayoutListField = ("done", 1)
        """Instruction has executed, but is not committed yet."""

        self.start: LayoutListField = ("start", gen_params.rob_entries_bits)
        """Index of the first (the earliest) entry in the reorder buffer."""

        self.end: LayoutListField = ("end", gen_params.rob_entries_bits)
        """Index of the entry following the last (the latest) entry in the reorder buffer."""

        self.id_layout = from_method_layout([fields.rob_id])

        self.internal_layout = from_method_layout(
            [
                self.rob_data,
                self.done,
                fields.exception,
            ]
        )

        self.mark_done_layout = from_method_layout(
            [
                fields.rob_id,
                fields.exception,
            ]
        )

        self.peek_layout = from_method_layout(
            [
                self.rob_data,
                fields.rob_id,
                fields.exception,
            ]
        )

<<<<<<< HEAD
        self.retire_layout = self.peek_layout

        self.get_indices = from_method_layout([self.start, self.end])
=======
        self.get_indices: LayoutList = [self.start, self.end]
>>>>>>> 6fd151fb


class RSLayoutFields:
    """Layout fields used in the reservation station."""

    def __init__(self, gen_params: GenParams, *, rs_entries_bits: int, data_layout: LayoutList):
        self.rs_data: LayoutListField = ("rs_data", data_layout)
        """Data about an instuction stored in a reservation station (RS)."""

        self.rs_entry_id: LayoutListField = ("rs_entry_id", rs_entries_bits)
        """Index in a reservation station (RS)."""


class RSFullDataLayout:
    """Full data layout for functional blocks. Blocks can use a subset."""

    def __init__(self, gen_params: GenParams):
        fields = gen_params.get(CommonLayoutFields)

        self.data_layout = from_method_layout(
            [
                fields.rp_s1,
                fields.rp_s2,
                ("rp_s1_reg", gen_params.phys_regs_bits),
                ("rp_s2_reg", gen_params.phys_regs_bits),
                fields.rp_dst,
                fields.rob_id,
                fields.exec_fn,
                fields.s1_val,
                fields.s2_val,
                fields.imm,
                fields.csr,
                fields.pc,
            ]
        )


class RSInterfaceLayouts:
    """Layouts used in functional blocks."""

    def __init__(self, gen_params: GenParams, *, rs_entries_bits: int, data_layout: LayoutList):
        fields = gen_params.get(CommonLayoutFields)
        rs_fields = gen_params.get(RSLayoutFields, rs_entries_bits=rs_entries_bits, data_layout=data_layout)

        self.data_layout = from_method_layout(data_layout)

        self.select_out = from_method_layout([rs_fields.rs_entry_id])

        self.insert_in = from_method_layout([rs_fields.rs_data, rs_fields.rs_entry_id])

        self.update_in = from_method_layout([fields.reg_id, fields.reg_val])


class RetirementLayouts:
    """Layouts used in the retirement module."""

    def __init__(self, gen_params: GenParams):
        fields = gen_params.get(CommonLayoutFields)

        self.precommit = from_method_layout([fields.rob_id, fields.side_fx])

        self.flushing = ("flushing", 1)
        """ Core is currently flushed """

        self.core_state: LayoutList = [self.flushing]


class RSLayouts:
    """Layouts used in the reservation station."""

    def __init__(self, gen_params: GenParams, *, rs_entries_bits: int):
        data = gen_params.get(RSFullDataLayout)

        self.ready_list: LayoutListField = ("ready_list", 2**rs_entries_bits)
        """Bitmask of reservation station entries containing instructions which are ready to run."""

        data_layout = layout_subset(
            data.data_layout,
            fields={
                "rp_s1",
                "rp_s2",
                "rp_dst",
                "rob_id",
                "exec_fn",
                "s1_val",
                "s2_val",
                "imm",
                "pc",
            },
        )

        self.rs = gen_params.get(RSInterfaceLayouts, rs_entries_bits=rs_entries_bits, data_layout=data_layout)
        rs_fields = gen_params.get(RSLayoutFields, rs_entries_bits=rs_entries_bits, data_layout=data_layout)

        self.take_in = from_method_layout([rs_fields.rs_entry_id])

        self.take_out = layout_subset(
            data.data_layout,
            fields={
                "s1_val",
                "s2_val",
                "rp_dst",
                "rob_id",
                "exec_fn",
                "imm",
                "pc",
            },
        )

        self.get_ready_list_out = from_method_layout([self.ready_list])


class ICacheLayouts:
    """Layouts used in the instruction cache."""

    def __init__(self, gen_params: GenParams):
        fields = gen_params.get(CommonLayoutFields)

        self.error: LayoutListField = ("last", 1)
        """This is the last cache refill result."""

        self.issue_req = from_method_layout([fields.addr])

        self.accept_res = from_method_layout(
            [
                fields.instr,
                fields.error,
            ]
        )

        self.start_refill = from_method_layout(
            [
                fields.addr,
            ]
        )

        self.accept_refill = from_method_layout(
            [
                fields.addr,
                fields.data,
                fields.error,
                self.error,
            ]
        )


class FetchLayouts:
    """Layouts used in the fetcher."""

    def __init__(self, gen_params: GenParams):
        fields = gen_params.get(CommonLayoutFields)

        self.access_fault: LayoutListField = ("access_fault", 1)
        """Instruction fetch failed."""

        self.rvc: LayoutListField = ("rvc", 1)
        """Instruction is a compressed (two-byte) one."""

        self.raw_instr = from_method_layout(
            [
                fields.instr,
                fields.pc,
                self.access_fault,
                self.rvc,
            ]
        )

<<<<<<< HEAD
        self.branch_verify = from_method_layout(
            [
                ("from_pc", gen_params.isa.xlen),
                ("next_pc", gen_params.isa.xlen),
                ("resume_from_exception", 1),
            ]
        )
=======
        self.resume: LayoutList = [("pc", gen_params.isa.xlen), ("resume_from_exception", 1)]
>>>>>>> 6fd151fb


class DecodeLayouts:
    """Layouts used in the decoder."""

    def __init__(self, gen_params: GenParams):
        fields = gen_params.get(CommonLayoutFields)

        self.decoded_instr = from_method_layout(
            [
                fields.exec_fn,
                fields.regs_l,
                fields.imm,
                fields.csr,
                fields.pc,
            ]
        )


class FuncUnitLayouts:
    """Layouts used in functional units."""

    def __init__(self, gen_params: GenParams):
        fields = gen_params.get(CommonLayoutFields)

        self.result: LayoutListField = ("result", gen_params.isa.xlen)
        """The result value produced in a functional unit."""

        self.issue = from_method_layout(
            [
                fields.s1_val,
                fields.s2_val,
                fields.rp_dst,
                fields.rob_id,
                fields.exec_fn,
                fields.imm,
                fields.pc,
            ]
        )

        self.accept = from_method_layout(
            [
                fields.rob_id,
                self.result,
                fields.rp_dst,
                fields.exception,
            ]
        )


class UnsignedMulUnitLayouts:
    def __init__(self, gen_params: GenParams):
        self.issue = from_method_layout(
            [
                ("i1", gen_params.isa.xlen),
                ("i2", gen_params.isa.xlen),
            ]
        )

        self.accept = from_method_layout(
            [
                ("o", 2 * gen_params.isa.xlen),
            ]
        )


class DivUnitLayouts:
    def __init__(self, gen_params: GenParams):
        self.issue = from_method_layout(
            [
                ("dividend", gen_params.isa.xlen),
                ("divisor", gen_params.isa.xlen),
            ]
        )

        self.accept = from_method_layout(
            [
                ("quotient", gen_params.isa.xlen),
                ("remainder", gen_params.isa.xlen),
            ]
        )


class JumpBranchLayouts:
    def __init__(self, gen_params: GenParams):
        self.verify_branch = [("from_pc", gen_params.isa.xlen), ("next_pc", gen_params.isa.xlen), ("misprediction", 1)]
        """ Hint for Branch Predictor about branch result """


class LSULayouts:
    """Layouts used in the load-store unit."""

    def __init__(self, gen_params: GenParams):
        fields = gen_params.get(CommonLayoutFields)
        data = gen_params.get(RSFullDataLayout)

        data_layout = layout_subset(
            data.data_layout,
            fields={
                "rp_s1",
                "rp_s2",
                "rp_dst",
                "rob_id",
                "exec_fn",
                "s1_val",
                "s2_val",
                "imm",
                "pc",
            },
        )

        self.rs_entries_bits = 0

        self.rs = gen_params.get(RSInterfaceLayouts, rs_entries_bits=self.rs_entries_bits, data_layout=data_layout)

        retirement = gen_params.get(RetirementLayouts)

        self.precommit = retirement.precommit

        self.store: LayoutListField = ("store", 1)

        self.issue = from_method_layout([fields.addr, fields.data, fields.funct3, self.store])

        self.issue_out = from_method_layout([fields.exception, fields.cause])

        self.accept = from_method_layout([fields.data, fields.exception, fields.cause])


class PMALayouts:
    def __init__(self, gen_params: GenParams):
        self.pma_attrs_layout = [("mmio", 1)]


class CSRLayouts:
    """Layouts used in the control and status registers."""

    def __init__(self, gen_params: GenParams):
        data = gen_params.get(RSFullDataLayout)
        fields = gen_params.get(CommonLayoutFields)

        self.rs_entries_bits = 0

        self.read = from_method_layout(
            [
                fields.data,
                ("read", 1),
                ("written", 1),
            ]
        )

        self.write = from_method_layout([fields.data])

        self._fu_read = from_method_layout([fields.data])
        self._fu_write = from_method_layout([fields.data])

        data_layout = layout_subset(
            data.data_layout,
            fields={
                "rp_s1",
                "rp_s1_reg",
                "rp_dst",
                "rob_id",
                "exec_fn",
                "s1_val",
                "imm",
                "csr",
                "pc",
            },
        )

        self.rs = gen_params.get(RSInterfaceLayouts, rs_entries_bits=self.rs_entries_bits, data_layout=data_layout)

        retirement = gen_params.get(RetirementLayouts)

        self.precommit = retirement.precommit


class ExceptionRegisterLayouts:
    """Layouts used in the exception register."""

    def __init__(self, gen_params: GenParams):
        fields = gen_params.get(CommonLayoutFields)

<<<<<<< HEAD
        self.get = from_method_layout(
            [
                fields.cause,
                fields.rob_id,
                fields.pc,
            ]
        )
=======
        self.valid = ("valid", 1)

        self.report: LayoutList = [
            fields.cause,
            fields.rob_id,
            fields.pc,
        ]
>>>>>>> 6fd151fb

        self.get = self.report + [self.valid]


class CoreInstructionCounterLayouts:
    def __init__(self, gen_params: GenParams):
        self.decrement = [("empty", 1)]<|MERGE_RESOLUTION|>--- conflicted
+++ resolved
@@ -1,3 +1,4 @@
+from amaranth.lib.data import StructLayout
 from coreblocks.params import GenParams, OpType, Funct7, Funct3
 from coreblocks.params.isa import ExceptionCause
 from transactron.utils import LayoutList, LayoutListField, layout_subset
@@ -295,13 +296,7 @@
             ]
         )
 
-<<<<<<< HEAD
-        self.retire_layout = self.peek_layout
-
         self.get_indices = from_method_layout([self.start, self.end])
-=======
-        self.get_indices: LayoutList = [self.start, self.end]
->>>>>>> 6fd151fb
 
 
 class RSLayoutFields:
@@ -469,17 +464,7 @@
             ]
         )
 
-<<<<<<< HEAD
-        self.branch_verify = from_method_layout(
-            [
-                ("from_pc", gen_params.isa.xlen),
-                ("next_pc", gen_params.isa.xlen),
-                ("resume_from_exception", 1),
-            ]
-        )
-=======
-        self.resume: LayoutList = [("pc", gen_params.isa.xlen), ("resume_from_exception", 1)]
->>>>>>> 6fd151fb
+        self.resume = from_method_layout([("pc", gen_params.isa.xlen), ("resume_from_exception", 1)])
 
 
 class DecodeLayouts:
@@ -565,7 +550,9 @@
 
 class JumpBranchLayouts:
     def __init__(self, gen_params: GenParams):
-        self.verify_branch = [("from_pc", gen_params.isa.xlen), ("next_pc", gen_params.isa.xlen), ("misprediction", 1)]
+        self.verify_branch = from_method_layout(
+            [("from_pc", gen_params.isa.xlen), ("next_pc", gen_params.isa.xlen), ("misprediction", 1)]
+        )
         """ Hint for Branch Predictor about branch result """
 
 
@@ -663,25 +650,17 @@
     def __init__(self, gen_params: GenParams):
         fields = gen_params.get(CommonLayoutFields)
 
-<<<<<<< HEAD
-        self.get = from_method_layout(
+        self.valid: LayoutListField = ("valid", 1)
+
+        self.report = from_method_layout(
             [
                 fields.cause,
                 fields.rob_id,
                 fields.pc,
             ]
         )
-=======
-        self.valid = ("valid", 1)
-
-        self.report: LayoutList = [
-            fields.cause,
-            fields.rob_id,
-            fields.pc,
-        ]
->>>>>>> 6fd151fb
-
-        self.get = self.report + [self.valid]
+
+        self.get = StructLayout(self.report.members | from_method_layout([self.valid]).members)
 
 
 class CoreInstructionCounterLayouts:
