--- conflicted
+++ resolved
@@ -12,16 +12,6 @@
 basic_configuration: tuple[BlockComponentParams, ...] = (
     RSBlockComponent([ALUComponent(), JumpComponent()], rs_entries=4),
     LSUBlockComponent(),
-<<<<<<< HEAD
-]
-
-# Example configuration with all supported components
-extended_configuration: list[BlockComponentParams] = [
-    RSBlockComponent([ALUComponent(), JumpComponent(), MulComponent(mul_unit_type=MulType.SHIFT_MUL)], rs_entries=4),
-    LSUBlockComponent(),
-    CSRBlockComponent(),
-]
-=======
 )
 
 
@@ -68,10 +58,20 @@
     rob_entries_bits=6,
 )
 
+# Core configuration with all supported components
+full_core_config = CoreConfiguration(
+    isa_str="rv32izicsr",
+    func_units_config=(
+        RSBlockComponent([ALUComponent(), JumpComponent()], rs_entries=4),
+        RSBlockComponent([MulComponent(mul_unit_type=MulType.SEQUENCE_MUL)], rs_entries=4),
+        LSUBlockComponent(),
+        CSRBlockComponent(),
+    ),
+)
+
 # Core configuration used in internal testbenches
 test_core_config = CoreConfiguration(
     func_units_config=tuple(RSBlockComponent([], rs_entries=4) for _ in range(2)),
     rob_entries_bits=7,
     phys_regs_bits=7,
-)
->>>>>>> 8eeab932
+)