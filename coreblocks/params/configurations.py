--- conflicted
+++ resolved
@@ -94,13 +94,9 @@
         RSBlockComponent([ALUComponent(), ShiftUnitComponent(), JumpComponent()], rs_entries=2),
         LSUBlockComponent(),
     ),
-<<<<<<< HEAD
     phys_regs_bits=basic_core_config.phys_regs_bits - 1,
     rob_entries_bits=basic_core_config.rob_entries_bits - 1,
-=======
-    rob_entries_bits=6,
     allow_partial_extensions=True,  # No exception unit
->>>>>>> 59dddc51
 )
 
 # Core configuration with all supported components
