--- conflicted
+++ resolved
@@ -95,16 +95,8 @@
 # Core configuration with all supported components
 full_core_config = CoreConfiguration(
     func_units_config=(
-<<<<<<< HEAD
-        RSBlockComponent(
-            [ALUComponent(zba_enable=True, zbb_enable=True), ShiftUnitComponent(zbb_enable=True), JumpComponent()],
-            rs_entries=4,
-        ),
-        RSBlockComponent([MulComponent(mul_unit_type=MulType.SEQUENCE_MUL)], rs_entries=4),
-=======
-        RSBlockComponent([ALUComponent(zba_enable=True), ShiftUnitComponent(), JumpComponent()], rs_entries=4),
+        RSBlockComponent([ALUComponent(zba_enable=True, zbb_enable=True), ShiftUnitComponent(zbb_enable=True), JumpComponent()], rs_entries=4),
         RSBlockComponent([MulComponent(mul_unit_type=MulType.SEQUENCE_MUL)], rs_entries=2),
->>>>>>> fd3857d2
         LSUBlockComponent(),
         CSRBlockComponent(),
     ),
