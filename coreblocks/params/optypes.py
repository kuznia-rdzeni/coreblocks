--- conflicted
+++ resolved
@@ -33,17 +33,14 @@
     DIV_REM = auto()
     SINGLE_BIT_MANIPULATION = auto()
     ADDRESS_GENERATION = auto()
-<<<<<<< HEAD
     BIT_MANIPULATION = auto()
     UNARY_BIT_MANIPULATION_1 = auto()
     UNARY_BIT_MANIPULATION_2 = auto()
     UNARY_BIT_MANIPULATION_3 = auto()
     UNARY_BIT_MANIPULATION_4 = auto()
     UNARY_BIT_MANIPULATION_5 = auto()
-=======
     SRET = auto()
     SFENCEVMA = auto()
->>>>>>> fd3857d2
 
 
 #
@@ -86,7 +83,6 @@
     Extension.ZBA: [
         OpType.ADDRESS_GENERATION,
     ],
-<<<<<<< HEAD
     Extension.ZBB: [
         OpType.BIT_MANIPULATION,
         OpType.UNARY_BIT_MANIPULATION_1,
@@ -94,7 +90,7 @@
         OpType.UNARY_BIT_MANIPULATION_3,
         OpType.UNARY_BIT_MANIPULATION_4,
         OpType.UNARY_BIT_MANIPULATION_5,
-=======
+    ],
     Extension.XINTMACHINEMODE: [
         OpType.MRET,
         OpType.WFI,
@@ -102,7 +98,6 @@
     Extension.XINTSUPERVISOR: [
         OpType.SRET,
         OpType.SFENCEVMA,
->>>>>>> fd3857d2
     ],
 }
 
