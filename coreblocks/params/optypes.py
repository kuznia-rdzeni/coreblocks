from enum import IntEnum, auto, unique

from coreblocks.params import Extension
from coreblocks.params.isa import extension_implications


@unique
class OpType(IntEnum):
    """
    Enum of operation types. Do not confuse with Opcode.
    """

    UNKNOWN = auto()  # needs to be first
    ARITHMETIC = auto()
    COMPARE = auto()
    LOGIC = auto()
    SHIFT = auto()
    AUIPC = auto()
    JAL = auto()
    JALR = auto()
    BRANCH = auto()
    LOAD = auto()
    STORE = auto()
    FENCE = auto()
    ECALL = auto()
    EBREAK = auto()
    MRET = auto()
    WFI = auto()
    FENCEI = auto()
    CSR_REG = auto()
    CSR_IMM = auto()
    MUL = auto()
    DIV_REM = auto()
    SINGLE_BIT_MANIPULATION = auto()
    ADDRESS_GENERATION = auto()
<<<<<<< HEAD
    #: Internal Coreblocks OpType, specifing that instruction caused Exception before FU execution
    EXCEPTION = auto()
=======
    BIT_MANIPULATION = auto()
    UNARY_BIT_MANIPULATION_1 = auto()
    UNARY_BIT_MANIPULATION_2 = auto()
    UNARY_BIT_MANIPULATION_3 = auto()
    UNARY_BIT_MANIPULATION_4 = auto()
    UNARY_BIT_MANIPULATION_5 = auto()
    CLMUL = auto()
    SRET = auto()
    SFENCEVMA = auto()
>>>>>>> 4ec956c8


#
# Operation types grouped by extensions
# Note that this list provides 1:1 mappings and extension implications (like M->Zmmul) need to be resolved externally.
#

optypes_by_extensions = {
    Extension.I: [
        OpType.ARITHMETIC,
        OpType.COMPARE,
        OpType.LOGIC,
        OpType.SHIFT,
        OpType.AUIPC,
        OpType.JAL,
        OpType.JALR,
        OpType.BRANCH,
        OpType.LOAD,
        OpType.STORE,
        OpType.FENCE,
        OpType.ECALL,
        OpType.EBREAK,
    ],
    Extension.ZIFENCEI: [
        OpType.FENCEI,
    ],
    Extension.ZICSR: [
        OpType.CSR_REG,
        OpType.CSR_IMM,
    ],
    Extension.ZMMUL: [
        OpType.MUL,
    ],
    Extension.M: [
        OpType.DIV_REM,
    ],
    Extension.ZBS: [
        OpType.SINGLE_BIT_MANIPULATION,
    ],
    Extension.ZBA: [
        OpType.ADDRESS_GENERATION,
    ],
    Extension.ZBB: [
        OpType.BIT_MANIPULATION,
        OpType.UNARY_BIT_MANIPULATION_1,
        OpType.UNARY_BIT_MANIPULATION_2,
        OpType.UNARY_BIT_MANIPULATION_3,
        OpType.UNARY_BIT_MANIPULATION_4,
        OpType.UNARY_BIT_MANIPULATION_5,
    ],
    Extension.ZBC: [
        OpType.CLMUL,
    ],
    Extension.XINTMACHINEMODE: [
        OpType.MRET,
        OpType.WFI,
    ],
    Extension.XINTSUPERVISOR: [
        OpType.SRET,
        OpType.SFENCEVMA,
    ],
}


def optypes_required_by_extensions(
    extensions: Extension, resolve_implications=True, ignore_unsupported=False
) -> set[OpType]:
    optypes = set()

    if resolve_implications:
        implied_extensions = Extension(0)
        for ext in Extension:
            if ext in extensions:
                if ext in extension_implications and ext in optypes_by_extensions:
                    implied_extensions |= extension_implications[ext]
        extensions |= implied_extensions

    for ext in Extension:
        if ext in extensions:
            if ext in optypes_by_extensions:
                optypes = optypes.union(optypes_by_extensions[ext])
            elif not ignore_unsupported:
                raise Exception(f"Core does not support {ext!r} extension")

    return optypes<|MERGE_RESOLUTION|>--- conflicted
+++ resolved
@@ -33,10 +33,6 @@
     DIV_REM = auto()
     SINGLE_BIT_MANIPULATION = auto()
     ADDRESS_GENERATION = auto()
-<<<<<<< HEAD
-    #: Internal Coreblocks OpType, specifing that instruction caused Exception before FU execution
-    EXCEPTION = auto()
-=======
     BIT_MANIPULATION = auto()
     UNARY_BIT_MANIPULATION_1 = auto()
     UNARY_BIT_MANIPULATION_2 = auto()
@@ -46,7 +42,8 @@
     CLMUL = auto()
     SRET = auto()
     SFENCEVMA = auto()
->>>>>>> 4ec956c8
+    #: Internal Coreblocks OpType, specifing that instruction caused Exception before FU execution
+    EXCEPTION = auto()
 
 
 #
